--- conflicted
+++ resolved
@@ -1,4 +1,3 @@
-<<<<<<< HEAD
 # [2.1.0](https://github.com/phalcon/cphalcon/releases/tag/phalcon-v2.1.0) (2016-XX-XX)
 - PHP 5.3 is now fully deprecated
 - `Phalcon\Mvc\Model\Validation` is now deprecated in favor of `Phalcon\Validation`
@@ -50,11 +49,7 @@
 
 # [2.0.11](https://github.com/phalcon/cphalcon/releases/tag/phalcon-v2.0.11) (????-??-??)
 - Added a `prepareSave` event to model saving
-=======
-# [2.0.11](https://github.com/phalcon/cphalcon/releases/tag/phalcon-v2.0.11) (????-??-??)
-- Added a `prepareSave` event to model saving 
 - Added support for OnUpdate and OnDelete foreign key events to the MySQL adapter
->>>>>>> 5f97da33
 
 # [2.0.10](https://github.com/phalcon/cphalcon/releases/tag/phalcon-v2.0.10) (2016-02-04)
 - ORM: Added support for DATE columns in Oracle
