--- conflicted
+++ resolved
@@ -15,7 +15,7 @@
   +------------------------------------------------------------------------+
   | Authors: Andres Gutierrez <andres@phalconphp.com>                      |
   |          Eduar Carvajal <eduar@phalconphp.com>                         |
-  |          Piotr Gasiorowski <p.gasiorowski@vipserv.org>                 |
+  |          Piotr Gasiorowski <p.gasiorowski@vipserv.org>                                  |
   +------------------------------------------------------------------------+
 */
 
@@ -161,7 +161,6 @@
 		$this->assertEquals("<p></p>", @$view->render('test3/coolVar'));
 	}
 
-<<<<<<< HEAD
 	public function testGetRegisteredEngines()
 	{
 		$expected = array(
@@ -178,8 +177,9 @@
 
 		$view->registerEngines($expected);
 		$this->assertEquals($expected, $view->getRegisteredEngines());
-=======
-	public function testRenderWithFilenameWithEngineExtension()
+	}
+
+		public function testRenderWithFilenameWithEngineExtension()
 	{
 		$view = new View;
 		$view->setDI(new Di);
@@ -202,10 +202,9 @@
 		$view->setParamToView('name', 'FooBar');
 
 		$this->assertEquals('Hello FooBar', $view->render('test4/index.mhtml'));
->>>>>>> 9eaa31c2
-	}
-
-	// Setup viewCache service and DI
+	}
+
+    // Setup viewCache service and DI
 	private function _getDI()
 	{
 		$di = new Di;
