<?php

/*
  +------------------------------------------------------------------------+
  | Phalcon Framework                                                      |
  +------------------------------------------------------------------------+
  | Copyright (c) 2011-2015 Phalcon Team (http://www.phalconphp.com)       |
  +------------------------------------------------------------------------+
  | This source file is subject to the New BSD License that is bundled     |
  | with this package in the file docs/LICENSE.txt.                        |
  |                                                                        |
  | If you did not receive a copy of the license and are unable to         |
  | obtain it through the world-wide-web, please send an email             |
  | to license@phalconphp.com so we can send you a copy immediately.       |
  +------------------------------------------------------------------------+
  | Authors: Andres Gutierrez <andres@phalconphp.com>                      |
  |          Eduar Carvajal <eduar@phalconphp.com>                         |
  +------------------------------------------------------------------------+
*/

require_once 'helpers/xcache.php';

class CacheTest extends PHPUnit_Framework_TestCase
{

	public function setUp()
	{
		date_default_timezone_set('UTC');
		if (!file_exists('unit-tests/cache/')) {
			mkdir("unit-tests/cache/", 0766);
		}

		$iterator = new DirectoryIterator('unit-tests/cache/');
		foreach ($iterator as $item) {
			if (!$item->isDir()) {
				unlink($item->getPathname());
			}
		}
	}

	public function ytestOutputFileCache()
	{
		for ($i = 0; $i < 2; $i++) {

			$time = date('H:i:s');

			$frontCache = new Phalcon\Cache\Frontend\Output(array(
				'lifetime' => 2
			));

			$cache = new Phalcon\Cache\Backend\File($frontCache, array(
				'cacheDir' => 'unit-tests/cache/',
				'prefix' => 'unit'
			));

			// on the second run set useSafeKey to true to test the compatibility toggle
			if ($i == 1) {
				$cache->useSafeKey(true);
			}

			$this->assertFalse($cache->isStarted());

			ob_start();

			//First time cache
			$content = $cache->start('testoutput');
			$this->assertTrue($cache->isStarted());

			if ($content !== null) {
				$this->assertTrue(false);
			}

			echo $time;
			$cache->save(null, null, null, true);

			$obContent = ob_get_contents();
			ob_end_clean();

			$this->assertEquals($time, $obContent);
			$this->assertTrue(file_exists('unit-tests/cache/unit'.$cache->getKey('testoutput')));

			//Same cache
			$content = $cache->start('testoutput');
			$this->assertTrue($cache->isStarted());

			if ($content === null) {
				$this->assertTrue(false);
			}

			$this->assertEquals($time, $obContent);

			//Refresh cache
			sleep(3);

			$time2 = date('H:i:s');

			ob_start();

			$content = $cache->start('testoutput');
			$this->assertTrue($cache->isStarted());

			if ($content !== null) {
				$this->assertTrue(false);
			}

			echo $time2;
			$cache->save(null, null, null, true);

			$obContent2 = ob_get_contents();
			ob_end_clean();

			$this->assertNotEquals($time, $obContent2);
			$this->assertEquals($time2, $obContent2);

			//Check keys
			$keys = $cache->queryKeys();
			$this->assertEquals($keys, array(
				0 => 'unit'.$cache->getKey('testoutput'),
			));

			$this->assertTrue($cache->exists('testoutput'));

			//Delete cache
			$this->assertTrue($cache->delete('testoutput'));
		}
	}

	public function testDataFileCache()
	{

		$frontCache = new Phalcon\Cache\Frontend\Data(array('lifetime' => 10));

		$cache = new Phalcon\Cache\Backend\File($frontCache, array(
			'cacheDir' => 'unit-tests/cache/',
		));

		$this->assertFalse($cache->isStarted());

		//Save
		$cache->save('test-data', "nothing interesting");

		$this->assertTrue(file_exists('unit-tests/cache/'.$cache->getKey('test-data')));

		//Get
		$cachedContent = $cache->get('test-data');
		$this->assertEquals($cachedContent, "nothing interesting");

		//Save
		$cache->save('test-data', "sure, nothing interesting");

		//Get
		$cachedContent = $cache->get('test-data');
		$this->assertEquals($cachedContent, "sure, nothing interesting");

		//Exists
		$this->assertTrue($cache->exists('test-data'));

		//Delete
		$this->assertTrue($cache->delete('test-data'));

	}
	
	public function testDataFileCacheIncrement()
	{
		$frontCache = new Phalcon\Cache\Frontend\Data();

		$cache = new Phalcon\Cache\Backend\File($frontCache, array(
			'cacheDir' => 'unit-tests/cache/'
		));
		$cache->delete('foo');
		$cache->save('foo', "1");
		$this->assertEquals(2, $cache->increment('foo'));

		$this->assertEquals($cache->get('foo'), 2);

		$this->assertEquals($cache->increment('foo', 5), 7);
	}

	public function testDataFileCacheDecrement()
	{
		$frontCache = new Phalcon\Cache\Frontend\Data();

		$cache = new Phalcon\Cache\Backend\File($frontCache, array(
			'cacheDir' => 'unit-tests/cache/'
		));
		$cache->delete('foo');
		$cache->save('foo', "100");
		$this->assertEquals(99, $cache->decrement('foo'));

		$this->assertEquals(95, $cache->decrement('foo', 4));
	}

	public function testDataFileCacheIncrement()
	{
		$frontCache = new Phalcon\Cache\Frontend\Data();

		$cache = new Phalcon\Cache\Backend\File($frontCache, array(
			'cacheDir' => 'unit-tests/cache/'
		));
		$cache->delete('foo');
		$cache->save('foo', "1");
		$this->assertEquals(2, $cache->increment('foo'));

		$this->assertEquals($cache->get('foo'), 2);

		$this->assertEquals($cache->increment('foo', 5), 7);
	}

	public function testDataFileCacheDecrement()
	{
		$frontCache = new Phalcon\Cache\Frontend\Data();

		$cache = new Phalcon\Cache\Backend\File($frontCache, array(
			'cacheDir' => 'unit-tests/cache/'
		));
		$cache->delete('foo');
		$cache->save('foo', "100");
		$this->assertEquals(99, $cache->decrement('foo'));

		$this->assertEquals(95, $cache->decrement('foo', 4));
	}

	/**
	 * @expectedException \Exception
	 */
	public function testDataFileCacheUnsafeKey()
	{
		$frontCache = new Phalcon\Cache\Frontend\Data();

		$cache = new Phalcon\Cache\Backend\File($frontCache, array(
			'cacheDir' => 'unit-tests/cache/',
			'safekey' => true,
			'prefix' => '!@(##' // should throw an exception, only a-zA-Z09_-. are allowed
		));
	}


	public function ytestMemoryCache()
	{
		$frontCache = new Phalcon\Cache\Frontend\None(array('lifetime' => 10));

		$cache = new Phalcon\Cache\Backend\Memory($frontCache);

		$this->assertFalse($cache->isStarted());

		//Save
		$cache->save('test-data', "nothing interesting");

		//Get
		$cachedContent = $cache->get('test-data');
		$this->assertEquals($cachedContent, "nothing interesting");

		//Save
		$cache->save('test-data', "sure, nothing interesting");

		//Get
		$cachedContent = $cache->get('test-data');
		$this->assertEquals($cachedContent, "sure, nothing interesting");

		//Exists
		$this->assertTrue($cache->exists('test-data'));

		//Delete
		$this->assertTrue($cache->delete('test-data'));

		$string = str_repeat('a', 5000000);
		$r1 = memory_get_usage();
		$cache->save('test-data', $string);
		$r2 = memory_get_usage();
		$s1 = $cache->get('test-data');
		$r3 = memory_get_usage();
		$s2 = $cache->get('test-data');
		$r4 = memory_get_usage();
		$s3 = $cache->get('test-data');
		$r5 = memory_get_usage();
		//echo $r1, ' ', $r2, ' ', $r3, ' ', $r4, ' ', $r5, "\n";
		$this->assertEquals($s1, $s2);
		$this->assertEquals($s1, $s3);
		$this->assertEquals(strlen($s1), 5000000);
		$this->assertEquals($s1, $string);
		$this->assertTrue($cache->delete('test-data'));

		unset($s1, $s2, $s3);
		gc_collect_cycles();
		$r1 = memory_get_usage();
		$s1 = $frontCache->afterRetrieve($string);
		$r2 = memory_get_usage();
		$s2 = $frontCache->afterRetrieve($string);
		$r3 = memory_get_usage();
		$s3 = $frontCache->afterRetrieve($string);
		$r4 = memory_get_usage();
		$this->assertEquals($s1, $s2);
		$this->assertEquals($s1, $s3);
		$this->assertEquals($s1, $string);
		//echo $r1, ' ', $r2, ' ', $r3, ' ', $r4, "\n";
	}
	
	public function testMemoryCacheIncrAndDecr()
	{
		$frontCache = new Phalcon\Cache\Frontend\Output(array(
			'lifetime' => 2
		));

		$cache = new Phalcon\Cache\Backend\Memory($frontCache);
		$cache->delete('foo');

		$cache->save('foo', 20);

		$this->assertEquals('21', $cache->increment('foo'));
		$this->assertEquals('24', $cache->increment('foo', 3));

		$this->assertEquals('23', $cache->decrement('foo'));
		$this->assertEquals('3', $cache->decrement('foo', 20));

		$this->assertEquals(3, $cache->get('foo'));
	}

	public function testMemoryCacheIncrAndDecr()
	{
		$frontCache = new Phalcon\Cache\Frontend\Output(array(
			'lifetime' => 2
		));

		$cache = new Phalcon\Cache\Backend\Memory($frontCache);
		$cache->delete('foo');

		$cache->save('foo', 20);

		$this->assertEquals('21', $cache->increment('foo'));
		$this->assertEquals('24', $cache->increment('foo', 3));

		$this->assertEquals('23', $cache->decrement('foo'));
		$this->assertEquals('3', $cache->decrement('foo', 20));

		$this->assertEquals(3, $cache->get('foo'));
	}

	private function _prepareIgbinary()
	{
		if (!extension_loaded('igbinary') || true) {
			$this->markTestSkipped('Warning: igbinary extension is not loaded');
			return false;
		}

		return true;
	}

	public function testIgbinaryFileCache()
	{
		if (!$this->_prepareIgbinary()) {
			return false;
		}

		$frontCache = new Phalcon\Cache\Frontend\Igbinary(array('lifetime' => 600));

		$cache = new Phalcon\Cache\Backend\File($frontCache, array(
			'cacheDir' => 'unit-tests/cache/'
		));

		$this->assertFalse($cache->isStarted());

		//Save
		$cache->save('test-data', "nothing interesting");

		$this->assertTrue(file_exists('unit-tests/cache/test-data'));

		//Get
		$cachedContent = $cache->get('test-data');
		$this->assertEquals($cachedContent, "nothing interesting");

		//Save
		$cache->save('test-data', "sure, nothing interesting");

		//Get
		$cachedContent = $cache->get('test-data');
		$this->assertEquals($cachedContent, "sure, nothing interesting");

		//More complex save/get
		$data = array(
			'null'   => null,
			'array'  => array(1, 2, 3, 4 => 5),
			'string',
			123.45,
			6,
			true,
			false,
			null,
			0,
			""
		);

		$serialized = igbinary_serialize($data);
		$this->assertEquals($data, igbinary_unserialize($serialized));

		$cache->save('test-data', $data);
		$cachedContent = $cache->get('test-data');

		$this->assertEquals($cachedContent, $data);

		//Exists
		$this->assertTrue($cache->exists('test-data'));

		//Delete
		$this->assertTrue($cache->delete('test-data'));

	}

	private function _prepareMemcached()
	{
		return false;

		if (!extension_loaded('memcache')) {
			$this->markTestSkipped('Warning: memcache extension is not loaded');
			return false;
		}

		$memcache = new Memcache();
		$this->assertFalse(!$memcache->connect('127.0.0.1'));
		$memcache->flush();
		sleep(1);

		return $memcache;
	}

	public function testOutputMemcacheCache()
	{

		$memcache = $this->_prepareMemcached();
		if (!$memcache) {
			return false;
		}

		$time = date('H:i:s');

		$frontCache = new Phalcon\Cache\Frontend\Output(array(
			'lifetime' => 2
		));

		$cache = new Phalcon\Cache\Backend\Memcache($frontCache);

		ob_start();

		//First time cache
		$content = $cache->start('test-output');
		if ($content !== null) {
			$this->assertTrue(false);
		}

		echo $time;

		$cache->save(null, null, null, true);

		$obContent = ob_get_contents();
		ob_end_clean();

		$this->assertEquals($time, $obContent);
		$this->assertEquals($time, $memcache->get('test-output'));

		//Expect same cache
		$content = $cache->start('test-output');
		if ($content === null) {
			$this->assertTrue(false);
		}

		$this->assertEquals($time, $obContent);

		//Refresh cache
		sleep(3);

		$time2 = date('H:i:s');

		ob_start();

		$content = $cache->start('test-output');
		if($content!==null){
			$this->assertTrue(false);
		}
		echo $time2;
		$cache->save(null, null, null, true);

		$obContent2 = ob_get_contents();
		ob_end_clean();

		$this->assertNotEquals($time, $obContent2);
		$this->assertEquals($time2, $obContent2);
		$this->assertEquals($time2, $memcache->get('test-output'));

		//Check if exists
		$this->assertTrue($cache->exists('test-output'));

		//Delete entry from cache
		$this->assertTrue($cache->delete('test-output'));

		$memcache->close();

	}
	
	public function testIncrAndDecrMemcacheCache()
	{
		$memcache = $this->_prepareMemcached();
		if (!$memcache) {
			return false;
		}

		$memcache->delete('test-incr');

		$memcache->set('test-incr', 1);
		$newValue = $memcache->increment('test-incr');
		$this->assertEquals('2', $newValue);

		$newValue = $memcache->increment('test-incr', 5);
		$this->assertEquals('7', $newValue);

		$newValue = $memcache->decrement('test-incr');
		$this->assertEquals('6', $newValue);

		$newValue = $memcache->decrement('test-incr', '3');
		$this->assertEquals('3', $newValue);
	}

	public function testIncrAndDecrMemcacheCache()
	{
		$memcache = $this->_prepareMemcached();
		if (!$memcache) {
			return false;
		}

		$memcache->delete('test-incr');

		$memcache->set('test-incr', 1);
		$newValue = $memcache->increment('test-incr');
		$this->assertEquals('2', $newValue);

		$newValue = $memcache->increment('test-incr', 5);
		$this->assertEquals('7', $newValue);

		$newValue = $memcache->decrement('test-incr');
		$this->assertEquals('6', $newValue);

		$newValue = $memcache->decrement('test-incr', '3');
		$this->assertEquals('3', $newValue);
	}

	public function testDataMemcachedCache()
	{

		$memcache = $this->_prepareMemcached();
		if (!$memcache) {
			return false;
		}

		$memcache->delete('test-data');

		$frontCache = new Phalcon\Cache\Frontend\Data(array('lifetime' => 20));

		$cache = new Phalcon\Cache\Backend\Memcache($frontCache, array(
			'host' => '127.0.0.1',
			'port' => '11211'
		));

		$data = array(1, 2, 3, 4, 5);

		$cache->save('test-data', $data);

		$cachedContent = $cache->get('test-data');
		$this->assertEquals($cachedContent, $data);

		$cache->save('test-data', "sure, nothing interesting");

		$cachedContent = $cache->get('test-data');
		$this->assertEquals($cachedContent, "sure, nothing interesting");

		$this->assertEquals($cache->queryKeys(), array(
			0 => 'test-data',
		));

		//Check if exists
		$this->assertTrue($cache->exists('test-data'));

		//Delete
		$this->assertTrue($cache->delete('test-data'));

	}

	protected function _prepareApc()
	{

		if (!function_exists('apc_fetch')) {
			$this->markTestSkipped('apc extension is not loaded');
			return false;
		}

		if (ini_get('apc.enable_cli') != 1) {
			$this->markTestSkipped('apc.enable_cli must be set to 1');
			return false;
		}

<<<<<<< HEAD
		foreach (new APCIterator('user') as $counter) {
			apc_delete($counter['key']);
		}

=======
>>>>>>> fdec9db5
		return true;
	}

	public function testApcIncrement()
	{
		$ready = $this->_prepareApc();
		if (!$ready) {
			return false;
		}
<<<<<<< HEAD

=======
		
>>>>>>> fdec9db5
		$frontCache = new Phalcon\Cache\Frontend\Data(array('lifetime' => 20));
		$cache = new Phalcon\Cache\Backend\Apc($frontCache);
		$cache->delete('increment');

<<<<<<< HEAD
		apc_store('_PHCAincrement', 1);
=======
		$cache->save('increment', 1);
>>>>>>> fdec9db5
		$this->assertEquals(2, $cache->increment('increment'));
		$this->assertEquals(4, $cache->increment('increment', 2));
		$this->assertEquals(14, $cache->increment('increment', 10));
	}

	public function testApcDecrement()
	{
		$ready = $this->_prepareApc();
		if (!$ready) {
			return false;
		}
<<<<<<< HEAD

=======
		
>>>>>>> fdec9db5
		$frontCache = new Phalcon\Cache\Frontend\Data(array('lifetime' => 20));
		$cache = new Phalcon\Cache\Backend\Apc($frontCache);
		$cache->delete('decrement');

<<<<<<< HEAD
		apc_store('_PHCAdecrement', 100);
=======
		$cache->save('decrement', 100);
>>>>>>> fdec9db5
		$this->assertEquals(99, $cache->decrement('decrement'));
		$this->assertEquals(97, $cache->decrement('decrement', 2));
		$this->assertEquals(87, $cache->decrement('decrement', 10));
	}

	public function testOutputApcCache()
	{

		$ready = $this->_prepareApc();
		if (!$ready) {
			return false;
		}

		apc_delete('_PHCAtest-output');

		$time = date('H:i:s');

		$frontCache = new Phalcon\Cache\Frontend\Output(array(
			'lifetime' => 2
		));

		$cache = new Phalcon\Cache\Backend\Apc($frontCache);

		ob_start();

		//First time cache
		$content = $cache->start('test-output');
		if ($content !== null) {
			$this->assertTrue(false);
		}

		echo $time;

		$cache->save(null, null, null, true);

		$obContent = ob_get_contents();
		ob_end_clean();

		$this->assertEquals($time, $obContent);
		$this->assertEquals($time, apc_fetch('_PHCAtest-output'));

		//Expect same cache
		$content = $cache->start('test-output');
		if ($content === null) {
			$this->assertTrue(false);
		}

		$this->assertEquals($content, $obContent);
		$this->assertEquals($content, apc_fetch('_PHCAtest-output'));

		//Query keys
		$keys = $cache->queryKeys();
		$this->assertEquals($keys, array(
<<<<<<< HEAD
			0 => 'test-output'
=======
			0 => 'test-output',
			1 => 'decrement',
			2 => 'increment'
>>>>>>> fdec9db5
		));

		//Delete entry from cache
		$this->assertTrue($cache->delete('test-output'));
	}

	public function testDataApcCache()
	{
		$ready = $this->_prepareApc();
		if (!$ready) {
			return false;
		}

		$frontCache = new Phalcon\Cache\Frontend\Data();

		$cache = new Phalcon\Cache\Backend\Apc($frontCache);

		$data = array(1, 2, 3, 4, 5);

		$cache->save('test-data', $data);

		$cachedContent = $cache->get('test-data');
		$this->assertEquals($cachedContent, $data);

		$cache->save('test-data', "sure, nothing interesting");

		$cachedContent = $cache->get('test-data');
		$this->assertEquals($cachedContent, "sure, nothing interesting");

		$this->assertTrue($cache->delete('test-data'));

		$cache->save('a', 1);
		$cache->save('long-key', 'long-val');
		$cache->save('bcd', 3);

		$keys = $cache->queryKeys();
		sort($keys);
<<<<<<< HEAD

		$this->assertEquals($keys, array('a', 'bcd', 'long-key'));
=======
		$this->assertEquals($keys, array('a', 'bcd', 'decrement', 'increment', 'long-key'));
>>>>>>> fdec9db5
		$this->assertEquals($cache->queryKeys('long'), array('long-key'));

		$this->assertTrue($cache->delete('a'));
		$this->assertTrue($cache->delete('long-key'));
		$this->assertTrue($cache->delete('bcd'));

		$keys = $cache->queryKeys();
		$this->assertEquals(count($keys), 0);
	}

	protected function _prepareMongo()
	{

		if (!extension_loaded('mongo')) {
			$this->markTestSkipped('mongo extension is not loaded');
			return false;
		}

		//remove existing
		if (class_exists('MongoClient', false)) {
			$mongo = new MongoClient();
		} else {
			$mongo = new Mongo();
		}
		$database = $mongo->phalcon_test;
		$collection = $database->caches;
		$collection->remove();

		return array($mongo, $collection);
	}

	public function testOutputMongoCache()
	{

		list($ready, $collection) = $this->_prepareMongo();
		if (!$ready) {
			return false;
		}

<<<<<<< HEAD
=======
		//remove existing
		$mongo = new MongoClient();
		$database = $mongo->phalcon_test;
		$collection = $database->caches;
		$collection->remove();

>>>>>>> fdec9db5
		$time = date('H:i:s');

		$frontCache = new Phalcon\Cache\Frontend\Output(array(
			'lifetime' => 3
		));

		$cache = new Phalcon\Cache\Backend\Mongo($frontCache, array(
			'server' => 'mongodb://localhost',
			'db' => 'phalcon_test',
			'collection' => 'caches'
		));

		ob_start();

		//First time cache
		$content = $cache->start('test-output');
		$this->assertTrue($content === null);

		echo $time;

		$cache->save(null, null, null, true);

		$obContent = ob_get_contents();
		ob_end_clean();

		$this->assertEquals($time, $obContent);

		$document = $collection->findOne(array('key' => 'test-output'));
		$this->assertTrue(is_array($document));
		$this->assertEquals($time, $document['data']);

		//Expect same cache
		$content = $cache->start('test-output');
		$this->assertFalse($content === null);

		$document = $collection->findOne(array('key' => 'test-output'));
		$this->assertTrue(is_array($document));
		$this->assertEquals($time, $document['data']);

		//Query keys
		$keys = $cache->queryKeys();
		$this->assertEquals($keys, array(
			0 => 'test-output',
		));

		//Exists
		$this->assertTrue($cache->exists('test-output'));

		//Delete entry from cache
		$this->assertTrue($cache->delete('test-output'));
	}

	public function testDataMongoCache()
	{
<<<<<<< HEAD
		list($ready, $collection) = $this->_prepareMongo();
=======
		$ready = $this->_prepareMongo();
>>>>>>> fdec9db5
		if (!$ready) {
			return false;
		}

<<<<<<< HEAD
=======
		//remove existing
		$mongo = new MongoClient();
		$database = $mongo->phalcon_test;
		$collection = $database->caches;
		$collection->remove();

>>>>>>> fdec9db5
		// Travis can be slow, especially when Valgrind is used
		$frontCache = new Phalcon\Cache\Frontend\Data(array('lifetime' => 900));

		$cache = new Phalcon\Cache\Backend\Mongo($frontCache, array(
			'mongo'      => $ready,
			'db'         => 'phalcon_test',
			'collection' => 'caches'
		));

		$data = array(1, 2, 3, 4, 5);

		$cache->save('test-data', $data);

		$cachedContent = $cache->get('test-data');
		$this->assertEquals($cachedContent, $data);

		$cache->save('test-data', "sure, nothing interesting");

		$cachedContent = $cache->get('test-data');
		$this->assertEquals($cachedContent, "sure, nothing interesting");

		//Exists
		$this->assertTrue($cache->exists('test-data'));

		$this->assertTrue($cache->delete('test-data'));
	}
<<<<<<< HEAD

	public function testMongoIncrement()
	{
		list($ready, $collection) = $this->_prepareMongo();
=======
	
	public function testMongoIncrement()
	{
		$ready = $this->_prepareMongo();
>>>>>>> fdec9db5
		if (!$ready) {
			return false;
		}

<<<<<<< HEAD
		$frontCache = new Phalcon\Cache\Frontend\Data(
			array('lifetime' => 200)
		);

		$cache = new Phalcon\Cache\Backend\Mongo($frontCache, array(
			'mongo'      => $ready,
			'db'         => 'phalcon_test',
			'collection' => 'caches'
		));

		$cache->delete('foo');

=======
		$frontCache = new Phalcon\Cache\Frontend\Data(array('lifetime' => 200));

		$cache = new Phalcon\Cache\Backend\Mongo($frontCache, array(
			'mongo' => new MongoClient(),
			'db' => 'phalcon_test',
			'collection' => 'caches'
		));
		$cache->delete('foo');
>>>>>>> fdec9db5
		$cache->save('foo', 1);
		$this->assertEquals(1, $cache->get('foo'));

		$this->assertEquals(2, $cache->increment('foo'));
		$this->assertEquals(4, $cache->increment('foo', 2));
		$this->assertEquals(4, $cache->get('foo'));

		$this->assertEquals(14, $cache->increment('foo', 10));
	}

	public function testMongoDecrement()
	{
<<<<<<< HEAD
		list($ready, $collection) = $this->_prepareMongo();
		if (!$ready) {
			return false;
		}

		$frontCache = new Phalcon\Cache\Frontend\Data(array(
			'lifetime' => 200
		));

		$cache = new Phalcon\Cache\Backend\Mongo($frontCache, array(
			'mongo'      => $ready,
			'db'         => 'phalcon_test',
			'collection' => 'caches'
		));
		$cache->delete('foo');
		$cache->save('foo', 100);

=======
		$ready = $this->_prepareMongo();
		if (!$ready) {
			return false;
		}

		$frontCache = new Phalcon\Cache\Frontend\Data(array('lifetime' => 200));

		$cache = new Phalcon\Cache\Backend\Mongo($frontCache, array(
			'mongo' => new MongoClient(),
			'db' => 'phalcon_test',
			'collection' => 'caches'
		));
		$cache->delete('foo');
		$cache->save('foo', 100);

>>>>>>> fdec9db5
		$this->assertEquals(99, $cache->decrement('foo'));
		$this->assertEquals(89, $cache->decrement('foo', 10));
		$this->assertEquals(89, $cache->get('foo'));
		$this->assertEquals(1, $cache->decrement('foo', 88));
	}

	protected function _prepareXcache()
	{
		return false;
		
		if (function_exists('xcache_emulation')) {
			return true;
		}
			
		if (!extension_loaded('xcache') || 'cli' == PHP_SAPI) {
			$this->markTestSkipped('xcache extension is not loaded');
			return false;
		}
		
		return true;
	}

	public function testOutputXcache()
	{

		$ready = $this->_prepareXcache();
		if (!$ready) {
			return false;
		}

		xcache_unset('_PHCXtest-output');

		$time = date('H:i:s');

		$frontCache = new Phalcon\Cache\Frontend\Output(array(
			'lifetime' => 2
		));

		$cache = new Phalcon\Cache\Backend\Xcache($frontCache);

		ob_start();

		//First time cache
		$content = $cache->start('test-output');
		if ($content !== null) {
			$this->assertTrue(false);
		}

		echo $time;

		$cache->save(null, null, null, true);

		$obContent = ob_get_contents();
		ob_end_clean();

		$this->assertEquals($time, $obContent);
		$this->assertEquals($time, xcache_get('_PHCXtest-output'));

		//Expect same cache
		$content = $cache->start('test-output');
		if ($content === null) {
			$this->assertTrue(false);
		}

		$this->assertEquals($content, $obContent);
		$this->assertEquals($content, xcache_get('_PHCXtest-output'));

		//Query keys
		$keys = $cache->queryKeys();
		$this->assertEquals($keys, array(
			0 => 'test-output',
		));

		//Delete entry from cache
		$this->assertTrue($cache->delete('test-output'));
	}

	public function testDataXcache()
	{
		$ready = $this->_prepareXcache();
		if (!$ready) {
			return false;
		}

		xcache_unset('_PHCXtest-data');

		$frontCache = new Phalcon\Cache\Frontend\Data();

		$cache = new Phalcon\Cache\Backend\Xcache($frontCache);

		$data = array(1, 2, 3, 4, 5);

		$cache->save('test-data', $data);

		$cachedContent = $cache->get('test-data');
		$this->assertEquals($cachedContent, $data);

		$cache->save('test-data', "sure, nothing interesting");

		$cachedContent = $cache->get('test-data');
		$this->assertEquals($cachedContent, "sure, nothing interesting");

		$this->assertTrue($cache->delete('test-data'));
	}
	
	public function testXcacheIncrement()
	{
		$ready = $this->_prepareXcache();
		if (!$ready) {
			return false;
		}

		$frontCache = new Phalcon\Cache\Frontend\Output(array(
			'lifetime' => 20
		));

		$cache = new Phalcon\Cache\Backend\Xcache($frontCache);
		$cache->delete('foo');

		$cache->save('foo', 1);
		$newValue = $cache->increment('foo');
		$this->assertEquals('2', $newValue);

		$newValue = $cache->increment('foo');
		$this->assertEquals('3', $newValue);
	
		$newValue = $cache->increment('foo', 4);
		$this->assertEquals('7', $newValue);
	}
    
	public function testXcacheDecr()
	{
		$ready = $this->_prepareXcache();
		if (!$ready) {
			return false;
		}

		$frontCache = new Phalcon\Cache\Frontend\Output(array(
			'lifetime' => 20
		));

		$cache = new Phalcon\Cache\Backend\Xcache($frontCache);
		$cache->delete('foo');

		$cache->save('foo', 20);
		$newValue = $cache->decrement('foo');
		$this->assertEquals('19', $newValue);

		$newValue = $cache->decrement('foo');
		$this->assertEquals('18', $newValue);

		$newValue = $cache->decrement('foo', 4);
		$this->assertEquals('14', $newValue);
	}

	public function xtestXcacheIncrement()
	{
		$ready = $this->_prepareXcache();
		if (!$ready) {
			return false;
		}

		$frontCache = new Phalcon\Cache\Frontend\Output(array(
			'lifetime' => 20
		));

		$cache = new Phalcon\Cache\Backend\Xcache($frontCache);
		$cache->delete('foo');

		$cache->save('foo', 1);
		$newValue = $cache->increment('foo');
		$this->assertEquals('2', $newValue);

		$newValue = $cache->increment('foo');
		$this->assertEquals('3', $newValue);

		$newValue = $cache->increment('foo', 4);
		$this->assertEquals('7', $newValue);
	}

	public function xtestXcacheDecr()
	{
		$ready = $this->_prepareXcache();
		if (!$ready) {
			return false;
		}

		$frontCache = new Phalcon\Cache\Frontend\Output(array(
			'lifetime' => 20
		));

		$cache = new Phalcon\Cache\Backend\Xcache($frontCache);
		$cache->delete('foo');

		$cache->save('foo', 20);
		$newValue = $cache->decrement('foo');
		$this->assertEquals('19', $newValue);

		$newValue = $cache->decrement('foo');
		$this->assertEquals('18', $newValue);

		$newValue = $cache->decrement('foo', 4);
		$this->assertEquals('14', $newValue);
	}

	private function _prepareLibmemcached()
	{
		if (!extension_loaded('memcached')) {
			$this->markTestSkipped('Warning: memcached extension is not loaded');
			return false;
		}

		$memcache = new Memcached();
		$this->assertFalse(!$memcache->addServers(array(array('127.0.0.1', 11211, 1))));
		$memcache->flush();
		sleep(1);

		return $memcache;
	}

	public function testOutputLibmemcachedCache()
	{

		$memcache = $this->_prepareLibmemcached();
		if (!$memcache) {
			return false;
		}

		$memcache->delete('test-output');

		$time = date('H:i:s');

		$frontCache = new Phalcon\Cache\Frontend\Output(array(
			'lifetime' => 2
		));

		$cache = new Phalcon\Cache\Backend\Libmemcached($frontCache);

		ob_start();

		//First time cache
		$content = $cache->start('test-output');
		if ($content !== null) {
			$this->assertTrue(false);
		}

		echo $time;

		$cache->save(null, null, null, true);

		$obContent = ob_get_contents();
		ob_end_clean();

		$this->assertEquals($time, $obContent);
		$this->assertEquals($time, $memcache->get('test-output'));

		//Expect same cache
		$content = $cache->start('test-output');
		if ($content === null) {
			$this->assertTrue(false);
		}

		$this->assertEquals($time, $obContent);

		//Refresh cache
		sleep(3);

		$time2 = date('H:i:s');

		ob_start();

		$content = $cache->start('test-output');
		if($content!==null){
			$this->assertTrue(false);
		}
		echo $time2;
		$cache->save(null, null, null, true);

		$obContent2 = ob_get_contents();
		ob_end_clean();

		$this->assertNotEquals($time, $obContent2);
		$this->assertEquals($time2, $obContent2);
		$this->assertEquals($time2, $memcache->get('test-output'));

		//Check if exists
		$this->assertTrue($cache->exists('test-output'));

		//Delete entry from cache
		$this->assertTrue($cache->delete('test-output'));

		$memcache->quit();

	}

<<<<<<< HEAD
	public function testLibMemcachedIncrement()
	{
=======
	public function testLibMemcachedIncrement() {
>>>>>>> fdec9db5
		$memcache = $this->_prepareLibmemcached();
		if (!$memcache) {
			return false;
		}
<<<<<<< HEAD

=======
		
>>>>>>> fdec9db5
		// Travis can be slow, especially when Valgrind is used
		$frontCache = new Phalcon\Cache\Frontend\Data(array('lifetime' => 900));

		$cache = new Phalcon\Cache\Backend\Libmemcached($frontCache, array(
			'servers' => array(
				array(
					'host' => '127.0.0.1',
					'port' => '11211',
					'weight' => '1'),
			)
		));

		$cache->delete('foo');
		$cache->save('foo', 1);
		$this->assertEquals(2, $cache->increment('foo'));
		$this->assertEquals(4, $cache->increment('foo', 2));
		$cache->increment('foo', 10);
		$this->assertEquals(14, $cache->get('foo'));
		$cache->delete('foo');
	}
<<<<<<< HEAD

	public function testLibMemcachedDecrement()
	{
=======
	
	public function testLibMemcachedDecrement() {
>>>>>>> fdec9db5
		$memcache = $this->_prepareLibmemcached();
		if (!$memcache) {
			return false;
		}
<<<<<<< HEAD

=======
		
>>>>>>> fdec9db5
		// Travis can be slow, especially when Valgrind is used
		$frontCache = new Phalcon\Cache\Frontend\Data(array('lifetime' => 900));

		$cache = new Phalcon\Cache\Backend\Libmemcached($frontCache, array(
			'servers' => array(
				array(
					'host' => '127.0.0.1',
					'port' => '11211',
					'weight' => '1'),
			)
		));
		$cache->delete('foo');
		$cache->save('foo', 100);
		$this->assertEquals(99, $cache->decrement('foo'));
		$this->assertEquals(97, $cache->decrement('foo', 2));
		$cache->decrement('foo', 10);
		$this->assertEquals(87, $cache->get('foo'));
		$cache->delete('foo');
	}

	public function testDataLibmemcachedCache()
	{

		$memcache = $this->_prepareLibmemcached();
		if (!$memcache) {
			return false;
		}

		$memcache->delete('test-data');

		// Travis can be slow, especially when Valgrind is used
		$frontCache = new Phalcon\Cache\Frontend\Data(array('lifetime' => 900));

		$cache = new Phalcon\Cache\Backend\Libmemcached($frontCache, array(
			'servers' => array(
				array(
					'host' => '127.0.0.1',
					'port' => '11211',
					'weight' => '1'),
			)
		));

		$keys = $cache->queryKeys();
		foreach ((array)$keys as $key) {
			$cache->delete($key);
		}

		$data = array(1, 2, 3, 4, 5);

		$cache->save('test-data', $data);

		$cachedContent = $cache->get('test-data');
		$this->assertEquals($cachedContent, $data);

		$cache->save('test-data', "sure, nothing interesting");

		$cachedContent = $cache->get('test-data');
		$this->assertEquals($cachedContent, "sure, nothing interesting");

		$actual = $cache->queryKeys();
		$this->assertEquals($actual, array(0 => 'test-data'));

		//Check if exists
		$this->assertTrue($cache->exists('test-data'));

		//Delete
		$this->assertTrue($cache->delete('test-data'));

		$memcache->quit();

	}

	public function testDataLibmemcachedCacheOption()
	{

		$memcache = $this->_prepareLibmemcached();
		if (!$memcache) {
			return false;
		}

		$memcache->delete('test-data');

		// Travis can be slow, especially when Valgrind is used
		$frontCache = new Phalcon\Cache\Frontend\Data(array('lifetime' => 900));

		//Memcached OPT_PREFIX_KEY: prefix.
		$cache = new Phalcon\Cache\Backend\Libmemcached($frontCache, array(
			'servers' => array(
				array(
					'host' => '127.0.0.1',
					'port' => '11211',
					'weight' => '1'),
			),
			'client' => array(
				Memcached::OPT_PREFIX_KEY => 'prefix.',
			)
		));

		$data = array(1, 2, 3, 4, 5);

		$cache->save('test-data', $data);

		$cachedContent = $cache->get('test-data');
		$this->assertEquals($cachedContent, $data);

		$cachedContent = $memcache->get('test-data');
		//$this->assertNotEquals($cachedContent, $data);
		$this->assertFalse($cachedContent);

		$cachedContent = $memcache->get('prefix.test-data');
		$cachedUnserialize = unserialize($cachedContent);
		$this->assertEquals($cachedUnserialize, $data);

		//Memcached Option None
		$cache2 = new Phalcon\Cache\Backend\Libmemcached($frontCache, array(
			'servers' => array(
				array(
					'host' => '127.0.0.1',
					'port' => '11211',
					'weight' => '1'),
			),
			'client' => array(),
		));

		$cachedContent = $cache2->get('test-data');
		$this->assertNotEquals($cachedContent, $data);

		$cache2->save('test-data', "sure, nothing interesting");

		$cachedContent = $cache2->get('test-data');
		$this->assertEquals($cachedContent, "sure, nothing interesting");

		$cachedContent = $memcache->get('test-data');
		$cachedUnserialize = unserialize($cachedContent);
		$this->assertEquals($cachedUnserialize, "sure, nothing interesting");

		$cachedContent = $memcache->get('prefix.test-data');
		$cachedUnserialize = unserialize($cachedContent);
		$this->assertNotEquals($cachedUnserialize, "sure, nothing interesting");
		$this->assertEquals($cachedUnserialize, $data);

		//Delete
		$this->assertTrue($cache->delete('test-data'));
		$this->assertTrue($cache2->delete('test-data'));

		$memcache->quit();
	}

	public function testCacheFileFlush()
	{
		$frontCache = new Phalcon\Cache\Frontend\Data(array('lifetime' => 10));

		// File
		$cache = new Phalcon\Cache\Backend\File($frontCache, array(
			'cacheDir' => 'unit-tests/cache/',
		));

		$cache->save('data', "1");
		$cache->save('data2', "2");

		$this->assertTrue($cache->flush());

		$this->assertFalse(file_exists('unit-tests/cache/data'));
		$this->assertFalse(file_exists('unit-tests/cache/data2'));
	}

	public function testCacheMemoryFlush()
	{
		$frontCache = new Phalcon\Cache\Frontend\Data(array('lifetime' => 10));

		// Memory
		$cache = new Phalcon\Cache\Backend\Memory($frontCache);

		$cache->save('data', "1");
		$cache->save('data2', "2");

		$this->assertTrue($cache->flush());

		$this->assertFalse($cache->exists('data'));
		$this->assertFalse($cache->exists('data2'));
	}

	public function testCacheMemcachedFlush()
	{
		$frontCache = new Phalcon\Cache\Frontend\Data(array('lifetime' => 10));

		// Memcached
		$memcache = $this->_prepareMemcached();
		if (!$memcache) {
			return false;
		}

		$cache = new Phalcon\Cache\Backend\Memcache($frontCache, array(
			'host' => '127.0.0.1',
			'port' => '11211'
		));

		$cache->save('data', "1");
		$cache->save('data2', "2");
<<<<<<< HEAD

		$this->assertTrue($cache->flush());

		$this->assertFalse($cache->exists('data'));
		$this->assertFalse($cache->exists('data2'));
	}

	public function testCacheApcFlush()
	{
		$frontCache = new Phalcon\Cache\Frontend\Data(array('lifetime' => 10));

		// Apc
		$ready = $this->_prepareApc();
		if (!$ready) {
			return false;
		}

		$cache = new Phalcon\Cache\Backend\Apc($frontCache);

		$data = array(1, 2, 3, 4, 5);

		$cache->save('data', "1");
		$cache->save('data2', "2");

		$this->assertTrue($cache->flush());

		$this->assertFalse($cache->exists('data'));
		$this->assertFalse($cache->exists('data2'));
	}

	public function testCacheMongoFlush()
	{
		// Mongo
		list($ready, $collection) = $this->_prepareMongo();
		if (!$ready) {
			return false;
		}

		$frontCache = new Phalcon\Cache\Frontend\Data(array(
			'lifetime' => 10
		));

		$cache = new Phalcon\Cache\Backend\Mongo($frontCache, array(
			'mongo' => $ready,
			'db' => 'phalcon_test',
			'collection' => 'caches'
		));

		$cache->save('data', "1");
		$cache->save('data2', "2");

		$this->assertTrue($cache->flush());

		$this->assertFalse($cache->exists('data'));
		$this->assertFalse($cache->exists('data2'));
	}

	public function testCacheXcacheFlush()
	{
		$frontCache = new Phalcon\Cache\Frontend\Data(array('lifetime' => 10));

		// Xcache
		$ready = $this->_prepareXcache();
		if (!$ready) {
			return false;
		}

		$cache = new Phalcon\Cache\Backend\Xcache($frontCache);

		$cache->save('data', "1");
		$cache->save('data2', "2");

		$this->assertTrue($cache->flush());

		$this->assertFalse($cache->exists('data'));
		$this->assertFalse($cache->exists('data2'));
	}

	public function testCacheLibmemcachedFlush()
	{
		if (!extension_loaded('memcached')) {
			$this->markTestSkipped('Warning: memcached extension is not loaded');
			return false;
		}

		$frontCache = new Phalcon\Cache\Frontend\Data();

		//Memcached OPT_PREFIX_KEY: prefix.
		$cache = new Phalcon\Cache\Backend\Libmemcached($frontCache, array(
			'servers' => array(
				array(
					'host' => '127.0.0.1',
					'port' => '11211',
					'weight' => '1'),
			),
			'client' => array(
				Memcached::OPT_PREFIX_KEY => 'prefix.',
			)
		));

		$cache->save('data', "1");
		$cache->save('data2', "2");

		$this->assertTrue($cache->flush());

		$this->assertFalse($cache->exists('data'));
		$this->assertFalse($cache->exists('data2'));
	}

	protected function _prepareRedis()
	{

		if (!extension_loaded('redis') || true) {
			$this->markTestSkipped('Warning: redis extension is not loaded');
			return false;
		}

		$redis = new Redis();
		$redis->connect('127.0.0.1', 6379);
		//$redis->flushDB();
		return $redis;
	}

	public function testRedisIncrement()
	{
		$redis = $this->_prepareRedis();
		if (!$redis) {
			return false;
		}

		$frontCache = new Phalcon\Cache\Frontend\Data(array('lifetime' => 20));
		$cache = new Phalcon\Cache\Backend\Redis($frontCache, array(
			'host' => 'localhost',
			'port' => 6379,
			// 'auth' => 'foobared',
			// 'persistent' => false
		));
		$cache->delete('increment');

		$cache->save('increment', 1);
		$this->assertEquals(2, $cache->increment('increment'));
		$this->assertEquals(4, $cache->increment('increment', 2));
		$this->assertEquals(14, $cache->increment('increment', 10));
	}

	public function testRedisDecrement()
	{
		$ready = $this->_prepareRedis();
		if (!$ready) {
			return false;
		}

		$frontCache = new Phalcon\Cache\Frontend\Data(array('lifetime' => 20));
		$cache = new Phalcon\Cache\Backend\Redis($frontCache, array(
			'host' => 'localhost',
			'port' => 6379
		));
		$cache->delete('decrement');

		$cache->save('decrement', 100);
		$this->assertEquals(99, $cache->decrement('decrement'));
		$this->assertEquals(97, $cache->decrement('decrement', 2));
		$this->assertEquals(87, $cache->decrement('decrement', 10));
	}

	public function testOutputRedisCache()
	{

		$redis = $this->_prepareRedis();
		if (!$redis) {
			return false;
		}

		$redis->delete('_PHCRtest-output');

		$time = date('H:i:s');

		$frontCache = new Phalcon\Cache\Frontend\Output(array('lifetime' => 2));
		$cache = new Phalcon\Cache\Backend\Redis($frontCache, array(
			'host' => 'localhost',
			'port' => 6379
		));

		ob_start();

		//First time cache
		$content = $cache->start('test-output');
		if ($content !== null) {
			$this->assertTrue(false);
		}

		echo $time;

		$cache->save(null, null, null, true);

		$obContent = ob_get_contents();
		ob_end_clean();

		$this->assertEquals($time, $obContent);
		$this->assertEquals($time, $redis->get('_PHCRtest-output'));

		//Expect same cache
		$content = $cache->start('test-output');
		if ($content === null) {
			$this->assertTrue(false);
		}

		$this->assertEquals($content, $obContent);
		$this->assertEquals($content, $redis->get('_PHCRtest-output'));

		//Query keys
		$keys = $cache->queryKeys();
		sort($keys);
		$this->assertEquals($keys, array(
			0 => 'decrement',
			1 => 'increment',
			2 => 'test-output'
		));

		//Delete entry from cache
		$this->assertTrue($cache->delete('test-output'));
	}

	public function testDataRedisCache()
	{
		$redis = $this->_prepareRedis();
		if (!$redis) {
			return false;
		}

		$redis->delete('test-data');

		$frontCache = new Phalcon\Cache\Frontend\Data();
		$cache = new Phalcon\Cache\Backend\Redis($frontCache, array(
			'host' => 'localhost',
			'port' => 6379
		));

		$data = array(1, 2, 3, 4, 5);

		$cache->save('test-data', $data);

		$cachedContent = $cache->get('test-data');
		$this->assertEquals($cachedContent, $data);

		$cache->save('test-data', "sure, nothing interesting");

		$cachedContent = $cache->get('test-data');
		$this->assertEquals($cachedContent, "sure, nothing interesting");

		$this->assertTrue($cache->delete('test-data'));

		$cache->save('a', 1);
		$cache->save('long-key', 'long-val');
		$cache->save('bcd', 3);
		$keys = $cache->queryKeys();
		sort($keys);
		$this->assertEquals($keys, array('a', 'bcd', 'decrement', 'increment', 'long-key'));

		$this->assertTrue($cache->delete('a'));
		$this->assertTrue($cache->delete('long-key'));
		$this->assertTrue($cache->delete('bcd'));
	}

	public function testCacheRedisFlush()
	{
		$frontCache = new Phalcon\Cache\Frontend\Data(array('lifetime' => 10));

		$redis = $this->_prepareRedis();
		if (!$redis) {
=======

		$this->assertTrue($cache->flush());

		$this->assertFalse($cache->exists('data'));
		$this->assertFalse($cache->exists('data2'));
	}

	public function testCacheApcFlush()
	{
		$frontCache = new Phalcon\Cache\Frontend\Data(array('lifetime' => 10));

		// Apc
		$ready = $this->_prepareApc();
		if (!$ready) {
			return false;
		}

		$cache = new Phalcon\Cache\Backend\Apc($frontCache);

		$data = array(1, 2, 3, 4, 5);

		$cache->save('data', "1");
		$cache->save('data2', "2");

		$this->assertTrue($cache->flush());

		$this->assertFalse($cache->exists('data'));
		$this->assertFalse($cache->exists('data2'));
	}

	public function testCacheMongoFlush()
	{
		$frontCache = new Phalcon\Cache\Frontend\Data(array('lifetime' => 10));

		// Mongo
		$ready = $this->_prepareMongo();
		if (!$ready) {
			return false;
		}

		$mongo = new MongoClient();
		$database = $mongo->phalcon_test;
		$collection = $database->caches;
		$collection->remove();

		$frontCache = new Phalcon\Cache\Frontend\Data();

		$cache = new Phalcon\Cache\Backend\Mongo($frontCache, array(
			'mongo' => $mongo,
			'db' => 'phalcon_test',
			'collection' => 'caches'
		));

		$cache->save('data', "1");
		$cache->save('data2', "2");

		$this->assertTrue($cache->flush());

		$this->assertFalse($cache->exists('data'));
		$this->assertFalse($cache->exists('data2'));
	}

	public function testCacheXcacheFlush()
	{
		$frontCache = new Phalcon\Cache\Frontend\Data(array('lifetime' => 10));

		// Xcache
		$ready = $this->_prepareXcache();
		if (!$ready) {
			return false;
		}

		$cache = new Phalcon\Cache\Backend\Xcache($frontCache);

		$cache->save('data', "1");
		$cache->save('data2', "2");

		$this->assertTrue($cache->flush());

		$this->assertFalse($cache->exists('data'));
		$this->assertFalse($cache->exists('data2'));
	}

	public function testCacheLibmemcachedFlush()
	{
		if (!extension_loaded('memcached')) {
			$this->markTestSkipped('Warning: memcached extension is not loaded');
>>>>>>> fdec9db5
			return false;
		}

		$frontCache = new Phalcon\Cache\Frontend\Data();
<<<<<<< HEAD
		$cache = new Phalcon\Cache\Backend\Redis($frontCache, array(
			'host' => 'localhost',
			'port' => 6379
=======

        //Memcached OPT_PREFIX_KEY: prefix.
		$cache = new Phalcon\Cache\Backend\Libmemcached($frontCache, array(
			'servers' => array(
				array(
					'host' => '127.0.0.1',
					'port' => '11211',
					'weight' => '1'),
			),
			'client' => array(
				Memcached::OPT_PREFIX_KEY => 'prefix.',
			)
>>>>>>> fdec9db5
		));

		$cache->save('data', "1");
		$cache->save('data2', "2");

<<<<<<< HEAD
		$this->assertTrue($cache->exists('data'));
		$this->assertTrue($cache->exists('data2'));

=======
>>>>>>> fdec9db5
		$this->assertTrue($cache->flush());

		$this->assertFalse($cache->exists('data'));
		$this->assertFalse($cache->exists('data2'));
	}
}<|MERGE_RESOLUTION|>--- conflicted
+++ resolved
@@ -159,36 +159,6 @@
 		$this->assertTrue($cache->delete('test-data'));
 
 	}
-	
-	public function testDataFileCacheIncrement()
-	{
-		$frontCache = new Phalcon\Cache\Frontend\Data();
-
-		$cache = new Phalcon\Cache\Backend\File($frontCache, array(
-			'cacheDir' => 'unit-tests/cache/'
-		));
-		$cache->delete('foo');
-		$cache->save('foo', "1");
-		$this->assertEquals(2, $cache->increment('foo'));
-
-		$this->assertEquals($cache->get('foo'), 2);
-
-		$this->assertEquals($cache->increment('foo', 5), 7);
-	}
-
-	public function testDataFileCacheDecrement()
-	{
-		$frontCache = new Phalcon\Cache\Frontend\Data();
-
-		$cache = new Phalcon\Cache\Backend\File($frontCache, array(
-			'cacheDir' => 'unit-tests/cache/'
-		));
-		$cache->delete('foo');
-		$cache->save('foo', "100");
-		$this->assertEquals(99, $cache->decrement('foo'));
-
-		$this->assertEquals(95, $cache->decrement('foo', 4));
-	}
 
 	public function testDataFileCacheIncrement()
 	{
@@ -294,26 +264,6 @@
 		$this->assertEquals($s1, $string);
 		//echo $r1, ' ', $r2, ' ', $r3, ' ', $r4, "\n";
 	}
-	
-	public function testMemoryCacheIncrAndDecr()
-	{
-		$frontCache = new Phalcon\Cache\Frontend\Output(array(
-			'lifetime' => 2
-		));
-
-		$cache = new Phalcon\Cache\Backend\Memory($frontCache);
-		$cache->delete('foo');
-
-		$cache->save('foo', 20);
-
-		$this->assertEquals('21', $cache->increment('foo'));
-		$this->assertEquals('24', $cache->increment('foo', 3));
-
-		$this->assertEquals('23', $cache->decrement('foo'));
-		$this->assertEquals('3', $cache->decrement('foo', 20));
-
-		$this->assertEquals(3, $cache->get('foo'));
-	}
 
 	public function testMemoryCacheIncrAndDecr()
 	{
@@ -494,7 +444,7 @@
 		$memcache->close();
 
 	}
-	
+
 	public function testIncrAndDecrMemcacheCache()
 	{
 		$memcache = $this->_prepareMemcached();
@@ -518,29 +468,6 @@
 		$this->assertEquals('3', $newValue);
 	}
 
-	public function testIncrAndDecrMemcacheCache()
-	{
-		$memcache = $this->_prepareMemcached();
-		if (!$memcache) {
-			return false;
-		}
-
-		$memcache->delete('test-incr');
-
-		$memcache->set('test-incr', 1);
-		$newValue = $memcache->increment('test-incr');
-		$this->assertEquals('2', $newValue);
-
-		$newValue = $memcache->increment('test-incr', 5);
-		$this->assertEquals('7', $newValue);
-
-		$newValue = $memcache->decrement('test-incr');
-		$this->assertEquals('6', $newValue);
-
-		$newValue = $memcache->decrement('test-incr', '3');
-		$this->assertEquals('3', $newValue);
-	}
-
 	public function testDataMemcachedCache()
 	{
 
@@ -595,13 +522,10 @@
 			return false;
 		}
 
-<<<<<<< HEAD
 		foreach (new APCIterator('user') as $counter) {
 			apc_delete($counter['key']);
 		}
 
-=======
->>>>>>> fdec9db5
 		return true;
 	}
 
@@ -611,20 +535,12 @@
 		if (!$ready) {
 			return false;
 		}
-<<<<<<< HEAD
-
-=======
-		
->>>>>>> fdec9db5
+
 		$frontCache = new Phalcon\Cache\Frontend\Data(array('lifetime' => 20));
 		$cache = new Phalcon\Cache\Backend\Apc($frontCache);
 		$cache->delete('increment');
 
-<<<<<<< HEAD
 		apc_store('_PHCAincrement', 1);
-=======
-		$cache->save('increment', 1);
->>>>>>> fdec9db5
 		$this->assertEquals(2, $cache->increment('increment'));
 		$this->assertEquals(4, $cache->increment('increment', 2));
 		$this->assertEquals(14, $cache->increment('increment', 10));
@@ -636,20 +552,12 @@
 		if (!$ready) {
 			return false;
 		}
-<<<<<<< HEAD
-
-=======
-		
->>>>>>> fdec9db5
+
 		$frontCache = new Phalcon\Cache\Frontend\Data(array('lifetime' => 20));
 		$cache = new Phalcon\Cache\Backend\Apc($frontCache);
 		$cache->delete('decrement');
 
-<<<<<<< HEAD
 		apc_store('_PHCAdecrement', 100);
-=======
-		$cache->save('decrement', 100);
->>>>>>> fdec9db5
 		$this->assertEquals(99, $cache->decrement('decrement'));
 		$this->assertEquals(97, $cache->decrement('decrement', 2));
 		$this->assertEquals(87, $cache->decrement('decrement', 10));
@@ -703,13 +611,7 @@
 		//Query keys
 		$keys = $cache->queryKeys();
 		$this->assertEquals($keys, array(
-<<<<<<< HEAD
 			0 => 'test-output'
-=======
-			0 => 'test-output',
-			1 => 'decrement',
-			2 => 'increment'
->>>>>>> fdec9db5
 		));
 
 		//Delete entry from cache
@@ -747,12 +649,8 @@
 
 		$keys = $cache->queryKeys();
 		sort($keys);
-<<<<<<< HEAD
 
 		$this->assertEquals($keys, array('a', 'bcd', 'long-key'));
-=======
-		$this->assertEquals($keys, array('a', 'bcd', 'decrement', 'increment', 'long-key'));
->>>>>>> fdec9db5
 		$this->assertEquals($cache->queryKeys('long'), array('long-key'));
 
 		$this->assertTrue($cache->delete('a'));
@@ -792,15 +690,6 @@
 			return false;
 		}
 
-<<<<<<< HEAD
-=======
-		//remove existing
-		$mongo = new MongoClient();
-		$database = $mongo->phalcon_test;
-		$collection = $database->caches;
-		$collection->remove();
-
->>>>>>> fdec9db5
 		$time = date('H:i:s');
 
 		$frontCache = new Phalcon\Cache\Frontend\Output(array(
@@ -855,24 +744,11 @@
 
 	public function testDataMongoCache()
 	{
-<<<<<<< HEAD
 		list($ready, $collection) = $this->_prepareMongo();
-=======
-		$ready = $this->_prepareMongo();
->>>>>>> fdec9db5
 		if (!$ready) {
 			return false;
 		}
 
-<<<<<<< HEAD
-=======
-		//remove existing
-		$mongo = new MongoClient();
-		$database = $mongo->phalcon_test;
-		$collection = $database->caches;
-		$collection->remove();
-
->>>>>>> fdec9db5
 		// Travis can be slow, especially when Valgrind is used
 		$frontCache = new Phalcon\Cache\Frontend\Data(array('lifetime' => 900));
 
@@ -899,22 +775,14 @@
 
 		$this->assertTrue($cache->delete('test-data'));
 	}
-<<<<<<< HEAD
 
 	public function testMongoIncrement()
 	{
 		list($ready, $collection) = $this->_prepareMongo();
-=======
-	
-	public function testMongoIncrement()
-	{
-		$ready = $this->_prepareMongo();
->>>>>>> fdec9db5
 		if (!$ready) {
 			return false;
 		}
 
-<<<<<<< HEAD
 		$frontCache = new Phalcon\Cache\Frontend\Data(
 			array('lifetime' => 200)
 		);
@@ -927,16 +795,6 @@
 
 		$cache->delete('foo');
 
-=======
-		$frontCache = new Phalcon\Cache\Frontend\Data(array('lifetime' => 200));
-
-		$cache = new Phalcon\Cache\Backend\Mongo($frontCache, array(
-			'mongo' => new MongoClient(),
-			'db' => 'phalcon_test',
-			'collection' => 'caches'
-		));
-		$cache->delete('foo');
->>>>>>> fdec9db5
 		$cache->save('foo', 1);
 		$this->assertEquals(1, $cache->get('foo'));
 
@@ -949,7 +807,6 @@
 
 	public function testMongoDecrement()
 	{
-<<<<<<< HEAD
 		list($ready, $collection) = $this->_prepareMongo();
 		if (!$ready) {
 			return false;
@@ -967,23 +824,6 @@
 		$cache->delete('foo');
 		$cache->save('foo', 100);
 
-=======
-		$ready = $this->_prepareMongo();
-		if (!$ready) {
-			return false;
-		}
-
-		$frontCache = new Phalcon\Cache\Frontend\Data(array('lifetime' => 200));
-
-		$cache = new Phalcon\Cache\Backend\Mongo($frontCache, array(
-			'mongo' => new MongoClient(),
-			'db' => 'phalcon_test',
-			'collection' => 'caches'
-		));
-		$cache->delete('foo');
-		$cache->save('foo', 100);
-
->>>>>>> fdec9db5
 		$this->assertEquals(99, $cache->decrement('foo'));
 		$this->assertEquals(89, $cache->decrement('foo', 10));
 		$this->assertEquals(89, $cache->get('foo'));
@@ -993,16 +833,16 @@
 	protected function _prepareXcache()
 	{
 		return false;
-		
+
 		if (function_exists('xcache_emulation')) {
 			return true;
 		}
-			
+
 		if (!extension_loaded('xcache') || 'cli' == PHP_SAPI) {
 			$this->markTestSkipped('xcache extension is not loaded');
 			return false;
 		}
-		
+
 		return true;
 	}
 
@@ -1088,56 +928,6 @@
 
 		$this->assertTrue($cache->delete('test-data'));
 	}
-	
-	public function testXcacheIncrement()
-	{
-		$ready = $this->_prepareXcache();
-		if (!$ready) {
-			return false;
-		}
-
-		$frontCache = new Phalcon\Cache\Frontend\Output(array(
-			'lifetime' => 20
-		));
-
-		$cache = new Phalcon\Cache\Backend\Xcache($frontCache);
-		$cache->delete('foo');
-
-		$cache->save('foo', 1);
-		$newValue = $cache->increment('foo');
-		$this->assertEquals('2', $newValue);
-
-		$newValue = $cache->increment('foo');
-		$this->assertEquals('3', $newValue);
-	
-		$newValue = $cache->increment('foo', 4);
-		$this->assertEquals('7', $newValue);
-	}
-    
-	public function testXcacheDecr()
-	{
-		$ready = $this->_prepareXcache();
-		if (!$ready) {
-			return false;
-		}
-
-		$frontCache = new Phalcon\Cache\Frontend\Output(array(
-			'lifetime' => 20
-		));
-
-		$cache = new Phalcon\Cache\Backend\Xcache($frontCache);
-		$cache->delete('foo');
-
-		$cache->save('foo', 20);
-		$newValue = $cache->decrement('foo');
-		$this->assertEquals('19', $newValue);
-
-		$newValue = $cache->decrement('foo');
-		$this->assertEquals('18', $newValue);
-
-		$newValue = $cache->decrement('foo', 4);
-		$this->assertEquals('14', $newValue);
-	}
 
 	public function xtestXcacheIncrement()
 	{
@@ -1279,21 +1069,13 @@
 
 	}
 
-<<<<<<< HEAD
 	public function testLibMemcachedIncrement()
 	{
-=======
-	public function testLibMemcachedIncrement() {
->>>>>>> fdec9db5
 		$memcache = $this->_prepareLibmemcached();
 		if (!$memcache) {
 			return false;
 		}
-<<<<<<< HEAD
-
-=======
-		
->>>>>>> fdec9db5
+
 		// Travis can be slow, especially when Valgrind is used
 		$frontCache = new Phalcon\Cache\Frontend\Data(array('lifetime' => 900));
 
@@ -1314,23 +1096,14 @@
 		$this->assertEquals(14, $cache->get('foo'));
 		$cache->delete('foo');
 	}
-<<<<<<< HEAD
 
 	public function testLibMemcachedDecrement()
 	{
-=======
-	
-	public function testLibMemcachedDecrement() {
->>>>>>> fdec9db5
 		$memcache = $this->_prepareLibmemcached();
 		if (!$memcache) {
 			return false;
 		}
-<<<<<<< HEAD
-
-=======
-		
->>>>>>> fdec9db5
+
 		// Travis can be slow, especially when Valgrind is used
 		$frontCache = new Phalcon\Cache\Frontend\Data(array('lifetime' => 900));
 
@@ -1530,7 +1303,6 @@
 
 		$cache->save('data', "1");
 		$cache->save('data2', "2");
-<<<<<<< HEAD
 
 		$this->assertTrue($cache->flush());
 
@@ -1801,128 +1573,21 @@
 
 		$redis = $this->_prepareRedis();
 		if (!$redis) {
-=======
-
-		$this->assertTrue($cache->flush());
-
-		$this->assertFalse($cache->exists('data'));
-		$this->assertFalse($cache->exists('data2'));
-	}
-
-	public function testCacheApcFlush()
-	{
-		$frontCache = new Phalcon\Cache\Frontend\Data(array('lifetime' => 10));
-
-		// Apc
-		$ready = $this->_prepareApc();
-		if (!$ready) {
-			return false;
-		}
-
-		$cache = new Phalcon\Cache\Backend\Apc($frontCache);
-
-		$data = array(1, 2, 3, 4, 5);
-
-		$cache->save('data', "1");
-		$cache->save('data2', "2");
-
-		$this->assertTrue($cache->flush());
-
-		$this->assertFalse($cache->exists('data'));
-		$this->assertFalse($cache->exists('data2'));
-	}
-
-	public function testCacheMongoFlush()
-	{
-		$frontCache = new Phalcon\Cache\Frontend\Data(array('lifetime' => 10));
-
-		// Mongo
-		$ready = $this->_prepareMongo();
-		if (!$ready) {
-			return false;
-		}
-
-		$mongo = new MongoClient();
-		$database = $mongo->phalcon_test;
-		$collection = $database->caches;
-		$collection->remove();
+			return false;
+		}
 
 		$frontCache = new Phalcon\Cache\Frontend\Data();
-
-		$cache = new Phalcon\Cache\Backend\Mongo($frontCache, array(
-			'mongo' => $mongo,
-			'db' => 'phalcon_test',
-			'collection' => 'caches'
-		));
-
-		$cache->save('data', "1");
-		$cache->save('data2', "2");
-
-		$this->assertTrue($cache->flush());
-
-		$this->assertFalse($cache->exists('data'));
-		$this->assertFalse($cache->exists('data2'));
-	}
-
-	public function testCacheXcacheFlush()
-	{
-		$frontCache = new Phalcon\Cache\Frontend\Data(array('lifetime' => 10));
-
-		// Xcache
-		$ready = $this->_prepareXcache();
-		if (!$ready) {
-			return false;
-		}
-
-		$cache = new Phalcon\Cache\Backend\Xcache($frontCache);
-
-		$cache->save('data', "1");
-		$cache->save('data2', "2");
-
-		$this->assertTrue($cache->flush());
-
-		$this->assertFalse($cache->exists('data'));
-		$this->assertFalse($cache->exists('data2'));
-	}
-
-	public function testCacheLibmemcachedFlush()
-	{
-		if (!extension_loaded('memcached')) {
-			$this->markTestSkipped('Warning: memcached extension is not loaded');
->>>>>>> fdec9db5
-			return false;
-		}
-
-		$frontCache = new Phalcon\Cache\Frontend\Data();
-<<<<<<< HEAD
 		$cache = new Phalcon\Cache\Backend\Redis($frontCache, array(
 			'host' => 'localhost',
 			'port' => 6379
-=======
-
-        //Memcached OPT_PREFIX_KEY: prefix.
-		$cache = new Phalcon\Cache\Backend\Libmemcached($frontCache, array(
-			'servers' => array(
-				array(
-					'host' => '127.0.0.1',
-					'port' => '11211',
-					'weight' => '1'),
-			),
-			'client' => array(
-				Memcached::OPT_PREFIX_KEY => 'prefix.',
-			)
->>>>>>> fdec9db5
 		));
 
 		$cache->save('data', "1");
 		$cache->save('data2', "2");
 
-<<<<<<< HEAD
 		$this->assertTrue($cache->exists('data'));
 		$this->assertTrue($cache->exists('data2'));
 
-=======
->>>>>>> fdec9db5
 		$this->assertTrue($cache->flush());
 
 		$this->assertFalse($cache->exists('data'));
