
/*
 +------------------------------------------------------------------------+
 | Phalcon Framework                                                      |
 +------------------------------------------------------------------------+
 | Copyright (c) 2011-2014 Phalcon Team (http://www.phalconphp.com)       |
 +------------------------------------------------------------------------+
 | This source file is subject to the New BSD License that is bundled     |
 | with this package in the file docs/LICENSE.txt.                        |
 |                                                                        |
 | If you did not receive a copy of the license and are unable to         |
 | obtain it through the world-wide-web, please send an email             |
 | to license@phalconphp.com so we can send you a copy immediately.       |
 +------------------------------------------------------------------------+
 | Authors: Andres Gutierrez <andres@phalconphp.com>                      |
 |          Eduar Carvajal <eduar@phalconphp.com>                         |
 +------------------------------------------------------------------------+
 */

namespace Phalcon\Mvc;

use Phalcon\Di\InjectionAwareInterface;
use Phalcon\DiInterface;
use Phalcon\Mvc\Router\Route;
use Phalcon\Mvc\Router\Exception;
use Phalcon\Http\RequestInterface;

/**
 * Phalcon\Mvc\Router
 *
 * <p>Phalcon\Mvc\Router is the standard framework router. Routing is the
 * process of taking a URI endpoint (that part of the URI which comes after the base URL) and
 * decomposing it into parameters to determine which module, controller, and
 * action of that controller should receive the request</p>
 *
 *<code>
 *
 *	$router = new Router();
 *
 *	$router->add(
 *		"/documentation/{chapter}/{name}.{type:[a-z]+}",
 *		array(
 *			"controller" => "documentation",
 *			"action"     => "show"
 *		)
 *	);
 *
 *	$router->handle();
 *
 *	echo $router->getControllerName();
 *</code>
 *
 */
<<<<<<< HEAD
class Router implements InjectionAwareInterface
=======
class Router implements RouterInterface
>>>>>>> 2ce00c2d
{
	protected _dependencyInjector;

	protected _uriSource;

	protected _namespace = null;

	protected _module = null;

	protected _controller = null;

	protected _action = null;

	protected _params;

	protected _routes;

	protected _matchedRoute;

	protected _matches;

	protected _wasMatched = false;

	protected _defaultNamespace;

	protected _defaultModule;

	protected _defaultController;

	protected _defaultAction;

	protected _defaultParams;

	protected _removeExtraSlashes;

	protected _notFoundPaths;

	const URI_SOURCE_GET_URL = 0;

	const URI_SOURCE_SERVER_REQUEST_URI = 1;

	/**
	 * Phalcon\Mvc\Router constructor
	 */
	public function __construct(boolean defaultRoutes = true)
	{
		var routes;

		let routes = [];
		if defaultRoutes === true {

			// Two routes are added by default to match /:controller/:action and
			// /:controller/:action/:params

			let routes[] = new Route("#^/([a-zA-Z0-9\\_\\-]+)[/]{0,1}$#", [
				"controller": 1
			]);

			let routes[] = new Route("#^/([a-zA-Z0-9\\_\\-]+)/([a-zA-Z0-9\\.\\_]+)(/.*)*$#", [
				"controller": 1,
				"action": 2,
				"params": 3
			]);
		}

		let this->_params = [],
			this->_defaultParams = [],
			this->_routes = routes;
	}

	/**
	 * Sets the dependency injector
	 */
	public function setDI(<DiInterface> dependencyInjector)
	{
		let this->_dependencyInjector = dependencyInjector;
	}

	/**
	 * Returns the internal dependency injector
	 */
	public function getDI() -> <DiInterface>
	{
		return this->_dependencyInjector;
	}

	/**
	 * Get rewrite info. This info is read from $_GET['_url']. This returns '/' if the rewrite information cannot be read
	 */
	public function getRewriteUri() -> string
	{
		var url, urlParts, realUri;

		/**
		 * By default we use $_GET['url'] to obtain the rewrite information
		 */
		if !this->_uriSource {
			if fetch url, _GET["_url"] {
				if !empty url {
					return url;
				}
			}
		} else {
			/**
			 * Otherwise use the standard $_SERVER['REQUEST_URI']
			 */
			if fetch url, _SERVER["REQUEST_URI"] {
				let urlParts = explode("?", url),
					realUri = urlParts[0];
				if !empty realUri {
					return realUri;
				}
			}
		}
		return "/";
	}

	/**
	 * Sets the URI source. One of the URI_SOURCE_* constants
	 *
	 *<code>
	 *	$router->setUriSource(Router::URI_SOURCE_SERVER_REQUEST_URI);
	 *</code>
	 *
	 * @param string uriSource
	 */
	public function setUriSource(var uriSource) -> <Router>
	{
		let this->_uriSource = uriSource;
		return this;
	}

	/**
	 * Set whether router must remove the extra slashes in the handled routes
	 */
	public function removeExtraSlashes(boolean remove) -> <Router>
	{
		let this->_removeExtraSlashes = remove;
		return this;
	}

	/**
	 * Sets the name of the default namespace
	 */
	public function setDefaultNamespace(string! namespaceName) -> <Router>
	{
		let this->_defaultNamespace = namespaceName;
		return this;
	}

	/**
	 * Sets the name of the default module
	 */
	public function setDefaultModule(string! moduleName) -> <Router>
	{
		let this->_defaultModule = moduleName;
		return this;
	}

	/**
	 * Sets the default controller name
	 */
	public function setDefaultController(string! controllerName) -> <Router>
	{
		let this->_defaultController = controllerName;
		return this;
	}

	/**
	 * Sets the default action name
	 */
	public function setDefaultAction(string! actionName) -> <Router>
	{
		let this->_defaultAction = actionName;
		return this;
	}

	/**
	 * Sets an array of default paths. If a route is missing a path the router will use the defined here
	 * This method must not be used to set a 404 route
	 *
	 *<code>
	 * $router->setDefaults(array(
	 *		'module' => 'common',
	 *		'action' => 'index'
	 * ));
	 *</code>
	 */
	public function setDefaults(array! defaults) -> <Router>
	{
		var namespaceName, module, controller, action, params;

		// Set a default namespace
		if fetch namespaceName, defaults["namespace"] {
			let this->_defaultNamespace = namespaceName;
		}

		// Set a default module
		if fetch module, defaults["module"] {
			let this->_defaultModule = module;
		}

		// Set a default controller
		if fetch controller, defaults["controller"] {
			let this->_defaultController = controller;
		}

		// Set a default action
		if fetch action, defaults["action"] {
			let this->_defaultAction = action;
		}

		// Set default parameters
		if fetch params, defaults["params"] {
			let this->_defaultParams = params;
		}

		return this;
	}

	/**
	 * Handles routing information received from the rewrite engine
	 *
	 *<code>
	 * //Read the info from the rewrite engine
	 * $router->handle();
	 *
	 * //Manually passing an URL
	 * $router->handle('/posts/edit/1');
	 *</code>
	 */
	public function handle(string uri = null)
	{
		var realUri, request, currentHostName, routeFound, parts,
			params, matches, notFoundPaths,
			vnamespace, module,  controller, action, paramsStr, strParams,
			route, methods, dependencyInjector,
			hostname, regexHostName, matched, pattern, handledUri, beforeMatch,
			paths, converters, part, position, matchPosition, converter;

		if !uri {
			/**
			 * If 'uri' isn't passed as parameter it reads _GET['_url']
			 */
			let realUri = this->getRewriteUri();
		} else {
			let realUri = uri;
		}

		/**
		 * Remove extra slashes in the route
		 */
		if this->_removeExtraSlashes {
			if realUri != "/" {
				let handledUri = rtrim(realUri, "/");
			} else {
				let handledUri = realUri;
			}
		} else {
			let handledUri = realUri;
		}

		let request = null,
			currentHostName = null,
			routeFound = false,
			parts = [],
			params = [],
			matches = null,
			this->_wasMatched = false,
			this->_matchedRoute = null;

		/**
		 * Routes are traversed in reversed order
		 */
		for route in reverse this->_routes {

			/**
			 * Look for HTTP method constraints
			 */
			let methods = route->getHttpMethods();
			if methods !== null {

				/**
				 * Retrieve the request service from the container
				 */
				if request === null {

					let dependencyInjector = <\Phalcon\DiInterface> this->_dependencyInjector;
					if typeof dependencyInjector != "object" {
						throw new Exception("A dependency injection container is required to access the 'request' service");
					}

					let request = <RequestInterface> dependencyInjector->getShared("request");
				}

				/**
				 * Check if the current method is allowed by the route
				 */
				if request->isMethod(methods) === false {
					continue;
				}
			}

			/**
			 * Look for hostname constraints
			 */
			let hostname = route->getHostName();
			if hostname !== null {

				/**
				 * Retrieve the request service from the container
				 */
				if request === null {

					let dependencyInjector = <DiInterface> this->_dependencyInjector;
					if typeof dependencyInjector != "object" {
						throw new Exception("A dependency injection container is required to access the 'request' service");
					}

					let request = <RequestInterface> dependencyInjector->getShared("request");
				}

				/**
				 * Check if the current hostname is the same as the route
				 */
				if typeof currentHostName != "object" {
					let currentHostName = request->getHttpHost();
				}

				/**
				 * No HTTP_HOST, maybe in CLI mode?
				 */
				if typeof currentHostName == "null" {
					continue;
				}

				/**
				 * Check if the hostname restriction is the same as the current in the route
				 */
				if memstr(hostname, "(") {
					if !memstr(hostname, "#") {
						let regexHostName = "#^" . hostname . "$#";
					} else {
						let regexHostName = hostname;
					}
					let matched = preg_match(regexHostName, currentHostName);
				} else {
					let matched = currentHostName == hostname;
				}

				if !matched {
					continue;
				}

			}

			/**
			 * If the route has parentheses use preg_match
			 */
			let pattern = route->getCompiledPattern();

			if memstr(pattern, "^") {
				let routeFound = preg_match(pattern, handledUri, matches);
			} else {
				let routeFound = pattern == handledUri;
			}

			/**
			 * Check for beforeMatch conditions
			 */
			if routeFound {

				let beforeMatch = route->getBeforeMatch();
				if beforeMatch !== null {

					/**
					 * Check first if the callback is callable
					 */
					if !is_callable(beforeMatch) {
						throw new Exception("Before-Match callback is not callable in matched route");
					}

					/**
					 * Check first if the callback is callable
					 */
					let routeFound = call_user_func_array(beforeMatch, [handledUri, route, this]);
				}
			}

			if routeFound {

				/**
				 * Start from the default paths
				 */
				let paths = route->getPaths(), parts = paths;

				/**
				 * Check if the matches has variables
				 */
				if typeof matches == "array" {

					/**
					 * Get the route converters if any
					 */
					let converters = route->getConverters();

					for part, position in paths {

						if fetch matchPosition, matches[position] {

							/**
							 * Check if the part has a converter
							 */
							if typeof converters == "array" {
								if fetch converter, converters[part] {
									let parts[part] = call_user_func_array(converter, [matchPosition]);
									continue;
								}
							}

							/**
							 * Update the parts if there is no converter
							 */
							let parts[part] = matchPosition;
						} else {

							/**
							 * Apply the converters anyway
							 */
							if typeof converters == "array" {
								if fetch converter, converters[part] {
									let parts[part] = call_user_func_array(converter, [position]);
								}
							}
						}
					}

					/**
					 * Update the matches generated by preg_match
					 */
					let this->_matches = matches;
				}

				let this->_matchedRoute = route;
				break;
			}
		}

		/**
		 * Update the wasMatched property indicating if the route was matched
		 */
		if routeFound {
			let this->_wasMatched = true;
		} else {
			let this->_wasMatched = false;
		}

		/**
		 * The route wasn't found, try to use the not-found paths
		 */
		if !routeFound {
			let notFoundPaths = this->_notFoundPaths;
			if notFoundPaths !== null {
				let parts = notFoundPaths,
					routeFound = true;
			}
		}

		if routeFound {

			/**
			 * Check for a namespace
			 */
			if fetch vnamespace, parts["namespace"] {
				if !is_numeric(vnamespace) {
					let this->_namespace = vnamespace;
				}
				unset parts["namespace"];
			} else {
				let this->_namespace = this->_defaultNamespace;
			}

			/**
			 * Check for a module
			 */
			if fetch module, parts["module"] {
				if !is_numeric(module) {
					let this->_module = module;
				}
				unset parts["module"];
			} else {
				let this->_module = this->_defaultModule;
			}

			/**
			 * Check for a controller
			 */
			if fetch controller, parts["controller"] {
				if !is_numeric(controller) {
					let this->_controller = controller;
				}
				unset parts["controller"];
			} else {
				let this->_controller = this->_defaultController;
			}

			/**
			 * Check for an action
			 */
			if fetch action, parts["action"] {
				if !is_numeric(action) {
					let this->_action = action;
				}
				unset parts["action"];
			} else {
				let this->_action = this->_defaultAction;
			}

			/**
			 * Check for parameters
			 */
			if fetch paramsStr, parts["params"] {
				let strParams = substr(paramsStr, 1);
				if strParams {
					let params = explode("/", strParams);
				}
				unset parts["params"];
			}

			if count(params) {
				let this->_params = array_merge(params, parts);
			} else {
				let this->_params = parts;
			}

		} else {

			/**
			 * Use default values if the route hasn't matched
			 */
			let this->_namespace = this->_defaultNamespace,
				this->_module = this->_defaultModule,
				this->_controller = this->_defaultController,
				this->_action = this->_defaultAction,
				this->_params = this->_defaultParams;
		}
	}

	/**
	 * Adds a route to the router without any HTTP constraint
	 *
	 *<code>
	 * $router->add('/about', 'About::index');
	 *</code>
	 *
	 * @param string/array paths
	 * @param string httpMethods
	 * @return Phalcon\Mvc\Router\Route
	 */
	public function add(string! pattern, paths = null, httpMethods = null) -> <Route>
	{
		var route;

		/**
		 * Every route is internally stored as a Phalcon\Mvc\Router\Route
		 */
		let route = new Route(pattern, paths, httpMethods),
			this->_routes[] = route;
		return route;
	}

	/**
	 * Adds a route to the router that only match if the HTTP method is GET
	 *
	 * @param string/array paths
	 */
	public function addGet(string! pattern, paths = null) -> <Route>
	{
		return this->add(pattern, paths, "GET");
	}

	/**
	 * Adds a route to the router that only match if the HTTP method is POST
	 *
	 * @param string/array paths
	 */
	public function addPost(string! pattern, var paths = null) -> <Route>
	{
		return this->add(pattern, paths, "POST");
	}

	/**
	 * Adds a route to the router that only match if the HTTP method is PUT
	 *
	 * @param string/array paths
	 */
	public function addPut(string! pattern, paths = null) -> <Route>
	{
		return this->add(pattern, paths, "PUT");
	}

	/**
	 * Adds a route to the router that only match if the HTTP method is PATCH
	 *
	 * @param string pattern
	 * @param string/array paths
	 * @return Phalcon\Mvc\Router\Route
	 */
	public function addPatch(string! pattern, paths = null)
	{
		return this->add(pattern, paths, "PATCH");
	}

	/**
	 * Adds a route to the router that only match if the HTTP method is DELETE
	 *
	 * @param string pattern
	 * @param string/array paths
	 * @return Phalcon\Mvc\Router\Route
	 */
	public function addDelete(string! pattern, paths = null) -> <Route>
	{
		return this->add(pattern, paths, "DELETE");
	}

	/**
	 * Add a route to the router that only match if the HTTP method is OPTIONS
	 *
	 * @param string pattern
	 * @param string/array paths
	 * @return Phalcon\Mvc\Router\Route
	 */
	public function addOptions(string! pattern, paths = null) -> <Route>
	{
		return this->add(pattern, paths, "OPTIONS");
	}

	/**
	 * Adds a route to the router that only match if the HTTP method is HEAD
	 *
	 * @param string pattern
	 * @param string/array paths
	 * @return Phalcon\Mvc\Router\Route
	 */
	public function addHead(string! pattern, paths = null) -> <Route>
	{
		return this->add(pattern, paths, "HEAD");
	}

	/**
	 * Mounts a group of routes in the router
	 *
	 * @param Phalcon\Mvc\Router\Group route
	 * @return Phalcon\Mvc\Router
	 */
	public function mount(<Router\Group> group) -> <Route>
	{

		var groupRoutes, beforeMatch, hostname, routes, route;

		if typeof group != "object" {
			throw new Exception("The group of routes is not valid");
		}

		let groupRoutes = group->getRoutes();
		if !count(groupRoutes) {
			throw new Exception("The group of routes does not contain any routes");
		}

		/**
		 * Get the before-match condition
		 */
		let beforeMatch = group->getBeforeMatch();

		if beforeMatch !== null {
			for route in groupRoutes {
				route->beforeMatch(beforeMatch);
			}
		}

		// Get the hostname restriction
		let hostname = group->getHostName();

		if hostname !== null {
			for route in groupRoutes {
				route->setHostName(hostname);
			}
		}

		let routes = this->_routes;

		if typeof routes == "array" {
			let this->_routes = array_merge(routes, groupRoutes);
		} else {
			let this->_routes = groupRoutes;
		}

		return this;
	}

	/**
	 * Set a group of paths to be returned when none of the defined routes are matched
	 *
	 * @param array paths
	 */
	public function notFound(var paths) -> <Router>
	{
		if typeof paths != "array" && typeof paths != "string" {
			throw new Exception("The not-found paths must be an array or string");
		}
		let this->_notFoundPaths = paths;
		return this;
	}

	/**
	 * Removes all the pre-defined routes
	 */
	public function clear()
	{
		let this->_routes = [];
	}

	/**
	 * Returns the processed namespace name
	 */
	public function getNamespaceName() -> string
	{
		return this->_namespace;
	}

	/**
	 * Returns the processed module name
	 */
	public function getModuleName() -> string
	{
		return this->_module;
	}

	/**
	 * Returns the processed controller name
	 */
	public function getControllerName() -> string
	{
		return this->_controller;
	}

	/**
	 * Returns the processed action name
	 */
	public function getActionName() -> string
	{
		return this->_action;
	}

	/**
	 * Returns the processed parameters
	 */
	public function getParams() -> array
	{
		return this->_params;
	}

	/**
	 * Returns the route that matchs the handled URI
	 */
	public function getMatchedRoute() -> <Route>
	{
		return this->_matchedRoute;
	}

	/**
	 * Returns the sub expressions in the regular expression matched
	 */
	public function getMatches() -> array
	{
		return this->_matches;
	}

	/**
	 * Checks if the router macthes any of the defined routes
	 */
	public function wasMatched() -> boolean
	{
		return this->_wasMatched;
	}

	/**
	 * Returns all the routes defined in the router
	 *
	 * @return Phalcon\Mvc\Router\Route[]
	 */
	public function getRoutes()
	{
		return this->_routes;
	}

	/**
	 * Returns a route object by its id
	 */
	public function getRouteById(var id) -> <Route> | boolean
	{
		var route;

		for route in this->_routes {
			if route->getRouteId() == id {
				return route;
			}
		}

		return false;
	}

	/**
	 * Returns a route object by its name
	 */
	public function getRouteByName(string! name) -> <Route> | boolean
	{
		var route;

		for route in this->_routes {
			if route->getName() == name {
				return route;
			}
		}
		return false;
	}

	/**
	 * Returns whether controller name should not be mangled
	 */
	public function isExactControllerName() -> boolean
	{
		return true;
	}
}<|MERGE_RESOLUTION|>--- conflicted
+++ resolved
@@ -51,11 +51,7 @@
  *</code>
  *
  */
-<<<<<<< HEAD
-class Router implements InjectionAwareInterface
-=======
-class Router implements RouterInterface
->>>>>>> 2ce00c2d
+class Router implements InjectionAwareInterface,RouterInterface
 {
 	protected _dependencyInjector;
 
