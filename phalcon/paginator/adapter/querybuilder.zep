
/*
 +------------------------------------------------------------------------+
 | Phalcon Framework                                                      |
 +------------------------------------------------------------------------+
 | Copyright (c) 2011-2017 Phalcon Team (https://phalconphp.com)          |
 +------------------------------------------------------------------------+
 | This source file is subject to the New BSD License that is bundled     |
 | with this package in the file LICENSE.txt.                             |
 |                                                                        |
 | If you did not receive a copy of the license and are unable to         |
 | obtain it through the world-wide-web, please send an email             |
 | to license@phalconphp.com so we can send you a copy immediately.       |
 +------------------------------------------------------------------------+
 | Authors: Andres Gutierrez <andres@phalconphp.com>                      |
 |          Eduar Carvajal <eduar@phalconphp.com>                         |
 +------------------------------------------------------------------------+
 */

namespace Phalcon\Paginator\Adapter;

use Phalcon\Mvc\Model\Query\Builder;
use Phalcon\Paginator\Adapter;
use Phalcon\Paginator\Exception;
use Phalcon\Db;

/**
 * Phalcon\Paginator\Adapter\QueryBuilder
 *
 * Pagination using a PHQL query builder as source of data
 *
 * <code>
 * use Phalcon\Paginator\Adapter\QueryBuilder;
 *
 * $builder = $this->modelsManager->createBuilder()
 *                 ->columns("id, name")
 *                 ->from("Robots")
 *                 ->orderBy("name");
 *
 * $paginator = new QueryBuilder(
 *     [
 *         "builder" => $builder,
 *         "limit"   => 20,
 *         "page"    => 1,
 *     ]
 * );
 *</code>
 */
class QueryBuilder extends Adapter
{
	/**
	 * Configuration of paginator by model
	 */
	protected _config;

	/**
	 * Paginator's data
	 */
	protected _builder;

	/**
	 * Columns for count query if builder has having
	 */
	protected _columns;

	/**
	 * Phalcon\Paginator\Adapter\QueryBuilder
	 */
	public function __construct(array config)
	{
		var builder, limit, page, columns;

		let this->_config = config;

		if !fetch builder, config["builder"] {
			throw new Exception("Parameter 'builder' is required");
		}

		if !fetch limit, config["limit"] {
			throw new Exception("Parameter 'limit' is required");
		}

		if fetch columns, config["columns"] {
		    let this->_columns = columns;
		}

		this->setQueryBuilder(builder);
		this->setLimit(limit);

		if fetch page, config["page"] {
			this->setCurrentPage(page);
		}
	}

	/**
	 * Get the current page number
	 */
	public function getCurrentPage() -> int
	{
		return this->_page;
	}

	/**
	 * Set query builder object
	 */
	public function setQueryBuilder(<Builder> builder) -> <QueryBuilder>
	{
		let this->_builder = builder;

		return this;
	}

	/**
	 * Get query builder object
	 */
	public function getQueryBuilder() -> <Builder>
	{
		return this->_builder;
	}

	/**
	 * Returns a slice of the resultset to show in the pagination
	 */
	public function getPaginate() -> <\stdClass>
	{
		var originalBuilder, builder, totalBuilder, totalPages,
			limit, numberPage, number, query, page, before, items, totalQuery,
			result, row, rowcount, next, sql, columns, db, hasHaving, hasGroup,
			model, modelClass, dbService;

		let originalBuilder = this->_builder;
		let columns = this->_columns;

		/**
		 * We make a copy of the original builder to leave it as it is
		 */
		let builder = clone originalBuilder;

		/**
		 * We make a copy of the original builder to count the total of records
		 */
		let totalBuilder = clone builder;

		let limit = this->_limitRows;
		let numberPage = (int) this->_page;

		if !numberPage {
			let numberPage = 1;
		}

		let number = limit * (numberPage - 1);

		/**
		 * Set the limit clause avoiding negative offsets
		 */
		if number < limit {
			builder->limit(limit);
		} else {
			builder->limit(limit, number);
		}

		let query = builder->getQuery();

		if numberPage == 1 {
			let before = 1;
		} else {
			let before = numberPage - 1;
		}

		/**
		 * Execute the query an return the requested slice of data
		 */
		let items = query->execute();

		let hasHaving = !empty totalBuilder->getHaving();

        var groups = totalBuilder->getGroupBy();

		let hasGroup = !empty groups;

		/**
		 * Change the queried columns by a COUNT(*)
		 */

		if hasHaving && !hasGroup {
            if empty columns {
                throw new Exception("When having is set there should be columns option provided for which calculate row count");
            }
		    totalBuilder->columns(columns);
		} else {
		    totalBuilder->columns("COUNT(*) [rowcount]");
		}

		/**
		 * Change 'COUNT()' parameters, when the query contains 'GROUP BY'
		 */
		if hasGroup {
			var groupColumn;
			if typeof groups == "array" {
				let groupColumn = implode(", ", groups);
			} else {
				let groupColumn = groups;
			}

			if !hasHaving {
			    totalBuilder->groupBy(null)->columns(["COUNT(DISTINCT ".groupColumn.") AS [rowcount]"]);
			} else {
			    totalBuilder->columns(["DISTINCT ".groupColumn]);
			}
		}

		/**
		 * Remove the 'ORDER BY' clause, PostgreSQL requires this
		 */
		totalBuilder->orderBy(null);

		/**
		 * Obtain the PHQL for the total query
		 */
		let totalQuery = totalBuilder->getQuery();

		/**
		 * Obtain the result of the total query
		 * If we have having perform native count on temp table
		 */
		if hasHaving {
		    let sql = totalQuery->getSql();
<<<<<<< HEAD
		    let db = totalBuilder->getDI()->get("db");
		    let row = db->fetchOne("SELECT COUNT(*) as \"rowcount\" FROM (" .  sql["sql"] . ") as T1", Db::FETCH_ASSOC, sql["bind"]),
=======
			let modelClass = builder->_models;
			if typeof modelClass == "array" {
    			let modelClass = array_values(modelClass)[0];
			}
			let model = new {modelClass}();
			let dbService = model->getReadConnectionService();
			let db = totalBuilder->getDI()->get(dbService);
		    let row = db->fetchOne("SELECT COUNT(*) as rowcount FROM (" .  sql["sql"] . ") as T1", Db::FETCH_ASSOC, sql["bind"]),
>>>>>>> 5b849ece
		        rowcount = row ? intval(row["rowcount"]) : 0,
		        totalPages = intval(ceil(rowcount / limit));
		} else {
            let result = totalQuery->execute(),
                row = result->getFirst(),
                rowcount = row ? intval(row->rowcount) : 0,
                totalPages = intval(ceil(rowcount / limit));
		}

		if numberPage < totalPages {
			let next = numberPage + 1;
		} else {
			let next = totalPages;
		}

		let page = new \stdClass(),
			page->items = items,
			page->first = 1,
			page->before = before,
			page->current = numberPage,
			page->last = totalPages,
			page->next = next,
			page->total_pages = totalPages,
			page->total_items = rowcount,
			page->limit = this->_limitRows;

		return page;
	}

}<|MERGE_RESOLUTION|>--- conflicted
+++ resolved
@@ -224,20 +224,17 @@
 		 * If we have having perform native count on temp table
 		 */
 		if hasHaving {
-		    let sql = totalQuery->getSql();
-<<<<<<< HEAD
-		    let db = totalBuilder->getDI()->get("db");
-		    let row = db->fetchOne("SELECT COUNT(*) as \"rowcount\" FROM (" .  sql["sql"] . ") as T1", Db::FETCH_ASSOC, sql["bind"]),
-=======
-			let modelClass = builder->_models;
+		    let sql = totalQuery->getSql(),
+		      modelClass = builder->_models;
+
 			if typeof modelClass == "array" {
     			let modelClass = array_values(modelClass)[0];
 			}
+
 			let model = new {modelClass}();
 			let dbService = model->getReadConnectionService();
 			let db = totalBuilder->getDI()->get(dbService);
-		    let row = db->fetchOne("SELECT COUNT(*) as rowcount FROM (" .  sql["sql"] . ") as T1", Db::FETCH_ASSOC, sql["bind"]),
->>>>>>> 5b849ece
+			let row = db->fetchOne("SELECT COUNT(*) as \"rowcount\" FROM (" .  sql["sql"] . ") as T1", Db::FETCH_ASSOC, sql["bind"]),
 		        rowcount = row ? intval(row["rowcount"]) : 0,
 		        totalPages = intval(ceil(rowcount / limit));
 		} else {
