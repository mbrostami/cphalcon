{
    "optimizations": {
        "static-type-inference": true,
        "static-type-inference-second-pass": true,
        "local-context-pass": true,
        "constant-folding": true,
        "static-constant-class-folding": true
    },
    "namespace": "phalcon",
    "name": "",
    "description": "",
    "author": "Phalcon Team",
<<<<<<< HEAD
    "version": "2.0.0b2",
=======
    "version": "2.0.0b",
>>>>>>> 4cf14de3
    "verbose": false,
    "optimizer-dirs": [
        "optimizers"
    ],
    "constants-sources": [
        "ext/phalcon/mvc\/model\/query\/scanner.h",
        "ext/phalcon/annotations\/scanner.h",
        "ext/phalcon/mvc\/view\/engine\/volt\/scanner.h"
    ],
    "extra-sources": [
        "phalcon/annotations/scanner.c",
        "phalcon/annotations/parser.c",
        "phalcon/mvc/model/query/scanner.c",
        "phalcon/mvc/model/query/parser.c",
        "phalcon/mvc/view/engine/volt/parser.c",
        "phalcon/mvc/view/engine/volt/scanner.c",
        "phalcon/assets/filters/jsminifier.c",
        "phalcon/assets/filters/cssminifier.c",
        "phalcon/mvc/url/utils.c"
    ],
    "globals": {
        "db.escape_identifiers": {
            "type": "bool",
            "default": true
        },
        "orm.column_renaming": {
            "type": "bool",
            "default": true
        },
        "orm.events": {
            "type": "bool",
            "default": true
        },
        "orm.cache_level": {
            "type": "int",
            "default": 3
        },
        "orm.virtual_foreign_keys": {
            "type": "bool",
            "default": true
        },
        "orm.not_null_validations": {
            "type": "bool",
            "default": true
        },
        "orm.exception_on_failed_save": {
            "type": "bool",
            "default": false
        },
        "orm.enable_literals": {
            "type": "bool",
            "default": true
        }
    }
}<|MERGE_RESOLUTION|>--- conflicted
+++ resolved
@@ -10,11 +10,7 @@
     "name": "",
     "description": "",
     "author": "Phalcon Team",
-<<<<<<< HEAD
-    "version": "2.0.0b2",
-=======
     "version": "2.0.0b",
->>>>>>> 4cf14de3
     "verbose": false,
     "optimizer-dirs": [
         "optimizers"
