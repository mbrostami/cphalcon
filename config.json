{
    "optimizations": {
        "static-type-inference": true,
        "static-type-inference-second-pass": true,
        "local-context-pass": true,
        "constant-folding": true,
        "static-constant-class-folding": true
    },
    "namespace": "phalcon",
    "name": "phalcon",
    "description": "Web framework delivered as a C-extension for PHP",
    "author": "Phalcon Team and contributors",
<<<<<<< HEAD
    "version": "3.2.2",
=======
    "version": "3.2.3",
>>>>>>> c65c6e28
    "verbose": false,
    "optimizer-dirs": [
        "optimizers"
    ],
    "prototype-dir": {
        "php7": "prototypes/php7"
    },
    "constants-sources": [
        "ext/phalcon/mvc/model/query/scanner.h",
        "ext/phalcon/annotations/scanner.h",
        "ext/phalcon/mvc/view/engine/volt/scanner.h"
    ],
    "extra-sources": [
        "phalcon/annotations/scanner.c",
        "phalcon/annotations/parser.c",
        "phalcon/mvc/model/orm.c",
        "phalcon/mvc/model/query/scanner.c",
        "phalcon/mvc/model/query/parser.c",
        "phalcon/mvc/view/engine/volt/parser.c",
        "phalcon/mvc/view/engine/volt/scanner.c",
        "phalcon/assets/filters/jsminifier.c",
        "phalcon/assets/filters/cssminifier.c",
        "phalcon/mvc/url/utils.c"
    ],
    "globals": {
        "db.escape_identifiers": {
            "type": "bool",
            "default": true
        },
        "db.force_casting": {
            "type": "bool",
            "default": false
        },
        "orm.parser_cache": {
            "type": "hash",
            "default": "NULL"
        },
        "orm.ast_cache": {
            "type": "hash",
            "default": "NULL"
        },
        "orm.cache_level": {
            "type": "int",
            "default": 3
        },
        "orm.unique_cache_id": {
            "type": "int",
            "default": 3
        },
        "orm.events": {
            "type": "bool",
            "default": true
        },
        "orm.virtual_foreign_keys": {
            "type": "bool",
            "default": true
        },
        "orm.column_renaming": {
            "type": "bool",
            "default": true
        },
        "orm.not_null_validations": {
            "type": "bool",
            "default": true
        },
        "orm.exception_on_failed_save": {
            "type": "bool",
            "default": false
        },
        "orm.enable_literals": {
            "type": "bool",
            "default": true
        },
        "orm.late_state_binding": {
            "type": "bool",
            "default": false
        },
        "orm.enable_implicit_joins": {
            "type": "bool",
            "default": true
        },
        "orm.cast_on_hydrate": {
            "type": "bool",
            "default": false
        },
        "orm.ignore_unknown_columns": {
            "type": "bool",
            "default": false
        },
        "orm.update_snapshot_on_save": {
            "type": "bool",
            "default": true
        },
        "orm.disable_assign_setters": {
            "type": "bool",
            "default": false
        }
    },
    "destructors": {
        "request": [
            {
                "include": "phalcon/mvc/model/orm.h",
                "code": "phalcon_orm_destroy_cache(TSRMLS_C)"
            }
        ]
    }
}<|MERGE_RESOLUTION|>--- conflicted
+++ resolved
@@ -10,11 +10,7 @@
     "name": "phalcon",
     "description": "Web framework delivered as a C-extension for PHP",
     "author": "Phalcon Team and contributors",
-<<<<<<< HEAD
-    "version": "3.2.2",
-=======
     "version": "3.2.3",
->>>>>>> c65c6e28
     "verbose": false,
     "optimizer-dirs": [
         "optimizers"
