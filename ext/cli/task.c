/*
  +------------------------------------------------------------------------+
  | Phalcon Framework                                                      |
  +------------------------------------------------------------------------+
  | Copyright (c) 2011-2013 Phalcon Team (http://www.phalconphp.com)       |
  +------------------------------------------------------------------------+
  | This source file is subject to the New BSD License that is bundled     |
  | with this package in the file docs/LICENSE.txt.                        |
  |                                                                        |
  | If you did not receive a copy of the license and are unable to         |
  | obtain it through the world-wide-web, please send an email             |
  | to license@phalconphp.com so we can send you a copy immediately.       |
  +------------------------------------------------------------------------+
  | Authors: Andres Gutierrez <andres@phalconphp.com>                      |
  |          Eduar Carvajal <eduar@phalconphp.com>                         |
  |          Rack Lin <racklin@gmail.com>                                  |
  +------------------------------------------------------------------------+
*/

#ifdef HAVE_CONFIG_H
#include "config.h"
#endif

#include "php.h"
#include "php_phalcon.h"
#include "phalcon.h"

#include "Zend/zend_operators.h"
#include "Zend/zend_exceptions.h"
#include "Zend/zend_interfaces.h"

#include "kernel/main.h"
#include "kernel/memory.h"

#include "kernel/object.h"
#include "kernel/fcall.h"

/**
 * Phalcon\CLI\Task
 *
 * Every command-line task should extend this class that encapsulates all the task functionality
 *
 * A task can be used to run "tasks" such as migrations, cronjobs, unit-tests, or anything that you want.
 * The Task class should at least have a "mainAction" method
 *
 *<code>
 *
 *class HelloTask extends \Phalcon\CLI\Task
 *{
 *
 *  //This action will be executed by default
 *  public function mainAction()
 *  {
 *
 *  }
 *
 *  public function findAction()
 *  {
 *
 *  }
 *
 *}
 *
 *</code>
 */


/**
 * Phalcon\CLI\Task initializer
 */
PHALCON_INIT_CLASS(Phalcon_CLI_Task){

	PHALCON_REGISTER_CLASS_EX(Phalcon\\CLI, Task, cli_task, "phalcon\\di\\injectable", phalcon_cli_task_method_entry, 0);

	return SUCCESS;
}

/**
 * Phalcon_CLI_Task constructor
 */
PHP_METHOD(Phalcon_CLI_Task, __construct){
<<<<<<< HEAD


	PHALCON_MM_GROW();

	if (phalcon_method_exists_ex(this_ptr, SS("initialize") TSRMLS_CC) == SUCCESS) {
		phalcon_call_method_noret(this_ptr, "initialize");
	}
	
	PHALCON_MM_RESTORE();
=======
	
	// Checks for the initialize() method, in case it exists, calls it.
	if (phalcon_method_exists_ex(this_ptr, SS("initialize") TSRMLS_CC) == SUCCESS) {
		PHALCON_CALL_METHOD_NORETURN(this_ptr, "initialize");
	}
>>>>>>> 2e021426
}
<|MERGE_RESOLUTION|>--- conflicted
+++ resolved
@@ -1,3 +1,4 @@
+
 /*
   +------------------------------------------------------------------------+
   | Phalcon Framework                                                      |
@@ -79,21 +80,16 @@
  * Phalcon_CLI_Task constructor
  */
 PHP_METHOD(Phalcon_CLI_Task, __construct){
-<<<<<<< HEAD
 
 
 	PHALCON_MM_GROW();
 
+	/** 
+	 * Checks for the initialize() method, in case it exists, calls it.
+	 */
 	if (phalcon_method_exists_ex(this_ptr, SS("initialize") TSRMLS_CC) == SUCCESS) {
 		phalcon_call_method_noret(this_ptr, "initialize");
 	}
 	
 	PHALCON_MM_RESTORE();
-=======
-	
-	// Checks for the initialize() method, in case it exists, calls it.
-	if (phalcon_method_exists_ex(this_ptr, SS("initialize") TSRMLS_CC) == SUCCESS) {
-		PHALCON_CALL_METHOD_NORETURN(this_ptr, "initialize");
-	}
->>>>>>> 2e021426
 }
