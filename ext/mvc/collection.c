--- conflicted
+++ resolved
@@ -1404,12 +1404,8 @@
 	/** 
 	 * We always use safe stores to get the success state
 	 */
-<<<<<<< HEAD
-	PHALCON_INIT_VAR(options);
-=======
 	MAKE_STD_ZVAL(options);
 	Z_SET_REFCOUNT_P(options, 0); /* will be automatically destroyed by Zend on return from method call */
->>>>>>> faf66ef2
 	array_init_size(options, 1);
 	add_assoc_bool_ex(options, SS("safe"), 1);
 	
@@ -1417,13 +1413,7 @@
 	 * Save the document
 	 */
 	PHALCON_INIT_NVAR(status);
-	Z_SET_ISREF_P(options);
-	Z_ADDREF_P(options);
 	phalcon_call_method_p2(status, collection, "save", data, options);
-	if (Z_REFCOUNT_P(options) > 1) {
-		Z_UNSET_ISREF_P(options);
-		Z_DELREF_P(options);
-	}
 
 	MAKE_STD_ZVAL(success);
 	Z_SET_REFCOUNT_P(success, 0); /* will be automatically destroyed by Zend on return from method call */
