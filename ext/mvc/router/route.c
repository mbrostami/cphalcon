
/*
  +------------------------------------------------------------------------+
  | Phalcon Framework                                                      |
  +------------------------------------------------------------------------+
  | Copyright (c) 2011-2014 Phalcon Team (http://www.phalconphp.com)       |
  +------------------------------------------------------------------------+
  | This source file is subject to the New BSD License that is bundled     |
  | with this package in the file docs/LICENSE.txt.                        |
  |                                                                        |
  | If you did not receive a copy of the license and are unable to         |
  | obtain it through the world-wide-web, please send an email             |
  | to license@phalconphp.com so we can send you a copy immediately.       |
  +------------------------------------------------------------------------+
  | Authors: Andres Gutierrez <andres@phalconphp.com>                      |
  |          Eduar Carvajal <eduar@phalconphp.com>                         |
  +------------------------------------------------------------------------+
*/

#include "mvc/router/route.h"
#include "mvc/router/routeinterface.h"
#include "mvc/router/exception.h"
#include "mvc/router/group.h"

#include "kernel/main.h"
#include "kernel/memory.h"
#include "kernel/fcall.h"
#include "kernel/object.h"
#include "kernel/operators.h"
#include "kernel/string.h"
#include "kernel/concat.h"
#include "kernel/exception.h"
#include "kernel/array.h"
#include "kernel/framework/router.h"
#include "kernel/hash.h"

#include "interned-strings.h"

/**
 * Phalcon\Mvc\Router\Route
 *
 * This class represents every route added to the router
 */
zend_class_entry *phalcon_mvc_router_route_ce;

PHP_METHOD(Phalcon_Mvc_Router_Route, __construct);
PHP_METHOD(Phalcon_Mvc_Router_Route, compilePattern);
PHP_METHOD(Phalcon_Mvc_Router_Route, via);
PHP_METHOD(Phalcon_Mvc_Router_Route, reConfigure);
PHP_METHOD(Phalcon_Mvc_Router_Route, getName);
PHP_METHOD(Phalcon_Mvc_Router_Route, setName);
PHP_METHOD(Phalcon_Mvc_Router_Route, beforeMatch);
PHP_METHOD(Phalcon_Mvc_Router_Route, getBeforeMatch);
PHP_METHOD(Phalcon_Mvc_Router_Route, getRouteId);
PHP_METHOD(Phalcon_Mvc_Router_Route, getPattern);
PHP_METHOD(Phalcon_Mvc_Router_Route, getCompiledPattern);
PHP_METHOD(Phalcon_Mvc_Router_Route, getPaths);
PHP_METHOD(Phalcon_Mvc_Router_Route, getReversedPaths);
PHP_METHOD(Phalcon_Mvc_Router_Route, setHttpMethods);
PHP_METHOD(Phalcon_Mvc_Router_Route, getHttpMethods);
PHP_METHOD(Phalcon_Mvc_Router_Route, setHostname);
PHP_METHOD(Phalcon_Mvc_Router_Route, getHostname);
PHP_METHOD(Phalcon_Mvc_Router_Route, setGroup);
PHP_METHOD(Phalcon_Mvc_Router_Route, getGroup);
PHP_METHOD(Phalcon_Mvc_Router_Route, convert);
PHP_METHOD(Phalcon_Mvc_Router_Route, getConverters);
PHP_METHOD(Phalcon_Mvc_Router_Route, reset);
PHP_METHOD(Phalcon_Mvc_Router_Route, setDefaults);
PHP_METHOD(Phalcon_Mvc_Router_Route, getDefaults);
PHP_METHOD(Phalcon_Mvc_Router_Route, getDefaultNamespace);
PHP_METHOD(Phalcon_Mvc_Router_Route, getDefaultModule);
PHP_METHOD(Phalcon_Mvc_Router_Route, getDefaultController);
PHP_METHOD(Phalcon_Mvc_Router_Route, getDefaultAction);
PHP_METHOD(Phalcon_Mvc_Router_Route, getDefaultParams);

ZEND_BEGIN_ARG_INFO_EX(arginfo_phalcon_mvc_router_route___construct, 0, 0, 1)
	ZEND_ARG_INFO(0, pattern)
	ZEND_ARG_INFO(0, paths)
	ZEND_ARG_INFO(0, httpMethods)
	ZEND_ARG_INFO(0, regex)
ZEND_END_ARG_INFO()

ZEND_BEGIN_ARG_INFO_EX(arginfo_phalcon_mvc_router_route_setgroup, 0, 0, 1)
	ZEND_ARG_INFO(0, group)
ZEND_END_ARG_INFO()

ZEND_BEGIN_ARG_INFO_EX(arginfo_phalcon_mvc_router_route_beforematch, 0, 0, 1)
	ZEND_ARG_INFO(0, callback)
ZEND_END_ARG_INFO()

ZEND_BEGIN_ARG_INFO_EX(arginfo_phalcon_mvc_router_route_sethostname, 0, 0, 1)
	ZEND_ARG_INFO(0, hostname)
ZEND_END_ARG_INFO()

ZEND_BEGIN_ARG_INFO_EX(arginfo_phalcon_mvc_router_route_convert, 0, 0, 2)
	ZEND_ARG_INFO(0, name)
	ZEND_ARG_INFO(0, converter)
ZEND_END_ARG_INFO()

static const zend_function_entry phalcon_mvc_router_route_method_entry[] = {
	PHP_ME(Phalcon_Mvc_Router_Route, __construct, arginfo_phalcon_mvc_router_route___construct, ZEND_ACC_PUBLIC|ZEND_ACC_CTOR)
	PHP_ME(Phalcon_Mvc_Router_Route, compilePattern, arginfo_phalcon_mvc_router_routeinterface_compilepattern, ZEND_ACC_PUBLIC)
	PHP_ME(Phalcon_Mvc_Router_Route, via, arginfo_phalcon_mvc_router_routeinterface_via, ZEND_ACC_PUBLIC)
	PHP_ME(Phalcon_Mvc_Router_Route, reConfigure, arginfo_phalcon_mvc_router_routeinterface_reconfigure, ZEND_ACC_PUBLIC)
	PHP_ME(Phalcon_Mvc_Router_Route, getName, NULL, ZEND_ACC_PUBLIC)
	PHP_ME(Phalcon_Mvc_Router_Route, setName, arginfo_phalcon_mvc_router_routeinterface_setname, ZEND_ACC_PUBLIC)
	PHP_ME(Phalcon_Mvc_Router_Route, beforeMatch, arginfo_phalcon_mvc_router_route_beforematch, ZEND_ACC_PUBLIC)
	PHP_ME(Phalcon_Mvc_Router_Route, getBeforeMatch, NULL, ZEND_ACC_PUBLIC)
	PHP_ME(Phalcon_Mvc_Router_Route, getRouteId, NULL, ZEND_ACC_PUBLIC)
	PHP_ME(Phalcon_Mvc_Router_Route, getPattern, NULL, ZEND_ACC_PUBLIC)
	PHP_ME(Phalcon_Mvc_Router_Route, getCompiledPattern, NULL, ZEND_ACC_PUBLIC)
	PHP_ME(Phalcon_Mvc_Router_Route, getPaths, NULL, ZEND_ACC_PUBLIC)
	PHP_ME(Phalcon_Mvc_Router_Route, getReversedPaths, NULL, ZEND_ACC_PUBLIC)
	PHP_ME(Phalcon_Mvc_Router_Route, setHttpMethods, arginfo_phalcon_mvc_router_routeinterface_sethttpmethods, ZEND_ACC_PUBLIC)
	PHP_ME(Phalcon_Mvc_Router_Route, getHttpMethods, NULL, ZEND_ACC_PUBLIC)
	PHP_ME(Phalcon_Mvc_Router_Route, setHostname, arginfo_phalcon_mvc_router_route_sethostname, ZEND_ACC_PUBLIC)
	PHP_ME(Phalcon_Mvc_Router_Route, getHostname, NULL, ZEND_ACC_PUBLIC)
	PHP_ME(Phalcon_Mvc_Router_Route, setGroup, arginfo_phalcon_mvc_router_route_setgroup, ZEND_ACC_PUBLIC)
	PHP_ME(Phalcon_Mvc_Router_Route, getGroup, NULL, ZEND_ACC_PUBLIC)
	PHP_ME(Phalcon_Mvc_Router_Route, convert, arginfo_phalcon_mvc_router_route_convert, ZEND_ACC_PUBLIC)
	PHP_ME(Phalcon_Mvc_Router_Route, getConverters, NULL, ZEND_ACC_PUBLIC)
	PHP_ME(Phalcon_Mvc_Router_Route, reset, NULL, ZEND_ACC_PUBLIC|ZEND_ACC_STATIC)
	PHP_ME(Phalcon_Mvc_Router_Route, setDefaults, arginfo_phalcon_mvc_router_routeinterface_setdefaults, ZEND_ACC_PUBLIC)
	PHP_ME(Phalcon_Mvc_Router_Route, getDefaults, NULL, ZEND_ACC_PUBLIC)
	PHP_ME(Phalcon_Mvc_Router_Route, getDefaultNamespace, NULL, ZEND_ACC_PUBLIC)
	PHP_ME(Phalcon_Mvc_Router_Route, getDefaultModule, NULL, ZEND_ACC_PUBLIC)
	PHP_ME(Phalcon_Mvc_Router_Route, getDefaultController, NULL, ZEND_ACC_PUBLIC)
	PHP_ME(Phalcon_Mvc_Router_Route, getDefaultAction, NULL, ZEND_ACC_PUBLIC)
	PHP_ME(Phalcon_Mvc_Router_Route, getDefaultParams, NULL, ZEND_ACC_PUBLIC)
	PHP_FE_END
};

/**
 * Phalcon\Mvc\Router\Route initializer
 */
PHALCON_INIT_CLASS(Phalcon_Mvc_Router_Route){

	PHALCON_REGISTER_CLASS(Phalcon\\Mvc\\Router, Route, mvc_router_route, phalcon_mvc_router_route_method_entry, 0);

	zend_declare_property_null(phalcon_mvc_router_route_ce, SL("_pattern"), ZEND_ACC_PROTECTED TSRMLS_CC);
	zend_declare_property_null(phalcon_mvc_router_route_ce, SL("_compiledPattern"), ZEND_ACC_PROTECTED TSRMLS_CC);
	zend_declare_property_null(phalcon_mvc_router_route_ce, SL("_paths"), ZEND_ACC_PROTECTED TSRMLS_CC);
	zend_declare_property_null(phalcon_mvc_router_route_ce, SL("_methods"), ZEND_ACC_PROTECTED TSRMLS_CC);
	zend_declare_property_null(phalcon_mvc_router_route_ce, SL("_hostname"), ZEND_ACC_PROTECTED TSRMLS_CC);
	zend_declare_property_null(phalcon_mvc_router_route_ce, SL("_converters"), ZEND_ACC_PROTECTED TSRMLS_CC);
	zend_declare_property_null(phalcon_mvc_router_route_ce, SL("_id"), ZEND_ACC_PROTECTED TSRMLS_CC);
	zend_declare_property_null(phalcon_mvc_router_route_ce, SL("_name"), ZEND_ACC_PROTECTED TSRMLS_CC);
	zend_declare_property_null(phalcon_mvc_router_route_ce, SL("_beforeMatch"), ZEND_ACC_PROTECTED TSRMLS_CC);
	zend_declare_property_null(phalcon_mvc_router_route_ce, SL("_group"), ZEND_ACC_PROTECTED TSRMLS_CC);
	zend_declare_property_long(phalcon_mvc_router_route_ce, SL("_uniqueId"), 0, ZEND_ACC_STATIC|ZEND_ACC_PROTECTED TSRMLS_CC);
	zend_declare_property_null(phalcon_mvc_router_route_ce, SL("_defaultNamespace"), ZEND_ACC_PROTECTED TSRMLS_CC);
	zend_declare_property_null(phalcon_mvc_router_route_ce, SL("_defaultModule"), ZEND_ACC_PROTECTED TSRMLS_CC);
	zend_declare_property_null(phalcon_mvc_router_route_ce, SL("_defaultController"), ZEND_ACC_PROTECTED TSRMLS_CC);
	zend_declare_property_null(phalcon_mvc_router_route_ce, SL("_defaultAction"), ZEND_ACC_PROTECTED TSRMLS_CC);
	zend_declare_property_null(phalcon_mvc_router_route_ce, SL("_defaultParams"), ZEND_ACC_PROTECTED TSRMLS_CC);

	zend_class_implements(phalcon_mvc_router_route_ce TSRMLS_CC, 1, phalcon_mvc_router_routeinterface_ce);

	return SUCCESS;
}

/**
 * Phalcon\Mvc\Router\Route constructor
 *
 * @param string $pattern
 * @param array $paths
 * @param array|string $httpMethods
 */
PHP_METHOD(Phalcon_Mvc_Router_Route, __construct){

	zval *pattern, *paths = NULL, *http_methods = NULL, *regex = NULL, *unique_id = NULL;
	zval *route_id = NULL;
	int separate = 0;

	PHALCON_MM_GROW();

	phalcon_fetch_params(1, 1, 3, &pattern, &paths, &http_methods, &regex);
	
	if (!paths) {
		paths = PHALCON_GLOBAL(z_null);
	}
	
	if (!http_methods) {
		http_methods = PHALCON_GLOBAL(z_null);
	}
	
	if (!regex) {
		regex = PHALCON_GLOBAL(z_null);
	}

	/** 
	 * Configure the route (extract parameters, paths, etc)
	 */
	PHALCON_CALL_METHOD(NULL, this_ptr, "reconfigure", pattern, paths, regex);
	
	/** 
	 * Update the HTTP method constraints
	 */
	phalcon_update_property_this(this_ptr, SL("_methods"), http_methods TSRMLS_CC);
	
	/** 
	 * Get the unique Id from the static member _uniqueId
	 */
	unique_id = phalcon_fetch_static_property_ce(phalcon_mvc_router_route_ce, SL("_uniqueId") TSRMLS_CC);
	if (Z_REFCOUNT_P(unique_id) > 1) {
		PHALCON_INIT_VAR(unique_id);
		separate = 1;
	}

	if (Z_TYPE_P(unique_id) == IS_NULL) {
		ZVAL_LONG(unique_id, 0);
	}
	
	PHALCON_CPY_WRT_CTOR(route_id, unique_id); /* route_id is now separated from unique_id */
	phalcon_update_property_this(this_ptr, SL("_id"), route_id TSRMLS_CC);
	
	/* increment_function() will increment the value of the static property as well */
	increment_function(unique_id);
	if (separate) {
		phalcon_update_static_property_ce(phalcon_mvc_router_route_ce, SL("_uniqueId"), unique_id TSRMLS_CC);
	}
	
	PHALCON_MM_RESTORE();
}

/**
 * Replaces placeholders from pattern returning a valid PCRE regular expression
 *
 * @param string $pattern
 * @param array $paths
 * @return string
 */
PHP_METHOD(Phalcon_Mvc_Router_Route, compilePattern){

	zval *pattern, *regex = NULL, *compiled_pattern = NULL, *id_pattern;
	zval wildcard, *pattern_copy = NULL, *params_pattern = NULL;

	PHALCON_MM_GROW();

	phalcon_fetch_params(1, 1, 1, &pattern, &regex);
	
	PHALCON_CPY_WRT(compiled_pattern, pattern);

	if (!regex) {
		regex = PHALCON_GLOBAL(z_null);
	}
	
	/** 
	 * If a pattern contains ':', maybe there are placeholders to replace
	 */
	if (phalcon_memnstr_str(pattern, SL(":"))) {
	
		/** 
		 * This is a pattern for valid identifiers
		 */
		PHALCON_INIT_VAR(id_pattern);
		ZVAL_STRING(id_pattern, "([a-zA-Z0-9_-]++)", 1);
	
		/** 
		 * Replace the module part
		 */
		if (phalcon_memnstr_str(pattern, SL(":module"))) {
			INIT_ZVAL(wildcard);
			ZVAL_STRING(&wildcard, ":module", 0);

			PHALCON_CPY_WRT(pattern_copy, compiled_pattern);

			PHALCON_INIT_NVAR(compiled_pattern);
			if (Z_TYPE_P(regex) == IS_ARRAY && phalcon_array_isset_string_fetch(&params_pattern, regex, SS(":module"))) {
				phalcon_fast_str_replace(compiled_pattern, &wildcard, params_pattern, pattern_copy);
			} else {
				phalcon_fast_str_replace(compiled_pattern, &wildcard, id_pattern, pattern_copy);
			}
		}
	
		/** 
		 * Replace the controller placeholder
		 */
		if (phalcon_memnstr_str(pattern, SL(":controller"))) {
			INIT_ZVAL(wildcard);
			ZVAL_STRING(&wildcard, ":controller", 0);

			PHALCON_CPY_WRT(pattern_copy, compiled_pattern);

			PHALCON_INIT_NVAR(compiled_pattern);
			if (Z_TYPE_P(regex) == IS_ARRAY && phalcon_array_isset_string_fetch(&params_pattern, regex, SS(":controller"))) {
				phalcon_fast_str_replace(compiled_pattern, &wildcard, params_pattern, pattern_copy);
			} else {
				phalcon_fast_str_replace(compiled_pattern, &wildcard, id_pattern, pattern_copy);
			}
		}
	
		/** 
		 * Replace the namespace placeholder
		 */
		if (phalcon_memnstr_str(pattern, SL(":namespace"))) {
			INIT_ZVAL(wildcard);
			ZVAL_STRING(&wildcard, ":namespace", 0);

			PHALCON_CPY_WRT(pattern_copy, compiled_pattern);

			PHALCON_INIT_NVAR(compiled_pattern);
			if (Z_TYPE_P(regex) == IS_ARRAY && phalcon_array_isset_string_fetch(&params_pattern, regex, SS(":namespace"))) {
				phalcon_fast_str_replace(compiled_pattern, &wildcard, params_pattern, pattern_copy);
			} else {
				phalcon_fast_str_replace(compiled_pattern, &wildcard, id_pattern, pattern_copy);
			}
		}
	
		/** 
		 * Replace the action placeholder
		 */
		if (phalcon_memnstr_str(pattern, SL(":action"))) {
			INIT_ZVAL(wildcard);
			ZVAL_STRING(&wildcard, ":action", 0);

			PHALCON_CPY_WRT(pattern_copy, compiled_pattern);

			PHALCON_INIT_NVAR(compiled_pattern);
			if (Z_TYPE_P(regex) == IS_ARRAY && phalcon_array_isset_string_fetch(&params_pattern, regex, SS(":action"))) {
				phalcon_fast_str_replace(compiled_pattern, &wildcard, params_pattern, pattern_copy);
			} else {
				phalcon_fast_str_replace(compiled_pattern, &wildcard, id_pattern, pattern_copy);
			}
		}
	
		/** 
		 * Replace the params placeholder
		 */
		if (phalcon_memnstr_str(pattern, SL(":params"))) {
			INIT_ZVAL(wildcard);
			ZVAL_STRING(&wildcard, ":params", 0);

			PHALCON_CPY_WRT(pattern_copy, compiled_pattern);

			PHALCON_INIT_NVAR(compiled_pattern);
			if (Z_TYPE_P(regex) != IS_ARRAY || !phalcon_array_isset_string_fetch(&params_pattern, regex, SS(":params"))) {
				if (phalcon_memnstr_str(pattern, SL("/:params"))) {
					INIT_ZVAL(wildcard);
					ZVAL_STRING(&wildcard, "/:params", 0);
				}

				PHALCON_INIT_NVAR(params_pattern);
				ZVAL_STRING(params_pattern, "(/.*+)?+", 1);
			}

			phalcon_fast_str_replace(compiled_pattern, &wildcard, params_pattern, pattern_copy);
		}
	
		/** 
		 * Replace the int placeholder
		 */
		if (phalcon_memnstr_str(pattern, SL(":int"))) {
			INIT_ZVAL(wildcard);
			ZVAL_STRING(&wildcard, ":int", 0);

			PHALCON_CPY_WRT(pattern_copy, compiled_pattern);

			PHALCON_INIT_NVAR(compiled_pattern);
			if (Z_TYPE_P(regex) == IS_ARRAY && phalcon_array_isset_string_fetch(&params_pattern, regex, SS(":params"))) {
				phalcon_fast_str_replace(compiled_pattern, &wildcard, params_pattern, pattern_copy);
			} else {
				PHALCON_INIT_NVAR(params_pattern);
				ZVAL_STRING(params_pattern, "([0-9]++)", 1);
				phalcon_fast_str_replace(compiled_pattern, &wildcard, id_pattern, pattern_copy);
			}
		}
	}
	
	/** 
	 * Check if the pattern has parantheses in order to add the regex delimiters
	 */
	if (phalcon_memnstr_str(compiled_pattern, SL("("))) {
		PHALCON_CONCAT_SVS(return_value, "#^", compiled_pattern, "$#");
		RETURN_MM();
	}
	
	/** 
	 * Square brackets are also checked
	 */
	if (phalcon_memnstr_str(compiled_pattern, SL("["))) {
		PHALCON_CONCAT_SVS(return_value, "#^", compiled_pattern, "$#");
		RETURN_MM();
	}

	RETURN_CCTOR(compiled_pattern);
}

/**
 * Set one or more HTTP methods that constraint the matching of the route
 *
 *<code>
 * $route->via('GET');
 * $route->via(array('GET', 'POST'));
 *</code>
 *
 * @param string|array $httpMethods
 * @return Phalcon\Mvc\Router\Route
 */
PHP_METHOD(Phalcon_Mvc_Router_Route, via){

	zval *http_methods;

	phalcon_fetch_params(0, 1, 0, &http_methods);
	
	phalcon_update_property_this(this_ptr, SL("_methods"), http_methods TSRMLS_CC);
	RETURN_THISW();
}

/**
 * Reconfigure the route adding a new pattern and a set of paths
 *
 * @param string $pattern
 * @param array $paths
 */
PHP_METHOD(Phalcon_Mvc_Router_Route, reConfigure){

	zval *pattern, *paths = NULL, *regex = NULL, *module_name = NULL, *controller_name = NULL;
	zval *action_name = NULL, *parts, *number_parts, *route_paths = NULL;
	zval *real_class_name = NULL, *namespace_name, *lower_name;
	zval *pcre_pattern = NULL, *compiled_pattern = NULL;

	PHALCON_MM_GROW();

<<<<<<< HEAD
	phalcon_fetch_params(1, 1, 1, &pattern, &paths);

=======
	phalcon_fetch_params(1, 1, 2, &pattern, &paths, &regex);
	
>>>>>>> 0a8e7138
	if (!paths) {
		paths = PHALCON_GLOBAL(z_null);
	}

	if (Z_TYPE_P(pattern) != IS_STRING) {
		PHALCON_THROW_EXCEPTION_STR(phalcon_mvc_router_exception_ce, "The pattern must be string");
		return;
	}

	if (Z_TYPE_P(paths) != IS_NULL) {
		if (Z_TYPE_P(paths) == IS_STRING) {

			PHALCON_INIT_VAR(module_name);
	
			PHALCON_INIT_VAR(controller_name);

			PHALCON_INIT_VAR(action_name);

			/** 
			 * Explode the short paths using the :: separator
			 */
			PHALCON_INIT_VAR(parts);
			phalcon_fast_explode_str(parts, SL("::"), paths);
	
			PHALCON_INIT_VAR(number_parts);
			phalcon_fast_count(number_parts, parts TSRMLS_CC);

			/** 
			 * Create the array paths dynamically
			 */
	
			switch (phalcon_get_intval(number_parts)) {

				case 3:
					PHALCON_OBS_NVAR(module_name);
					phalcon_array_fetch_long(&module_name, parts, 0, PH_NOISY);
	
					PHALCON_OBS_NVAR(controller_name);
					phalcon_array_fetch_long(&controller_name, parts, 1, PH_NOISY);
	
					PHALCON_OBS_NVAR(action_name);
					phalcon_array_fetch_long(&action_name, parts, 2, PH_NOISY);
					break;

				case 2:
					PHALCON_OBS_NVAR(controller_name);
					phalcon_array_fetch_long(&controller_name, parts, 0, PH_NOISY);
	
					PHALCON_OBS_NVAR(action_name);
					phalcon_array_fetch_long(&action_name, parts, 1, PH_NOISY);
					break;
	
				case 1:
					PHALCON_OBS_NVAR(controller_name);
					phalcon_array_fetch_long(&controller_name, parts, 0, PH_NOISY);
					break;
	
			}

			PHALCON_INIT_VAR(route_paths);
			array_init(route_paths);
	
			/** 
			 * Process module name
			 */
			if (Z_TYPE_P(module_name) != IS_NULL) {
				phalcon_array_update_string(&route_paths, SL("module"), module_name, PH_COPY | PH_SEPARATE);
			}

			/** 
			 * Process controller name
			 */
			if (Z_TYPE_P(controller_name) != IS_NULL) {

				/** 
				 * Check if we need to obtain the namespace
				 */
				if (phalcon_memnstr_str(controller_name, SL("\\"))) {
	
					/** 
					 * Extract the real class name from the namespaced class
					 */
					PHALCON_INIT_VAR(real_class_name);
					phalcon_get_class_ns(real_class_name, controller_name, 0 TSRMLS_CC);

					/** 
					 * Extract the namespace from the namespaced class
					 */
					PHALCON_INIT_VAR(namespace_name);
					phalcon_get_ns_class(namespace_name, controller_name, 0 TSRMLS_CC);

					/** 
					 * Update the namespace
					 */
					if (zend_is_true(namespace_name)) {
						phalcon_array_update_string(&route_paths, SL("namespace"), namespace_name, PH_COPY | PH_SEPARATE);
					}
				} else {
					PHALCON_CPY_WRT(real_class_name, controller_name);
				}

				/** 
				 * Always pass the controller to lowercase
				 */
				PHALCON_INIT_VAR(lower_name);
				phalcon_uncamelize(lower_name, real_class_name);
	
				/** 
				 * Update the controller path
				 */
				phalcon_array_update_string(&route_paths, SL("controller"), lower_name, PH_COPY | PH_SEPARATE);
			}

			/** 
			 * Process action name
			 */
			if (Z_TYPE_P(action_name) != IS_NULL) {
				phalcon_array_update_string(&route_paths, SL("action"), action_name, PH_COPY | PH_SEPARATE);
			}
		} else {
			PHALCON_CPY_WRT(route_paths, paths);
		}
	} else {
		PHALCON_INIT_NVAR(route_paths);
		array_init(route_paths);
	}

	if (Z_TYPE_P(route_paths) != IS_ARRAY) { 
		PHALCON_THROW_EXCEPTION_STR(phalcon_mvc_router_exception_ce, "The route contains invalid paths");
		return;
	}

	/** 
	 * If the route starts with '#' we assume that it is a regular expression
	 */
	if (!phalcon_start_with_str(pattern, SL("#"))) {
		if (phalcon_memnstr_str(pattern, SL("{"))) {
			/** 
			 * The route has named parameters so we need to extract them
			 */
			PHALCON_INIT_VAR(pcre_pattern);
			phalcon_extract_named_params(pcre_pattern, pattern, route_paths);
		} else {
			PHALCON_CPY_WRT(pcre_pattern, pattern);
		}
	
		/** 
		 * Transform the route's pattern to a regular expression
		 */
		PHALCON_CALL_METHOD(&compiled_pattern, this_ptr, "compilepattern", pcre_pattern, regex);
	} else {
		PHALCON_CPY_WRT(compiled_pattern, pattern);
	}
	
	/** 
	 * Update the original pattern
	 */
	phalcon_update_property_this(this_ptr, SL("_pattern"), pattern TSRMLS_CC);
	
	/** 
	 * Update the compiled pattern
	 */
	phalcon_update_property_this(this_ptr, SL("_compiledPattern"), compiled_pattern TSRMLS_CC);
	
	/** 
	 * Update the route's paths
	 */
	phalcon_update_property_this(this_ptr, SL("_paths"), route_paths TSRMLS_CC);
	
	PHALCON_MM_RESTORE();
}

/**
 * Returns the route's name
 *
 * @return string
 */
PHP_METHOD(Phalcon_Mvc_Router_Route, getName){


	RETURN_MEMBER(this_ptr, "_name");
}

/**
 * Sets the route's name
 *
 *<code>
 * $router->add('/about', array(
 *     'controller' => 'about'
 * ))->setName('about');
 *</code>
 *
 * @param string $name
 * @return Phalcon\Mvc\Router\Route
 */
PHP_METHOD(Phalcon_Mvc_Router_Route, setName){

	zval *name;

	phalcon_fetch_params(0, 1, 0, &name);
	
	phalcon_update_property_this(this_ptr, SL("_name"), name TSRMLS_CC);
	RETURN_THISW();
}

/**
 * Sets a callback that is called if the route is matched.
 * The developer can implement any arbitrary conditions here
 * If the callback returns false the route is treaded as not matched
 *
 * @param callback $callback
 * @return Phalcon\Mvc\Router\Route
 */
PHP_METHOD(Phalcon_Mvc_Router_Route, beforeMatch){

	zval *callback;

	phalcon_fetch_params(0, 1, 0, &callback);
	
	phalcon_update_property_this(this_ptr, SL("_beforeMatch"), callback TSRMLS_CC);
	RETURN_THISW();
}

/**
 * Returns the 'before match' callback if any
 *
 * @return mixed
 */
PHP_METHOD(Phalcon_Mvc_Router_Route, getBeforeMatch){


	RETURN_MEMBER(this_ptr, "_beforeMatch");
}

/**
 * Returns the route's id
 *
 * @return string
 */
PHP_METHOD(Phalcon_Mvc_Router_Route, getRouteId){


	RETURN_MEMBER(this_ptr, "_id");
}

/**
 * Returns the route's pattern
 *
 * @return string
 */
PHP_METHOD(Phalcon_Mvc_Router_Route, getPattern){


	RETURN_MEMBER(this_ptr, "_pattern");
}

/**
 * Returns the route's compiled pattern
 *
 * @return string
 */
PHP_METHOD(Phalcon_Mvc_Router_Route, getCompiledPattern){


	RETURN_MEMBER(this_ptr, "_compiledPattern");
}

/**
 * Returns the paths
 *
 * @return array
 */
PHP_METHOD(Phalcon_Mvc_Router_Route, getPaths){


	RETURN_MEMBER(this_ptr, "_paths");
}

/**
 * Returns the paths using positions as keys and names as values
 *
 * @return array
 */
PHP_METHOD(Phalcon_Mvc_Router_Route, getReversedPaths){

	zval *paths, *position = NULL, *path = NULL;
	HashTable *ah0;
	HashPosition hp0;
	zval **hd;

	PHALCON_MM_GROW();

	PHALCON_OBS_VAR(paths);
	phalcon_read_property_this(&paths, this_ptr, SL("_paths"), PH_NOISY TSRMLS_CC);
	
	phalcon_is_iterable(paths, &ah0, &hp0, 0, 0);

	array_init_size(return_value, zend_hash_num_elements(ah0));

	while (zend_hash_get_current_data_ex(ah0, (void**) &hd, &hp0) == SUCCESS) {
	
		PHALCON_GET_HKEY(path, ah0, hp0);
		PHALCON_GET_HVALUE(position);
	
		phalcon_array_update_zval(&return_value, position, path, PH_COPY);
	
		zend_hash_move_forward_ex(ah0, &hp0);
	}
	
	RETURN_MM();
}

/**
 * Sets a set of HTTP methods that constraint the matching of the route (alias of via)
 *
 *<code>
 * $route->setHttpMethods('GET');
 * $route->setHttpMethods(array('GET', 'POST'));
 *</code>
 *
 * @param string|array $httpMethods
 * @return Phalcon\Mvc\Router\Route
 */
PHP_METHOD(Phalcon_Mvc_Router_Route, setHttpMethods){

	zval *http_methods;

	phalcon_fetch_params(0, 1, 0, &http_methods);
	
	phalcon_update_property_this(this_ptr, SL("_methods"), http_methods TSRMLS_CC);
	RETURN_THISW();
}

/**
 * Returns the HTTP methods that constraint matching the route
 *
 * @return string|array
 */
PHP_METHOD(Phalcon_Mvc_Router_Route, getHttpMethods){


	RETURN_MEMBER(this_ptr, "_methods");
}

/**
 * Sets a hostname restriction to the route
 *
 *<code>
 * $route->setHostname('localhost');
 *</code>
 *
 * @param string|array $httpMethods
 * @return Phalcon\Mvc\Router\Route
 */
PHP_METHOD(Phalcon_Mvc_Router_Route, setHostname){

	zval *hostname;

	phalcon_fetch_params(0, 1, 0, &hostname);
	
	phalcon_update_property_this(this_ptr, SL("_hostname"), hostname TSRMLS_CC);
	RETURN_THISW();
}

/**
 * Returns the hostname restriction if any
 *
 * @return string
 */
PHP_METHOD(Phalcon_Mvc_Router_Route, getHostname){


	RETURN_MEMBER(this_ptr, "_hostname");
}

/**
 * Sets the group associated with the route
 *
 * @param Phalcon\Mvc\Router\Group $group
 * @return Phalcon\Mvc\RouteInterface
 */
PHP_METHOD(Phalcon_Mvc_Router_Route, setGroup) {

	zval *group;

	phalcon_fetch_params(0, 1, 0, &group);
	PHALCON_VERIFY_CLASS_EX(group, phalcon_mvc_router_group_ce, phalcon_mvc_router_exception_ce, 0);

	phalcon_update_property_this(getThis(), SL("_group"), group TSRMLS_CC);
	RETURN_THISW();
}

/**
 * Returns the group associated with the route
 *
 * @return Phalcon\Mvc\Router\Group|null
 */
PHP_METHOD(Phalcon_Mvc_Router_Route, getGroup) {

	RETURN_MEMBER(this_ptr, "_group");
}

/**
 * Adds a converter to perform an additional transformation for certain parameter
 *
 * @param string $name
 * @param callable $converter
 * @return Phalcon\Mvc\Router\Route
 */
PHP_METHOD(Phalcon_Mvc_Router_Route, convert){

	zval *name, *converter;

	phalcon_fetch_params(0, 2, 0, &name, &converter);
	
	phalcon_update_property_array(this_ptr, SL("_converters"), name, converter TSRMLS_CC);
	RETURN_THISW();
}

/**
 * Returns the router converter
 *
 * @return array
 */
PHP_METHOD(Phalcon_Mvc_Router_Route, getConverters){


	RETURN_MEMBER(this_ptr, "_converters");
}

/**
 * Resets the internal route id generator
 */
PHP_METHOD(Phalcon_Mvc_Router_Route, reset){

	zend_update_static_property_long(phalcon_mvc_router_route_ce, SL("_uniqueId"), 0 TSRMLS_CC);
}

/**
 * Sets an array of default paths.
 *
 * @param array $defaults
 * @return Phalcon\Mvc\Router\Route
 */
PHP_METHOD(Phalcon_Mvc_Router_Route, setDefaults){

	zval *defaults, *namespace_name, *module_name;
	zval *controller_name, *action_name, *params;

	phalcon_fetch_params(0, 1, 0, &defaults);

	if (Z_TYPE_P(defaults) != IS_ARRAY) {
		PHALCON_THROW_EXCEPTION_STRW(phalcon_mvc_router_exception_ce, "Defaults must be an array");
		return;
	}

	/* Set the default namespace */
	if (phalcon_array_isset_string_fetch(&namespace_name, defaults, SS("namespace"))) {
		phalcon_update_property_this(this_ptr, SL("_defaultNamespace"), namespace_name TSRMLS_CC);
	}

	/* Set the default module */
	if (phalcon_array_isset_string_fetch(&module_name, defaults, SS("module"))) {
		phalcon_update_property_this(this_ptr, SL("_defaultModule"), module_name TSRMLS_CC);
	}

	/* Set the default controller */
	if (phalcon_array_isset_string_fetch(&controller_name, defaults, SS("controller"))) {
		phalcon_update_property_this(this_ptr, SL("_defaultController"), controller_name TSRMLS_CC);
	}

	/* Set the default action */
	if (phalcon_array_isset_string_fetch(&action_name, defaults, SS("action"))) {
		phalcon_update_property_this(this_ptr, SL("_defaultAction"), action_name TSRMLS_CC);
	}

	/* Set default parameters */
	if (phalcon_array_isset_string_fetch(&params, defaults, SS("params"))) {
		phalcon_update_property_this(this_ptr, SL("_defaultParams"), params TSRMLS_CC);
	}

	RETURN_THISW();
}

/**
 * Returns an array of default parameters
 *
 * @return array
 */
PHP_METHOD(Phalcon_Mvc_Router_Route, getDefaults){

	zval *namespace_name, *module_name;
	zval *controller_name, *action_name, *params;

	namespace_name  = phalcon_fetch_nproperty_this(this_ptr, SL("_defaultNamespace"), PH_NOISY TSRMLS_CC);
	module_name     = phalcon_fetch_nproperty_this(this_ptr, SL("_defaultModule"), PH_NOISY TSRMLS_CC);
	controller_name = phalcon_fetch_nproperty_this(this_ptr, SL("_defaultController"), PH_NOISY TSRMLS_CC);
	action_name     = phalcon_fetch_nproperty_this(this_ptr, SL("_defaultAction"), PH_NOISY TSRMLS_CC);
	params          = phalcon_fetch_nproperty_this(this_ptr, SL("_defaultParams"), PH_NOISY TSRMLS_CC);

	array_init_size(return_value, 5);

	phalcon_array_update_string(&return_value, ISL(namespace),  namespace_name,  PH_COPY);
	phalcon_array_update_string(&return_value, ISL(module),     module_name,     PH_COPY);
	phalcon_array_update_string(&return_value, ISL(controller), controller_name, PH_COPY);
	phalcon_array_update_string(&return_value, ISL(action),     action_name,     PH_COPY);
	phalcon_array_update_string(&return_value, ISL(params),     params,          PH_COPY);
}

/**
 * Returns the name of the default namespace
 *
 * @return string
 */
PHP_METHOD(Phalcon_Mvc_Router_Route, getDefaultNamespace){

	RETURN_MEMBER(this_ptr, "_defaultNamespace");
}

/**
 * Returns the name of the default module
 *
 * @return string
 */
PHP_METHOD(Phalcon_Mvc_Router_Route, getDefaultModule){

	RETURN_MEMBER(this_ptr, "_defaultModule");
}

/**
 * Returns the default controller name
 *
 * @return string
 */
PHP_METHOD(Phalcon_Mvc_Router_Route, getDefaultController){

	RETURN_MEMBER(this_ptr, "_defaultController");
}

/**
 * Returns the default action name
 *
 * @return string
 */
PHP_METHOD(Phalcon_Mvc_Router_Route, getDefaultAction){

	RETURN_MEMBER(this_ptr, "_defaultAction");
}

/**
 * Returns the default params
 *
 * @return mixed
 */
PHP_METHOD(Phalcon_Mvc_Router_Route, getDefaultParams){

	RETURN_MEMBER(this_ptr, "_defaultParams");
}<|MERGE_RESOLUTION|>--- conflicted
+++ resolved
@@ -175,15 +175,15 @@
 	PHALCON_MM_GROW();
 
 	phalcon_fetch_params(1, 1, 3, &pattern, &paths, &http_methods, &regex);
-	
+
 	if (!paths) {
 		paths = PHALCON_GLOBAL(z_null);
 	}
-	
+
 	if (!http_methods) {
 		http_methods = PHALCON_GLOBAL(z_null);
 	}
-	
+
 	if (!regex) {
 		regex = PHALCON_GLOBAL(z_null);
 	}
@@ -192,12 +192,12 @@
 	 * Configure the route (extract parameters, paths, etc)
 	 */
 	PHALCON_CALL_METHOD(NULL, this_ptr, "reconfigure", pattern, paths, regex);
-	
+
 	/** 
 	 * Update the HTTP method constraints
 	 */
 	phalcon_update_property_this(this_ptr, SL("_methods"), http_methods TSRMLS_CC);
-	
+
 	/** 
 	 * Get the unique Id from the static member _uniqueId
 	 */
@@ -210,16 +210,16 @@
 	if (Z_TYPE_P(unique_id) == IS_NULL) {
 		ZVAL_LONG(unique_id, 0);
 	}
-	
+
 	PHALCON_CPY_WRT_CTOR(route_id, unique_id); /* route_id is now separated from unique_id */
 	phalcon_update_property_this(this_ptr, SL("_id"), route_id TSRMLS_CC);
-	
+
 	/* increment_function() will increment the value of the static property as well */
 	increment_function(unique_id);
 	if (separate) {
 		phalcon_update_static_property_ce(phalcon_mvc_router_route_ce, SL("_uniqueId"), unique_id TSRMLS_CC);
 	}
-	
+
 	PHALCON_MM_RESTORE();
 }
 
@@ -238,24 +238,24 @@
 	PHALCON_MM_GROW();
 
 	phalcon_fetch_params(1, 1, 1, &pattern, &regex);
-	
+
 	PHALCON_CPY_WRT(compiled_pattern, pattern);
 
 	if (!regex) {
 		regex = PHALCON_GLOBAL(z_null);
 	}
-	
+
 	/** 
 	 * If a pattern contains ':', maybe there are placeholders to replace
 	 */
 	if (phalcon_memnstr_str(pattern, SL(":"))) {
-	
+
 		/** 
 		 * This is a pattern for valid identifiers
 		 */
 		PHALCON_INIT_VAR(id_pattern);
 		ZVAL_STRING(id_pattern, "([a-zA-Z0-9_-]++)", 1);
-	
+
 		/** 
 		 * Replace the module part
 		 */
@@ -272,7 +272,7 @@
 				phalcon_fast_str_replace(compiled_pattern, &wildcard, id_pattern, pattern_copy);
 			}
 		}
-	
+
 		/** 
 		 * Replace the controller placeholder
 		 */
@@ -289,7 +289,7 @@
 				phalcon_fast_str_replace(compiled_pattern, &wildcard, id_pattern, pattern_copy);
 			}
 		}
-	
+
 		/** 
 		 * Replace the namespace placeholder
 		 */
@@ -306,7 +306,7 @@
 				phalcon_fast_str_replace(compiled_pattern, &wildcard, id_pattern, pattern_copy);
 			}
 		}
-	
+
 		/** 
 		 * Replace the action placeholder
 		 */
@@ -323,7 +323,7 @@
 				phalcon_fast_str_replace(compiled_pattern, &wildcard, id_pattern, pattern_copy);
 			}
 		}
-	
+
 		/** 
 		 * Replace the params placeholder
 		 */
@@ -346,7 +346,7 @@
 
 			phalcon_fast_str_replace(compiled_pattern, &wildcard, params_pattern, pattern_copy);
 		}
-	
+
 		/** 
 		 * Replace the int placeholder
 		 */
@@ -366,7 +366,7 @@
 			}
 		}
 	}
-	
+
 	/** 
 	 * Check if the pattern has parantheses in order to add the regex delimiters
 	 */
@@ -374,7 +374,7 @@
 		PHALCON_CONCAT_SVS(return_value, "#^", compiled_pattern, "$#");
 		RETURN_MM();
 	}
-	
+
 	/** 
 	 * Square brackets are also checked
 	 */
@@ -402,7 +402,7 @@
 	zval *http_methods;
 
 	phalcon_fetch_params(0, 1, 0, &http_methods);
-	
+
 	phalcon_update_property_this(this_ptr, SL("_methods"), http_methods TSRMLS_CC);
 	RETURN_THISW();
 }
@@ -422,13 +422,8 @@
 
 	PHALCON_MM_GROW();
 
-<<<<<<< HEAD
-	phalcon_fetch_params(1, 1, 1, &pattern, &paths);
-
-=======
 	phalcon_fetch_params(1, 1, 2, &pattern, &paths, &regex);
-	
->>>>>>> 0a8e7138
+
 	if (!paths) {
 		paths = PHALCON_GLOBAL(z_null);
 	}
@@ -442,7 +437,7 @@
 		if (Z_TYPE_P(paths) == IS_STRING) {
 
 			PHALCON_INIT_VAR(module_name);
-	
+
 			PHALCON_INIT_VAR(controller_name);
 
 			PHALCON_INIT_VAR(action_name);
@@ -452,23 +447,23 @@
 			 */
 			PHALCON_INIT_VAR(parts);
 			phalcon_fast_explode_str(parts, SL("::"), paths);
-	
+
 			PHALCON_INIT_VAR(number_parts);
 			phalcon_fast_count(number_parts, parts TSRMLS_CC);
 
 			/** 
 			 * Create the array paths dynamically
 			 */
-	
+
 			switch (phalcon_get_intval(number_parts)) {
 
 				case 3:
 					PHALCON_OBS_NVAR(module_name);
 					phalcon_array_fetch_long(&module_name, parts, 0, PH_NOISY);
-	
+
 					PHALCON_OBS_NVAR(controller_name);
 					phalcon_array_fetch_long(&controller_name, parts, 1, PH_NOISY);
-	
+
 					PHALCON_OBS_NVAR(action_name);
 					phalcon_array_fetch_long(&action_name, parts, 2, PH_NOISY);
 					break;
@@ -476,21 +471,21 @@
 				case 2:
 					PHALCON_OBS_NVAR(controller_name);
 					phalcon_array_fetch_long(&controller_name, parts, 0, PH_NOISY);
-	
+
 					PHALCON_OBS_NVAR(action_name);
 					phalcon_array_fetch_long(&action_name, parts, 1, PH_NOISY);
 					break;
-	
+
 				case 1:
 					PHALCON_OBS_NVAR(controller_name);
 					phalcon_array_fetch_long(&controller_name, parts, 0, PH_NOISY);
 					break;
-	
+
 			}
 
 			PHALCON_INIT_VAR(route_paths);
 			array_init(route_paths);
-	
+
 			/** 
 			 * Process module name
 			 */
@@ -507,7 +502,7 @@
 				 * Check if we need to obtain the namespace
 				 */
 				if (phalcon_memnstr_str(controller_name, SL("\\"))) {
-	
+
 					/** 
 					 * Extract the real class name from the namespaced class
 					 */
@@ -535,7 +530,7 @@
 				 */
 				PHALCON_INIT_VAR(lower_name);
 				phalcon_uncamelize(lower_name, real_class_name);
-	
+
 				/** 
 				 * Update the controller path
 				 */
@@ -574,7 +569,7 @@
 		} else {
 			PHALCON_CPY_WRT(pcre_pattern, pattern);
 		}
-	
+
 		/** 
 		 * Transform the route's pattern to a regular expression
 		 */
@@ -582,22 +577,22 @@
 	} else {
 		PHALCON_CPY_WRT(compiled_pattern, pattern);
 	}
-	
+
 	/** 
 	 * Update the original pattern
 	 */
 	phalcon_update_property_this(this_ptr, SL("_pattern"), pattern TSRMLS_CC);
-	
+
 	/** 
 	 * Update the compiled pattern
 	 */
 	phalcon_update_property_this(this_ptr, SL("_compiledPattern"), compiled_pattern TSRMLS_CC);
-	
+
 	/** 
 	 * Update the route's paths
 	 */
 	phalcon_update_property_this(this_ptr, SL("_paths"), route_paths TSRMLS_CC);
-	
+
 	PHALCON_MM_RESTORE();
 }
 
@@ -629,7 +624,7 @@
 	zval *name;
 
 	phalcon_fetch_params(0, 1, 0, &name);
-	
+
 	phalcon_update_property_this(this_ptr, SL("_name"), name TSRMLS_CC);
 	RETURN_THISW();
 }
@@ -647,7 +642,7 @@
 	zval *callback;
 
 	phalcon_fetch_params(0, 1, 0, &callback);
-	
+
 	phalcon_update_property_this(this_ptr, SL("_beforeMatch"), callback TSRMLS_CC);
 	RETURN_THISW();
 }
@@ -723,21 +718,21 @@
 
 	PHALCON_OBS_VAR(paths);
 	phalcon_read_property_this(&paths, this_ptr, SL("_paths"), PH_NOISY TSRMLS_CC);
-	
+
 	phalcon_is_iterable(paths, &ah0, &hp0, 0, 0);
 
 	array_init_size(return_value, zend_hash_num_elements(ah0));
 
 	while (zend_hash_get_current_data_ex(ah0, (void**) &hd, &hp0) == SUCCESS) {
-	
+
 		PHALCON_GET_HKEY(path, ah0, hp0);
 		PHALCON_GET_HVALUE(position);
-	
+
 		phalcon_array_update_zval(&return_value, position, path, PH_COPY);
-	
+
 		zend_hash_move_forward_ex(ah0, &hp0);
 	}
-	
+
 	RETURN_MM();
 }
 
@@ -757,7 +752,7 @@
 	zval *http_methods;
 
 	phalcon_fetch_params(0, 1, 0, &http_methods);
-	
+
 	phalcon_update_property_this(this_ptr, SL("_methods"), http_methods TSRMLS_CC);
 	RETURN_THISW();
 }
@@ -788,7 +783,7 @@
 	zval *hostname;
 
 	phalcon_fetch_params(0, 1, 0, &hostname);
-	
+
 	phalcon_update_property_this(this_ptr, SL("_hostname"), hostname TSRMLS_CC);
 	RETURN_THISW();
 }
@@ -843,7 +838,7 @@
 	zval *name, *converter;
 
 	phalcon_fetch_params(0, 2, 0, &name, &converter);
-	
+
 	phalcon_update_property_array(this_ptr, SL("_converters"), name, converter TSRMLS_CC);
 	RETURN_THISW();
 }
