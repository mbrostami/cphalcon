--- conflicted
+++ resolved
@@ -57,9 +57,6 @@
  *      $this->validate(new Uniqueness(array(
  *          'field' => 'email'
  *      )));
- *      $this->validate(new UniquenessValidator(array(
- *          'field' => array('username','phone')
- *      )));
  *      if ($this->validationHasFailed() == true) {
  *          return false;
  *      }
@@ -95,20 +92,11 @@
 	zval *service, *meta_data, *bind_types, *bind_data_types;
 	zval *column_map = NULL, *conditions, *bind_params;
 	zval *number = NULL, *compose_field = NULL, *column_field = NULL;
-<<<<<<< HEAD
-	zval *exception_message = NULL, *value = NULL, *bind_type = NULL;
-	zval *condition = NULL, *operation_made, *primary_fields;
-	zval *primary_field = NULL, *attribute_field = NULL, *params;
-	zval *class_name, *message = NULL, *type;
-	zval *r0 = NULL, *r1 = NULL;
-	zval *message_field = NULL, *mmesage = NULL;
-=======
 	zval *exception_message = NULL, *value = NULL, *compose_condition = NULL;
 	zval *bind_type = NULL, *condition = NULL, *operation_made;
 	zval *primary_fields, *primary_field = NULL, *attribute_field = NULL;
 	zval *join_conditions, *params, *class_name;
 	zval *message = NULL, *join_fields, *type;
->>>>>>> 515ba7e9
 	HashTable *ah0, *ah1;
 	HashPosition hp0, hp1;
 	zval **hd;
@@ -163,9 +151,6 @@
 		 */
 		phalcon_is_iterable(field, &ah0, &hp0, 0, 0);
 	
-		PHALCON_INIT_VAR(message_field);
- 		array_init(message_field);
-
 		while (zend_hash_get_current_data_ex(ah0, (void**) &hd, &hp0) == SUCCESS) {
 	
 			PHALCON_GET_HVALUE(compose_field);
@@ -212,13 +197,7 @@
 			phalcon_array_fetch(&bind_type, bind_data_types, column_field, PH_NOISY_CC);
 			phalcon_array_append(&bind_types, bind_type, PH_SEPARATE TSRMLS_CC);
 			PHALCON_SEPARATE(number);
-<<<<<<< HEAD
-			increment_function(number);
-
-			phalcon_array_append(&message_field, compose_field, PH_SEPARATE TSRMLS_CC);
-=======
 			phalcon_increment(number);
->>>>>>> 515ba7e9
 	
 			zend_hash_move_forward_ex(ah0, &hp0);
 		}
@@ -372,11 +351,6 @@
 		PHALCON_INIT_VAR(message);
 		phalcon_call_method_p1(message, this_ptr, "getoption", option);
 		if (!zend_is_true(message)) {
-<<<<<<< HEAD
-			PHALCON_INIT_NVAR(message);
-
-			if( Z_TYPE_P(field) == IS_ARRAY ){
-=======
 			if (Z_TYPE_P(field) == IS_ARRAY) { 
 				PHALCON_INIT_VAR(join_fields);
 				phalcon_fast_join_str(join_fields, SL(", "), field TSRMLS_CC);
@@ -388,17 +362,7 @@
 				PHALCON_CONCAT_SVS(message, "Value of field: '", field, "' is already present in another record");
 			}
 		}
->>>>>>> 515ba7e9
-	
-				PHALCON_INIT_VAR(mmesage);
-				phalcon_fast_join_str(mmesage, SL("', '"), message_field TSRMLS_CC);
-				PHALCON_CPY_WRT(message_field, mmesage);
-
-				PHALCON_CONCAT_SVS(message, "Value of fields '", mmesage,"' is already present in another record");
-			}else{
-				PHALCON_CONCAT_SVS(message, "Value of field '", field,"' is already present in another record");
-			}
-		}
+	
 		/** 
 		 * Append the message to the validator
 		 */
