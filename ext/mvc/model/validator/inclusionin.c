--- conflicted
+++ resolved
@@ -87,13 +87,8 @@
  */
 PHP_METHOD(Phalcon_Mvc_Model_Validator_Inclusionin, validate){
 
-<<<<<<< HEAD
 	zval *record, *field = NULL, *is_set = NULL, *domain = NULL;
 	zval *value = NULL, *option, *message = NULL, *joined_domain, *is_set_code = NULL, *code = NULL;
-=======
-	zval *record, *option = NULL, *field_name = NULL, *allow_empty = NULL, *is_set = NULL, *domain = NULL;
-	zval *value = NULL, *message = NULL, *joined_domain, *is_set_code = NULL, *code = NULL;
->>>>>>> 2f846666
 	zval *type;
 	zval *allow_empty = NULL;
 
@@ -104,13 +99,8 @@
 	PHALCON_INIT_VAR(option);
 	ZVAL_STRING(option, "field", 1);
 	
-<<<<<<< HEAD
 	PHALCON_CALL_METHOD(&field, this_ptr, "getoption", option);
 	if (Z_TYPE_P(field) != IS_STRING) {
-=======
-	PHALCON_CALL_METHOD(&field_name, this_ptr, "getoption", option);
-	if (Z_TYPE_P(field_name) != IS_STRING) {
->>>>>>> 2f846666
 		PHALCON_THROW_EXCEPTION_STR(phalcon_mvc_model_exception_ce, "Field name must be a string");
 		return;
 	}
