--- conflicted
+++ resolved
@@ -83,13 +83,8 @@
 	zval *primary_annot_name, *id_annot_name;
 	zval *column_map_name, *column_type_name, *column_nullable_name;
 	zval *prop_annotations = NULL, *property = NULL, *has_annotation = NULL;
-<<<<<<< HEAD
-	zval *column_annotation = NULL, *feature = NULL;
-	zval *column_map_name, *real_property = NULL;
+	zval *column_annotation = NULL, *real_property = NULL, *feature = NULL;
 	zval *field_default_values, *column_default_value = NULL;
-=======
-	zval *column_annotation = NULL, *real_property = NULL, *feature = NULL;
->>>>>>> aacac060
 	HashTable *ah0;
 	HashPosition hp0;
 	zval **hd;
@@ -97,20 +92,20 @@
 	PHALCON_MM_GROW();
 
 	phalcon_fetch_params(1, 2, 0, &model, &dependency_injector);
-	
+
 	if (Z_TYPE_P(dependency_injector) != IS_OBJECT) {
 		PHALCON_THROW_EXCEPTION_STR(phalcon_mvc_model_exception_ce, "The dependency injector is invalid");
 		return;
 	}
-	
+
 	PHALCON_INIT_VAR(service);
 	ZVAL_STRING(service, "annotations", 1);
-	
+
 	PHALCON_CALL_METHOD(&annotations, dependency_injector, "get", service);
-	
+
 	PHALCON_INIT_VAR(class_name);
 	phalcon_get_class(class_name, model, 0 TSRMLS_CC);
-	
+
 	PHALCON_CALL_METHOD(&reflection, annotations, "get", class_name);
 	if (Z_TYPE_P(reflection) != IS_OBJECT) {
 		PHALCON_INIT_VAR(exception_message);
@@ -118,7 +113,7 @@
 		PHALCON_THROW_EXCEPTION_ZVAL(phalcon_mvc_model_exception_ce, exception_message);
 		return;
 	}
-	
+
 	/** 
 	 * Get the properties defined in 
 	 */
@@ -129,71 +124,68 @@
 		PHALCON_THROW_EXCEPTION_ZVAL(phalcon_mvc_model_exception_ce, exception_message);
 		return;
 	}
-	
+
 	/** 
 	 * Initialize meta-data
 	 */
 	PHALCON_INIT_VAR(attributes);
 	array_init(attributes);
-	
+
 	PHALCON_INIT_VAR(primary_keys);
 	array_init(primary_keys);
-	
+
 	PHALCON_INIT_VAR(non_primary_keys);
 	array_init(non_primary_keys);
-	
+
 	PHALCON_INIT_VAR(numeric_typed);
 	array_init(numeric_typed);
-	
+
 	PHALCON_INIT_VAR(not_null);
 	array_init(not_null);
-	
+
 	PHALCON_INIT_VAR(field_types);
 	array_init(field_types);
-	
+
 	PHALCON_INIT_VAR(field_bind_types);
 	array_init(field_bind_types);
-	
+
 	PHALCON_INIT_VAR(automatic_default);
 	array_init(automatic_default);
-	
+
 	PHALCON_INIT_VAR(identity_field);
 	ZVAL_FALSE(identity_field);
-	
+
 	PHALCON_INIT_VAR(field_default_values);
 	array_init(field_default_values);
-	
+
 	PHALCON_INIT_VAR(column_annot_name);
 	ZVAL_STRING(column_annot_name, "Column", 1);
-	
+
 	PHALCON_INIT_VAR(primary_annot_name);
 	ZVAL_STRING(primary_annot_name, "Primary", 1);
-	
+
 	PHALCON_INIT_VAR(id_annot_name);
 	ZVAL_STRING(id_annot_name, "Identity", 1);
 
 	PHALCON_INIT_VAR(column_map_name);
 	ZVAL_STRING(column_map_name, "column", 1);
-	
+
 	PHALCON_INIT_VAR(column_type_name);
 	ZVAL_STRING(column_type_name, "type", 1);
-	
+
 	PHALCON_INIT_VAR(column_default_value);
 	ZVAL_STRING(column_default_value, "default", 1);
-	
+
 	PHALCON_INIT_VAR(column_nullable_name);
 	ZVAL_STRING(column_nullable_name, "nullable", 1);
-	
-	PHALCON_INIT_VAR(column_map_name);
-	ZVAL_STRING(column_map_name, "map", 1);
-	
+
 	phalcon_is_iterable(properties_annotations, &ah0, &hp0, 0, 0);
 	
 	while (zend_hash_get_current_data_ex(ah0, (void**) &hd, &hp0) == SUCCESS) {
 	
 		PHALCON_GET_HKEY(property, ah0, hp0);
 		PHALCON_GET_HVALUE(prop_annotations);
-	
+
 		/** 
 		 * All columns marked with the 'Column' annotation are considered columns
 		 */
@@ -202,33 +194,21 @@
 			zend_hash_move_forward_ex(ah0, &hp0);
 			continue;
 		}
-	
+
 		/** 
 		 * Fetch the 'column' annotation
 		 */
 		PHALCON_CALL_METHOD(&column_annotation, prop_annotations, "get", column_annot_name);
-<<<<<<< HEAD
-		
-=======
-
->>>>>>> aacac060
+
 		/** 
 		 * Check column map
 		 */
 		PHALCON_CALL_METHOD(&real_property, column_annotation, "getargument", column_map_name);
-<<<<<<< HEAD
-		if (!zend_is_true(real_property)) {
-			PHALCON_CPY_WRT(real_property, property);
-		} else {
-			phalcon_update_property_array(this_ptr, SL("_columnMap"), real_property, property TSRMLS_CC);
-		}
-	
-=======
+
 		if (PHALCON_IS_EMPTY(real_property)) {
 			PHALCON_CPY_WRT(real_property, property);
 		}
 
->>>>>>> aacac060
 		/** 
 		 * Check if annotation has the 'type' named parameter
 		 */
@@ -255,7 +235,6 @@
 				phalcon_array_update_zval_long(&field_types, real_property, 2, PH_SEPARATE);
 			}
 			phalcon_array_update_zval_long(&field_bind_types, real_property, 2, PH_SEPARATE);
-<<<<<<< HEAD
 		}
 
 		PHALCON_CALL_METHOD(&feature, column_annotation, "getargument", column_default_value);
@@ -271,8 +250,6 @@
 		PHALCON_CALL_METHOD(&feature, column_annotation, "getargument", column_default_value);
 		if (!PHALCON_IS_EMPTY(feature)) {
 			phalcon_array_update_zval(&field_default_values, property, feature, PH_SEPARATE);
-=======
->>>>>>> aacac060
 		}
 	
 		/** 
@@ -300,11 +277,7 @@
 		if (!zend_is_true(feature)) {
 			phalcon_array_append(&not_null, real_property, PH_SEPARATE);
 		}
-<<<<<<< HEAD
-
-=======
-	
->>>>>>> aacac060
+
 		phalcon_array_append(&attributes, real_property, PH_SEPARATE);
 	
 		zend_hash_move_forward_ex(ah0, &hp0);
@@ -338,49 +311,6 @@
  */
 PHP_METHOD(Phalcon_Mvc_Model_MetaData_Strategy_Annotations, getColumnMaps){
 
-<<<<<<< HEAD
-	zval *model, *dependency_injector, *ordered_column_map = NULL;
-	zval *reversed_column_map = NULL, *user_column_map;
-	zval *user_name = NULL, *name = NULL;
-	HashTable *ah0;
-	HashPosition hp0;
-	zval **hd;
-
-	PHALCON_MM_GROW();
-
-	phalcon_fetch_params(1, 2, 0, &model, &dependency_injector);
-	
-	PHALCON_OBS_VAR(user_column_map);
-	phalcon_read_property_this(&user_column_map, this_ptr, SL("_columnMap"), PH_NOISY TSRMLS_CC);
-
-	if (Z_TYPE_P(user_column_map) == IS_ARRAY) {
-		PHALCON_INIT_VAR(ordered_column_map);	
-		PHALCON_INIT_VAR(reversed_column_map);
-
-		array_init(reversed_column_map);
-		PHALCON_CPY_WRT(ordered_column_map, user_column_map);
-
-		phalcon_is_iterable(user_column_map, &ah0, &hp0, 0, 0);
-
-		while (zend_hash_get_current_data_ex(ah0, (void**) &hd, &hp0) == SUCCESS) {
-
-			PHALCON_GET_HKEY(name, ah0, hp0);
-			PHALCON_GET_HVALUE(user_name);
-
-			phalcon_array_update_zval(&reversed_column_map, user_name, name, PH_COPY);
-
-			zend_hash_move_forward_ex(ah0, &hp0);
-		}
-		
-		/** 
-		 * Store the column map
-		 */
-		array_init_size(return_value, 2);
-		phalcon_array_update_long(&return_value, 0, ordered_column_map, PH_COPY);
-		phalcon_array_update_long(&return_value, 1, reversed_column_map, PH_COPY);
-	}
-	
-=======
 	zval *model, *dependency_injector, *service;
 	zval *ordered_column_map, *reversed_column_map = NULL;
 	zval *annotations = NULL, *class_name, *reflection = NULL;
@@ -483,6 +413,5 @@
 	phalcon_array_update_long(&return_value, 0, ordered_column_map, PH_COPY);
 	phalcon_array_update_long(&return_value, 1, reversed_column_map, PH_COPY);
 
->>>>>>> aacac060
 	PHALCON_MM_RESTORE();
 }
