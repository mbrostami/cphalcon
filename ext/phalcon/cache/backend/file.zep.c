
#ifdef HAVE_CONFIG_H
#include "../../../ext_config.h"
#endif

#include <php.h>
#include "../../../php_ext.h"
#include "../../../ext.h"

#include <Zend/zend_operators.h>
#include <Zend/zend_exceptions.h>
#include <Zend/zend_interfaces.h>

#include "kernel/main.h"
#include "kernel/array.h"
#include "kernel/exception.h"
#include "kernel/memory.h"
#include "kernel/object.h"
#include "kernel/string.h"
#include "kernel/fcall.h"
#include "kernel/concat.h"
#include "kernel/file.h"
#include "kernel/operators.h"
#include "kernel/time.h"
#include "kernel/iterator.h"
#include "ext/spl/spl_directory.h"


/**
 * Phalcon\Cache\Backend\File
 *
 * Allows to cache output fragments using a file backend
 *
 *<code>
 *	//Cache the file for 2 days
 *	$frontendOptions = array(
 *		'lifetime' => 172800
 *	);
 *
 *  //Create a output cache
 *  $frontCache = \Phalcon\Cache\Frontend\Output($frontOptions);
 *
 *	//Set the cache directory
 *	$backendOptions = array(
 *		'cacheDir' => '../app/cache/'
 *	);
 *
 *  //Create the File backend
 *  $cache = new \Phalcon\Cache\Backend\File($frontCache, $backendOptions);
 *
 *	$content = $cache->start('my-cache');
 *	if ($content === null) {
 *  	echo '<h1>', time(), '</h1>';
 *  	$cache->save();
 *	} else {
 *		echo $content;
 *	}
 *</code>
 */
ZEPHIR_INIT_CLASS(Phalcon_Cache_Backend_File) {

	ZEPHIR_REGISTER_CLASS_EX(Phalcon\\Cache\\Backend, File, phalcon, cache_backend_file, phalcon_cache_backend_ce, phalcon_cache_backend_file_method_entry, 0);

	/**
	 * Default to false for backwards compatibility
	 *
	 * @var boolean
	 */
	zend_declare_property_bool(phalcon_cache_backend_file_ce, SL("_useSafeKey"), 0, ZEND_ACC_PRIVATE TSRMLS_CC);

	zend_class_implements(phalcon_cache_backend_file_ce TSRMLS_CC, 1, phalcon_cache_backendinterface_ce);
	return SUCCESS;

}

/**
 * Phalcon\Cache\Backend\File constructor
 *
 * @param	Phalcon\Cache\FrontendInterface frontend
 * @param	array options
 */
PHP_METHOD(Phalcon_Cache_Backend_File, __construct) {

	int ZEPHIR_LAST_CALL_STATUS;
	zephir_fcall_cache_entry *_5 = NULL;
	zend_bool _1;
	zval *frontend, *options = NULL, *prefix, *safekey, *_0, *_2, *_3, _4;

	ZEPHIR_MM_GROW();
	zephir_fetch_params(1, 1, 1, &frontend, &options);

	if (!options) {
		options = ZEPHIR_GLOBAL(global_null);
	}


	if (!(zephir_array_isset_string(options, SS("cacheDir")))) {
		ZEPHIR_THROW_EXCEPTION_DEBUG_STR(phalcon_cache_exception_ce, "Cache directory must be specified with the option cacheDir", "phalcon/cache/backend/file.zep", 78);
		return;
	}
	ZEPHIR_OBS_VAR(safekey);
	if (zephir_array_isset_string_fetch(&safekey, options, SS("safekey"), 0 TSRMLS_CC)) {
		if (Z_TYPE_P(safekey) != IS_BOOL) {
			ZEPHIR_THROW_EXCEPTION_DEBUG_STR(phalcon_cache_exception_ce, "safekey option should be a boolean.", "phalcon/cache/backend/file.zep", 83);
			return;
		}
		zephir_update_property_this(this_ptr, SL("_useSafeKey"), safekey TSRMLS_CC);
	}
	ZEPHIR_OBS_VAR(prefix);
	if (zephir_array_isset_string_fetch(&prefix, options, SS("prefix"), 0 TSRMLS_CC)) {
		_0 = zephir_fetch_nproperty_this(this_ptr, SL("_useSafeKey"), PH_NOISY_CC);
		_1 = zephir_is_true(_0);
		if (_1) {
			ZEPHIR_INIT_VAR(_2);
			ZEPHIR_INIT_VAR(_3);
			ZEPHIR_SINIT_VAR(_4);
			ZVAL_STRING(&_4, "/[^a-zA-Z0-9_.-]+/", 0);
			zephir_preg_match(_3, &_4, prefix, _2, 0, 0 , 0  TSRMLS_CC);
			_1 = zephir_is_true(_3);
		}
		if (_1) {
			ZEPHIR_THROW_EXCEPTION_DEBUG_STR(phalcon_cache_exception_ce, "FileCache prefix should only use alphanumeric characters.", "phalcon/cache/backend/file.zep", 92);
			return;
		}
	}
<<<<<<< HEAD
	ZEPHIR_CALL_PARENT(NULL, phalcon_cache_backend_file_ce, this_ptr, "__construct", &_5, 103, frontend, options);
=======
	ZEPHIR_CALL_PARENT(NULL, phalcon_cache_backend_file_ce, this_ptr, "__construct", &_5, 106, frontend, options);
>>>>>>> 08711796
	zephir_check_call_status();
	ZEPHIR_MM_RESTORE();

}

/**
 * Returns a cached content
 *
 * @param int|string keyName
 * @param   int lifetime
 * @return  mixed
 */
PHP_METHOD(Phalcon_Cache_Backend_File, get) {

	int ttl, modifiedTime, ZEPHIR_LAST_CALL_STATUS;
	zval *keyName, *lifetime = NULL, *prefixedKey, *cacheDir, *cacheFile, *frontend, *lastLifetime, *cachedContent, *ret = NULL, *_0, *_1 = NULL, *_2, *_3 = NULL, *_4, *_5, *_6, *_7;

	ZEPHIR_MM_GROW();
	zephir_fetch_params(1, 1, 1, &keyName, &lifetime);

	if (!lifetime) {
		lifetime = ZEPHIR_GLOBAL(global_null);
	}


	_0 = zephir_fetch_nproperty_this(this_ptr, SL("_prefix"), PH_NOISY_CC);
	ZEPHIR_CALL_METHOD(&_1, this_ptr, "getkey", NULL, 0, keyName);
	zephir_check_call_status();
	ZEPHIR_INIT_VAR(prefixedKey);
	ZEPHIR_CONCAT_VV(prefixedKey, _0, _1);
	zephir_update_property_this(this_ptr, SL("_lastKey"), prefixedKey TSRMLS_CC);
	ZEPHIR_OBS_VAR(cacheDir);
	_2 = zephir_fetch_nproperty_this(this_ptr, SL("_options"), PH_NOISY_CC);
	if (!(zephir_array_isset_string_fetch(&cacheDir, _2, SS("cacheDir"), 0 TSRMLS_CC))) {
		ZEPHIR_THROW_EXCEPTION_DEBUG_STR(phalcon_cache_exception_ce, "Unexpected inconsistency in options", "phalcon/cache/backend/file.zep", 115);
		return;
	}
	ZEPHIR_INIT_VAR(cacheFile);
	ZEPHIR_CONCAT_VV(cacheFile, cacheDir, prefixedKey);
	if ((zephir_file_exists(cacheFile TSRMLS_CC) == SUCCESS) == 1) {
		ZEPHIR_OBS_VAR(frontend);
		zephir_read_property_this(&frontend, this_ptr, SL("_frontend"), PH_NOISY_CC);
		if (!(zephir_is_true(lifetime))) {
			ZEPHIR_OBS_VAR(lastLifetime);
			zephir_read_property_this(&lastLifetime, this_ptr, SL("_lastLifetime"), PH_NOISY_CC);
			if (!(zephir_is_true(lastLifetime))) {
				ZEPHIR_CALL_METHOD(&_3, frontend, "getlifetime", NULL, 0);
				zephir_check_call_status();
				ttl = zephir_get_intval(_3);
			} else {
				ttl = zephir_get_intval(lastLifetime);
			}
		} else {
			ttl = zephir_get_intval(lifetime);
		}
		ZEPHIR_INIT_VAR(_4);
		zephir_filemtime(_4, cacheFile TSRMLS_CC);
		modifiedTime = zephir_get_intval(_4);
		ZEPHIR_INIT_VAR(_5);
		zephir_time(_5);
		if (!((zephir_get_numberval(_5) - ttl) > modifiedTime)) {
			ZEPHIR_INIT_VAR(cachedContent);
			zephir_file_get_contents(cachedContent, cacheFile TSRMLS_CC);
			if (ZEPHIR_IS_FALSE_IDENTICAL(cachedContent)) {
				ZEPHIR_INIT_VAR(_6);
				object_init_ex(_6, phalcon_cache_exception_ce);
				ZEPHIR_INIT_VAR(_7);
				ZEPHIR_CONCAT_SVS(_7, "Cache file ", cacheFile, " could not be opened");
				ZEPHIR_CALL_METHOD(NULL, _6, "__construct", NULL, 9, _7);
				zephir_check_call_status();
				zephir_throw_exception_debug(_6, "phalcon/cache/backend/file.zep", 151 TSRMLS_CC);
				ZEPHIR_MM_RESTORE();
				return;
			}
			if (zephir_is_numeric(cachedContent)) {
				RETURN_CCTOR(cachedContent);
			} else {
				ZEPHIR_CALL_METHOD(&ret, frontend, "afterretrieve", NULL, 0, cachedContent);
				zephir_check_call_status();
				RETURN_CCTOR(ret);
			}
		}
	}
	ZEPHIR_MM_RESTORE();

}

/**
 * Stores cached content into the file backend and stops the frontend
 *
 * @param int|string keyName
 * @param string content
 * @param int lifetime
 * @param boolean stopBuffer
 */
PHP_METHOD(Phalcon_Cache_Backend_File, save) {

	int ZEPHIR_LAST_CALL_STATUS;
	zend_bool stopBuffer;
	zval *keyName = NULL, *content = NULL, *lifetime = NULL, *stopBuffer_param = NULL, *lastKey = NULL, *frontend, *cacheDir, *isBuffering = NULL, *cacheFile, *cachedContent = NULL, *preparedContent = NULL, *status = NULL, *_0, *_1 = NULL, *_2, *_3;

	ZEPHIR_MM_GROW();
	zephir_fetch_params(1, 0, 4, &keyName, &content, &lifetime, &stopBuffer_param);

	if (!keyName) {
		keyName = ZEPHIR_GLOBAL(global_null);
	}
	if (!content) {
		content = ZEPHIR_GLOBAL(global_null);
	}
	if (!lifetime) {
		lifetime = ZEPHIR_GLOBAL(global_null);
	}
	if (!stopBuffer_param) {
		stopBuffer = 1;
	} else {
		stopBuffer = zephir_get_boolval(stopBuffer_param);
	}


	if (!(zephir_is_true(keyName))) {
		ZEPHIR_OBS_VAR(lastKey);
		zephir_read_property_this(&lastKey, this_ptr, SL("_lastKey"), PH_NOISY_CC);
	} else {
		_0 = zephir_fetch_nproperty_this(this_ptr, SL("_prefix"), PH_NOISY_CC);
		ZEPHIR_CALL_METHOD(&_1, this_ptr, "getkey", NULL, 0, keyName);
		zephir_check_call_status();
		ZEPHIR_INIT_NVAR(lastKey);
		ZEPHIR_CONCAT_VV(lastKey, _0, _1);
	}
	if (!(zephir_is_true(lastKey))) {
		ZEPHIR_THROW_EXCEPTION_DEBUG_STR(phalcon_cache_exception_ce, "Cache must be started first", "phalcon/cache/backend/file.zep", 186);
		return;
	}
	ZEPHIR_OBS_VAR(frontend);
	zephir_read_property_this(&frontend, this_ptr, SL("_frontend"), PH_NOISY_CC);
	ZEPHIR_OBS_VAR(cacheDir);
	_0 = zephir_fetch_nproperty_this(this_ptr, SL("_options"), PH_NOISY_CC);
	if (!(zephir_array_isset_string_fetch(&cacheDir, _0, SS("cacheDir"), 0 TSRMLS_CC))) {
		ZEPHIR_THROW_EXCEPTION_DEBUG_STR(phalcon_cache_exception_ce, "Unexpected inconsistency in options", "phalcon/cache/backend/file.zep", 192);
		return;
	}
	ZEPHIR_INIT_VAR(cacheFile);
	ZEPHIR_CONCAT_VV(cacheFile, cacheDir, lastKey);
	if (!(zephir_is_true(content))) {
		ZEPHIR_CALL_METHOD(&cachedContent, frontend, "getcontent", NULL, 0);
		zephir_check_call_status();
	} else {
		ZEPHIR_CPY_WRT(cachedContent, content);
	}
	ZEPHIR_CALL_METHOD(&preparedContent, frontend, "beforestore", NULL, 0, cachedContent);
	zephir_check_call_status();
	if (!(zephir_is_numeric(cachedContent))) {
		ZEPHIR_INIT_VAR(status);
		zephir_file_put_contents(status, cacheFile, preparedContent TSRMLS_CC);
	} else {
		ZEPHIR_INIT_NVAR(status);
		zephir_file_put_contents(status, cacheFile, cachedContent TSRMLS_CC);
	}
	if (ZEPHIR_IS_FALSE_IDENTICAL(status)) {
		ZEPHIR_INIT_VAR(_2);
		object_init_ex(_2, phalcon_cache_exception_ce);
		ZEPHIR_INIT_VAR(_3);
		ZEPHIR_CONCAT_SVS(_3, "Cache file ", cacheFile, " could not be written");
		ZEPHIR_CALL_METHOD(NULL, _2, "__construct", NULL, 9, _3);
		zephir_check_call_status();
		zephir_throw_exception_debug(_2, "phalcon/cache/backend/file.zep", 215 TSRMLS_CC);
		ZEPHIR_MM_RESTORE();
		return;
	}
	ZEPHIR_CALL_METHOD(&isBuffering, frontend, "isbuffering", NULL, 0);
	zephir_check_call_status();
	if (stopBuffer == 1) {
		ZEPHIR_CALL_METHOD(NULL, frontend, "stop", NULL, 0);
		zephir_check_call_status();
	}
	if (ZEPHIR_IS_TRUE_IDENTICAL(isBuffering)) {
		zend_print_zval(cachedContent, 0);
	}
	zephir_update_property_this(this_ptr, SL("_started"), (0) ? ZEPHIR_GLOBAL(global_true) : ZEPHIR_GLOBAL(global_false) TSRMLS_CC);
	ZEPHIR_MM_RESTORE();

}

/**
 * Deletes a value from the cache by its key
 *
 * @param int|string keyName
 * @return boolean
 */
PHP_METHOD(Phalcon_Cache_Backend_File, delete) {

	int ZEPHIR_LAST_CALL_STATUS;
	zval *keyName, *cacheFile, *cacheDir, *_0, *_1, *_2 = NULL;

	ZEPHIR_MM_GROW();
	zephir_fetch_params(1, 1, 0, &keyName);



	ZEPHIR_OBS_VAR(cacheDir);
	_0 = zephir_fetch_nproperty_this(this_ptr, SL("_options"), PH_NOISY_CC);
	if (!(zephir_array_isset_string_fetch(&cacheDir, _0, SS("cacheDir"), 0 TSRMLS_CC))) {
		ZEPHIR_THROW_EXCEPTION_DEBUG_STR(phalcon_cache_exception_ce, "Unexpected inconsistency in options", "phalcon/cache/backend/file.zep", 242);
		return;
	}
	_1 = zephir_fetch_nproperty_this(this_ptr, SL("_prefix"), PH_NOISY_CC);
	ZEPHIR_CALL_METHOD(&_2, this_ptr, "getkey", NULL, 0, keyName);
	zephir_check_call_status();
	ZEPHIR_INIT_VAR(cacheFile);
	ZEPHIR_CONCAT_VVV(cacheFile, cacheDir, _1, _2);
	if ((zephir_file_exists(cacheFile TSRMLS_CC) == SUCCESS)) {
<<<<<<< HEAD
		ZEPHIR_RETURN_CALL_FUNCTION("unlink", NULL, 104, cacheFile);
=======
		ZEPHIR_RETURN_CALL_FUNCTION("unlink", NULL, 107, cacheFile);
>>>>>>> 08711796
		zephir_check_call_status();
		RETURN_MM();
	}
	RETURN_MM_BOOL(0);

}

/**
 * Query the existing cached keys
 *
 * @param string|int prefix
 * @return array
 */
PHP_METHOD(Phalcon_Cache_Backend_File, queryKeys) {

	int ZEPHIR_LAST_CALL_STATUS;
	zend_object_iterator *_1;
	zval *keys;
	zval *prefix = NULL, *item = NULL, *key = NULL, *cacheDir, *_0, *_2, *_3 = NULL;

	ZEPHIR_MM_GROW();
	zephir_fetch_params(1, 0, 1, &prefix);

	if (!prefix) {
		prefix = ZEPHIR_GLOBAL(global_null);
	}
	ZEPHIR_INIT_VAR(keys);
	array_init(keys);


	ZEPHIR_OBS_VAR(cacheDir);
	_0 = zephir_fetch_nproperty_this(this_ptr, SL("_options"), PH_NOISY_CC);
	if (!(zephir_array_isset_string_fetch(&cacheDir, _0, SS("cacheDir"), 0 TSRMLS_CC))) {
		ZEPHIR_THROW_EXCEPTION_DEBUG_STR(phalcon_cache_exception_ce, "Unexpected inconsistency in options", "phalcon/cache/backend/file.zep", 265);
		return;
	}
	ZEPHIR_INIT_VAR(_2);
	object_init_ex(_2, spl_ce_DirectoryIterator);
<<<<<<< HEAD
	ZEPHIR_CALL_METHOD(NULL, _2, "__construct", NULL, 105, cacheDir);
=======
	ZEPHIR_CALL_METHOD(NULL, _2, "__construct", NULL, 108, cacheDir);
>>>>>>> 08711796
	zephir_check_call_status();
	_1 = zephir_get_iterator(_2 TSRMLS_CC);
	_1->funcs->rewind(_1 TSRMLS_CC);
	for (;_1->funcs->valid(_1 TSRMLS_CC) == SUCCESS && !EG(exception); _1->funcs->move_forward(_1 TSRMLS_CC)) {
		{
			zval **ZEPHIR_TMP_ITERATOR_PTR;
			_1->funcs->get_current_data(_1, &ZEPHIR_TMP_ITERATOR_PTR TSRMLS_CC);
			ZEPHIR_CPY_WRT(item, (*ZEPHIR_TMP_ITERATOR_PTR));
		}
		ZEPHIR_CALL_METHOD(&_3, item, "isdir", NULL, 0);
		zephir_check_call_status();
		if (likely(ZEPHIR_IS_FALSE_IDENTICAL(_3))) {
			ZEPHIR_CALL_METHOD(&key, item, "getfilename", NULL, 0);
			zephir_check_call_status();
			if (Z_TYPE_P(prefix) != IS_NULL) {
				if (zephir_start_with(key, prefix, NULL)) {
					zephir_array_append(&keys, key, PH_SEPARATE, "phalcon/cache/backend/file.zep", 277);
				}
			} else {
				zephir_array_append(&keys, key, PH_SEPARATE, "phalcon/cache/backend/file.zep", 280);
			}
		}
	}
	_1->funcs->dtor(_1 TSRMLS_CC);
	RETURN_CTOR(keys);

}

/**
 * Checks if cache exists and it isn't expired
 *
 * @param string|int keyName
 * @param   int lifetime
 * @return boolean
 */
PHP_METHOD(Phalcon_Cache_Backend_File, exists) {

	int lifetime, ttl, ZEPHIR_LAST_CALL_STATUS;
	zval *keyName = NULL, *lifetime_param = NULL, *lastKey = NULL, *prefix, *cacheFile, *_0 = NULL, *_1, *_2, *_3, *_4, *_5;

	ZEPHIR_MM_GROW();
	zephir_fetch_params(1, 0, 2, &keyName, &lifetime_param);

	if (!keyName) {
		keyName = ZEPHIR_GLOBAL(global_null);
	}
	if (!lifetime_param) {
		lifetime = 0;
	} else {
		lifetime = zephir_get_intval(lifetime_param);
	}


	if (!(zephir_is_true(keyName))) {
		ZEPHIR_OBS_VAR(lastKey);
		zephir_read_property_this(&lastKey, this_ptr, SL("_lastKey"), PH_NOISY_CC);
	} else {
		ZEPHIR_OBS_VAR(prefix);
		zephir_read_property_this(&prefix, this_ptr, SL("_prefix"), PH_NOISY_CC);
		ZEPHIR_CALL_METHOD(&_0, this_ptr, "getkey", NULL, 0, keyName);
		zephir_check_call_status();
		ZEPHIR_INIT_NVAR(lastKey);
		ZEPHIR_CONCAT_VV(lastKey, prefix, _0);
	}
	if (zephir_is_true(lastKey)) {
		_1 = zephir_fetch_nproperty_this(this_ptr, SL("_options"), PH_NOISY_CC);
		zephir_array_fetch_string(&_2, _1, SL("cacheDir"), PH_NOISY | PH_READONLY, "phalcon/cache/backend/file.zep", 309 TSRMLS_CC);
		ZEPHIR_INIT_VAR(cacheFile);
		ZEPHIR_CONCAT_VV(cacheFile, _2, lastKey);
		if ((zephir_file_exists(cacheFile TSRMLS_CC) == SUCCESS)) {
			if (!(lifetime)) {
				_3 = zephir_fetch_nproperty_this(this_ptr, SL("_frontend"), PH_NOISY_CC);
				ZEPHIR_CALL_METHOD(&_0, _3, "getlifetime", NULL, 0);
				zephir_check_call_status();
				ttl = zephir_get_intval(_0);
			} else {
				ttl = lifetime;
			}
			ZEPHIR_INIT_VAR(_4);
			zephir_filemtime(_4, cacheFile TSRMLS_CC);
			ZEPHIR_INIT_VAR(_5);
			zephir_time(_5);
			if (ZEPHIR_LT_LONG(_5, (zephir_get_numberval(_4) + ttl))) {
				RETURN_MM_BOOL(1);
			}
		}
	}
	RETURN_MM_BOOL(0);

}

/**
 * Increment of a given key, by number $value
 *
 * @param  string|int keyName
 * @param  int value
 * @return mixed
 */
PHP_METHOD(Phalcon_Cache_Backend_File, increment) {

	int value, ZEPHIR_LAST_CALL_STATUS;
	zval *keyName = NULL, *value_param = NULL, *prefixedKey, *cacheFile, *frontend, *timestamp, *lifetime, *ttl = NULL, *cachedContent, *result, *_0, *_1 = NULL, *_2, *_3, *_4, *_5, *_6 = NULL, *_7;

	ZEPHIR_MM_GROW();
	zephir_fetch_params(1, 0, 2, &keyName, &value_param);

	if (!keyName) {
		keyName = ZEPHIR_GLOBAL(global_null);
	}
	if (!value_param) {
		value = 1;
	} else {
		value = zephir_get_intval(value_param);
	}


	_0 = zephir_fetch_nproperty_this(this_ptr, SL("_prefix"), PH_NOISY_CC);
	ZEPHIR_CALL_METHOD(&_1, this_ptr, "getkey", NULL, 0, keyName);
	zephir_check_call_status();
	ZEPHIR_INIT_VAR(prefixedKey);
	ZEPHIR_CONCAT_VV(prefixedKey, _0, _1);
	zephir_update_property_this(this_ptr, SL("_lastKey"), prefixedKey TSRMLS_CC);
	_2 = zephir_fetch_nproperty_this(this_ptr, SL("_options"), PH_NOISY_CC);
	zephir_array_fetch_string(&_3, _2, SL("cacheDir"), PH_NOISY | PH_READONLY, "phalcon/cache/backend/file.zep", 345 TSRMLS_CC);
	ZEPHIR_INIT_VAR(cacheFile);
	ZEPHIR_CONCAT_VV(cacheFile, _3, prefixedKey);
	if ((zephir_file_exists(cacheFile TSRMLS_CC) == SUCCESS)) {
		ZEPHIR_OBS_VAR(frontend);
		zephir_read_property_this(&frontend, this_ptr, SL("_frontend"), PH_NOISY_CC);
		ZEPHIR_INIT_VAR(timestamp);
		zephir_time(timestamp);
		ZEPHIR_OBS_VAR(lifetime);
		zephir_read_property_this(&lifetime, this_ptr, SL("_lastLifetime"), PH_NOISY_CC);
		if (!(zephir_is_true(lifetime))) {
			ZEPHIR_CALL_METHOD(&ttl, frontend, "getlifetime", NULL, 0);
			zephir_check_call_status();
		} else {
			ZEPHIR_CPY_WRT(ttl, lifetime);
		}
		ZEPHIR_INIT_VAR(_4);
		sub_function(_4, timestamp, ttl TSRMLS_CC);
		ZEPHIR_INIT_VAR(_5);
		zephir_filemtime(_5, cacheFile TSRMLS_CC);
		if (ZEPHIR_LT(_4, _5)) {
			ZEPHIR_INIT_VAR(cachedContent);
			zephir_file_get_contents(cachedContent, cacheFile TSRMLS_CC);
			if (ZEPHIR_IS_FALSE_IDENTICAL(cachedContent)) {
				ZEPHIR_INIT_VAR(_6);
				object_init_ex(_6, phalcon_cache_exception_ce);
				ZEPHIR_INIT_VAR(_7);
				ZEPHIR_CONCAT_SVS(_7, "Cache file ", cacheFile, " could not be opened");
				ZEPHIR_CALL_METHOD(NULL, _6, "__construct", NULL, 9, _7);
				zephir_check_call_status();
				zephir_throw_exception_debug(_6, "phalcon/cache/backend/file.zep", 377 TSRMLS_CC);
				ZEPHIR_MM_RESTORE();
				return;
			}
			if (zephir_is_numeric(cachedContent)) {
				ZEPHIR_INIT_VAR(result);
				ZVAL_LONG(result, (zephir_get_numberval(cachedContent) + value));
				ZEPHIR_INIT_NVAR(_6);
				zephir_file_put_contents(_6, cacheFile, result TSRMLS_CC);
				if (ZEPHIR_IS_FALSE_IDENTICAL(_6)) {
					ZEPHIR_THROW_EXCEPTION_DEBUG_STR(phalcon_cache_exception_ce, "Cache directory could not be written", "phalcon/cache/backend/file.zep", 384);
					return;
				}
				RETURN_CCTOR(result);
			}
		}
	}
	ZEPHIR_MM_RESTORE();

}

/**
 * Decrement of a given key, by number $value
 *
 * @param  string|int keyName
 * @param  int value
 * @return mixed
 */
PHP_METHOD(Phalcon_Cache_Backend_File, decrement) {

	int value, ZEPHIR_LAST_CALL_STATUS;
	zval *keyName = NULL, *value_param = NULL, *prefixedKey, *cacheFile, *timestamp, *lifetime, *ttl = NULL, *cachedContent, *result, *_0, *_1 = NULL, *_2, *_3, *_4, *_5, *_6, *_7 = NULL, *_8;

	ZEPHIR_MM_GROW();
	zephir_fetch_params(1, 0, 2, &keyName, &value_param);

	if (!keyName) {
		keyName = ZEPHIR_GLOBAL(global_null);
	}
	if (!value_param) {
		value = 1;
	} else {
		value = zephir_get_intval(value_param);
	}


	_0 = zephir_fetch_nproperty_this(this_ptr, SL("_prefix"), PH_NOISY_CC);
	ZEPHIR_CALL_METHOD(&_1, this_ptr, "getkey", NULL, 0, keyName);
	zephir_check_call_status();
	ZEPHIR_INIT_VAR(prefixedKey);
	ZEPHIR_CONCAT_VV(prefixedKey, _0, _1);
	zephir_update_property_this(this_ptr, SL("_lastKey"), prefixedKey TSRMLS_CC);
	_2 = zephir_fetch_nproperty_this(this_ptr, SL("_options"), PH_NOISY_CC);
	zephir_array_fetch_string(&_3, _2, SL("cacheDir"), PH_NOISY | PH_READONLY, "phalcon/cache/backend/file.zep", 406 TSRMLS_CC);
	ZEPHIR_INIT_VAR(cacheFile);
	ZEPHIR_CONCAT_VV(cacheFile, _3, prefixedKey);
	if ((zephir_file_exists(cacheFile TSRMLS_CC) == SUCCESS)) {
		ZEPHIR_INIT_VAR(timestamp);
		zephir_time(timestamp);
		ZEPHIR_OBS_VAR(lifetime);
		zephir_read_property_this(&lifetime, this_ptr, SL("_lastLifetime"), PH_NOISY_CC);
		if (!(zephir_is_true(lifetime))) {
			_4 = zephir_fetch_nproperty_this(this_ptr, SL("_frontend"), PH_NOISY_CC);
			ZEPHIR_CALL_METHOD(&ttl, _4, "getlifetime", NULL, 0);
			zephir_check_call_status();
		} else {
			ZEPHIR_CPY_WRT(ttl, lifetime);
		}
		ZEPHIR_INIT_VAR(_5);
		sub_function(_5, timestamp, ttl TSRMLS_CC);
		ZEPHIR_INIT_VAR(_6);
		zephir_filemtime(_6, cacheFile TSRMLS_CC);
		if (ZEPHIR_LT(_5, _6)) {
			ZEPHIR_INIT_VAR(cachedContent);
			zephir_file_get_contents(cachedContent, cacheFile TSRMLS_CC);
			if (ZEPHIR_IS_FALSE_IDENTICAL(cachedContent)) {
				ZEPHIR_INIT_VAR(_7);
				object_init_ex(_7, phalcon_cache_exception_ce);
				ZEPHIR_INIT_VAR(_8);
				ZEPHIR_CONCAT_SVS(_8, "Cache file ", cacheFile, " could not be opened");
				ZEPHIR_CALL_METHOD(NULL, _7, "__construct", NULL, 9, _8);
				zephir_check_call_status();
				zephir_throw_exception_debug(_7, "phalcon/cache/backend/file.zep", 436 TSRMLS_CC);
				ZEPHIR_MM_RESTORE();
				return;
			}
			if (zephir_is_numeric(cachedContent)) {
				ZEPHIR_INIT_VAR(result);
				ZVAL_LONG(result, (zephir_get_numberval(cachedContent) - value));
				ZEPHIR_INIT_NVAR(_7);
				zephir_file_put_contents(_7, cacheFile, result TSRMLS_CC);
				if (ZEPHIR_IS_FALSE_IDENTICAL(_7)) {
					ZEPHIR_THROW_EXCEPTION_DEBUG_STR(phalcon_cache_exception_ce, "Cache directory can't be written", "phalcon/cache/backend/file.zep", 443);
					return;
				}
				RETURN_CCTOR(result);
			}
		}
	}
	ZEPHIR_MM_RESTORE();

}

/**
 * Immediately invalidates all existing items.
 */
PHP_METHOD(Phalcon_Cache_Backend_File, flush) {

	zephir_fcall_cache_entry *_6 = NULL;
	zend_bool _4;
	int ZEPHIR_LAST_CALL_STATUS;
	zend_object_iterator *_1;
	zval *prefix, *cacheDir, *item = NULL, *key = NULL, *cacheFile = NULL, *_0, *_2, *_3 = NULL, *_5 = NULL;

	ZEPHIR_MM_GROW();

	ZEPHIR_OBS_VAR(prefix);
	zephir_read_property_this(&prefix, this_ptr, SL("_prefix"), PH_NOISY_CC);
	ZEPHIR_OBS_VAR(cacheDir);
	_0 = zephir_fetch_nproperty_this(this_ptr, SL("_options"), PH_NOISY_CC);
	if (!(zephir_array_isset_string_fetch(&cacheDir, _0, SS("cacheDir"), 0 TSRMLS_CC))) {
		ZEPHIR_THROW_EXCEPTION_DEBUG_STR(phalcon_cache_exception_ce, "Unexpected inconsistency in options", "phalcon/cache/backend/file.zep", 462);
		return;
	}
	ZEPHIR_INIT_VAR(_2);
	object_init_ex(_2, spl_ce_DirectoryIterator);
<<<<<<< HEAD
	ZEPHIR_CALL_METHOD(NULL, _2, "__construct", NULL, 105, cacheDir);
=======
	ZEPHIR_CALL_METHOD(NULL, _2, "__construct", NULL, 108, cacheDir);
>>>>>>> 08711796
	zephir_check_call_status();
	_1 = zephir_get_iterator(_2 TSRMLS_CC);
	_1->funcs->rewind(_1 TSRMLS_CC);
	for (;_1->funcs->valid(_1 TSRMLS_CC) == SUCCESS && !EG(exception); _1->funcs->move_forward(_1 TSRMLS_CC)) {
		{
			zval **ZEPHIR_TMP_ITERATOR_PTR;
			_1->funcs->get_current_data(_1, &ZEPHIR_TMP_ITERATOR_PTR TSRMLS_CC);
			ZEPHIR_CPY_WRT(item, (*ZEPHIR_TMP_ITERATOR_PTR));
		}
		ZEPHIR_CALL_METHOD(&_3, item, "isfile", NULL, 0);
		zephir_check_call_status();
		if (likely(ZEPHIR_IS_TRUE(_3))) {
			ZEPHIR_CALL_METHOD(&key, item, "getfilename", NULL, 0);
			zephir_check_call_status();
			ZEPHIR_CALL_METHOD(&cacheFile, item, "getpathname", NULL, 0);
			zephir_check_call_status();
			_4 = ZEPHIR_IS_EMPTY(prefix);
			if (!(_4)) {
				_4 = zephir_start_with(key, prefix, NULL);
			}
			if (_4) {
<<<<<<< HEAD
				ZEPHIR_CALL_FUNCTION(&_5, "unlink", &_6, 104, cacheFile);
=======
				ZEPHIR_CALL_FUNCTION(&_5, "unlink", &_6, 107, cacheFile);
>>>>>>> 08711796
				zephir_check_call_status();
				if (!(zephir_is_true(_5))) {
					RETURN_MM_BOOL(0);
				}
			}
		}
	}
	_1->funcs->dtor(_1 TSRMLS_CC);
	RETURN_MM_BOOL(1);

}

/**
 * Return a file-system safe identifier for a given key
 */
PHP_METHOD(Phalcon_Cache_Backend_File, getKey) {

	zval *key, *_0;

	zephir_fetch_params(0, 1, 0, &key);



	_0 = zephir_fetch_nproperty_this(this_ptr, SL("_useSafeKey"), PH_NOISY_CC);
	if (ZEPHIR_IS_TRUE_IDENTICAL(_0)) {
		zephir_md5(return_value, key);
		return;
	}
	RETVAL_ZVAL(key, 1, 0);
	return;

}

/**
 * Set whether to use the safekey or not
 *
 * @return this
 */
PHP_METHOD(Phalcon_Cache_Backend_File, useSafeKey) {

	zval *useSafeKey_param = NULL;
	zend_bool useSafeKey;

	zephir_fetch_params(0, 1, 0, &useSafeKey_param);

	useSafeKey = zephir_get_boolval(useSafeKey_param);


	zephir_update_property_this(this_ptr, SL("_useSafeKey"), useSafeKey ? ZEPHIR_GLOBAL(global_true) : ZEPHIR_GLOBAL(global_false) TSRMLS_CC);
	RETURN_THISW();

}
<|MERGE_RESOLUTION|>--- conflicted
+++ resolved
@@ -123,11 +123,7 @@
 			return;
 		}
 	}
-<<<<<<< HEAD
-	ZEPHIR_CALL_PARENT(NULL, phalcon_cache_backend_file_ce, this_ptr, "__construct", &_5, 103, frontend, options);
-=======
-	ZEPHIR_CALL_PARENT(NULL, phalcon_cache_backend_file_ce, this_ptr, "__construct", &_5, 106, frontend, options);
->>>>>>> 08711796
+	ZEPHIR_CALL_PARENT(NULL, phalcon_cache_backend_file_ce, this_ptr, "__construct", &_5, 104, frontend, options);
 	zephir_check_call_status();
 	ZEPHIR_MM_RESTORE();
 
@@ -340,11 +336,7 @@
 	ZEPHIR_INIT_VAR(cacheFile);
 	ZEPHIR_CONCAT_VVV(cacheFile, cacheDir, _1, _2);
 	if ((zephir_file_exists(cacheFile TSRMLS_CC) == SUCCESS)) {
-<<<<<<< HEAD
-		ZEPHIR_RETURN_CALL_FUNCTION("unlink", NULL, 104, cacheFile);
-=======
-		ZEPHIR_RETURN_CALL_FUNCTION("unlink", NULL, 107, cacheFile);
->>>>>>> 08711796
+		ZEPHIR_RETURN_CALL_FUNCTION("unlink", NULL, 105, cacheFile);
 		zephir_check_call_status();
 		RETURN_MM();
 	}
@@ -383,11 +375,7 @@
 	}
 	ZEPHIR_INIT_VAR(_2);
 	object_init_ex(_2, spl_ce_DirectoryIterator);
-<<<<<<< HEAD
-	ZEPHIR_CALL_METHOD(NULL, _2, "__construct", NULL, 105, cacheDir);
-=======
-	ZEPHIR_CALL_METHOD(NULL, _2, "__construct", NULL, 108, cacheDir);
->>>>>>> 08711796
+	ZEPHIR_CALL_METHOD(NULL, _2, "__construct", NULL, 106, cacheDir);
 	zephir_check_call_status();
 	_1 = zephir_get_iterator(_2 TSRMLS_CC);
 	_1->funcs->rewind(_1 TSRMLS_CC);
@@ -667,11 +655,7 @@
 	}
 	ZEPHIR_INIT_VAR(_2);
 	object_init_ex(_2, spl_ce_DirectoryIterator);
-<<<<<<< HEAD
-	ZEPHIR_CALL_METHOD(NULL, _2, "__construct", NULL, 105, cacheDir);
-=======
-	ZEPHIR_CALL_METHOD(NULL, _2, "__construct", NULL, 108, cacheDir);
->>>>>>> 08711796
+	ZEPHIR_CALL_METHOD(NULL, _2, "__construct", NULL, 106, cacheDir);
 	zephir_check_call_status();
 	_1 = zephir_get_iterator(_2 TSRMLS_CC);
 	_1->funcs->rewind(_1 TSRMLS_CC);
@@ -693,11 +677,7 @@
 				_4 = zephir_start_with(key, prefix, NULL);
 			}
 			if (_4) {
-<<<<<<< HEAD
-				ZEPHIR_CALL_FUNCTION(&_5, "unlink", &_6, 104, cacheFile);
-=======
-				ZEPHIR_CALL_FUNCTION(&_5, "unlink", &_6, 107, cacheFile);
->>>>>>> 08711796
+				ZEPHIR_CALL_FUNCTION(&_5, "unlink", &_6, 105, cacheFile);
 				zephir_check_call_status();
 				if (!(zephir_is_true(_5))) {
 					RETURN_MM_BOOL(0);
