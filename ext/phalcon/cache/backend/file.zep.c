--- conflicted
+++ resolved
@@ -680,13 +680,8 @@
 			if (!(_4$$5)) {
 				_4$$5 = zephir_start_with(key, prefix, NULL);
 			}
-<<<<<<< HEAD
-			if (_4) {
-				ZEPHIR_CALL_FUNCTION(&_5, "unlink", &_6, 105, cacheFile);
-=======
 			if (_4$$5) {
-				ZEPHIR_CALL_FUNCTION(&_5$$6, "unlink", &_6, 107, cacheFile);
->>>>>>> 2682ae08
+				ZEPHIR_CALL_FUNCTION(&_5$$6, "unlink", &_6, 105, cacheFile);
 				zephir_check_call_status();
 				if (!(zephir_is_true(_5$$6))) {
 					RETURN_MM_BOOL(0);
