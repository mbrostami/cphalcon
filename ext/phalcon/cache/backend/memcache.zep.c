--- conflicted
+++ resolved
@@ -103,19 +103,11 @@
 		zephir_array_update_string(&options, SL("persistent"), &ZEPHIR_GLOBAL(global_false), PH_COPY | PH_SEPARATE);
 	}
 	if (!(zephir_array_isset_string(options, SS("statsKey")))) {
-<<<<<<< HEAD
-		ZEPHIR_INIT_NVAR(_0);
-		ZVAL_STRING(_0, "", 1);
-		zephir_array_update_string(&options, SL("statsKey"), &_0, PH_COPY | PH_SEPARATE);
-	}
-	ZEPHIR_CALL_PARENT(NULL, phalcon_cache_backend_memcache_ce, this_ptr, "__construct", &_1, 104, frontend, options);
-=======
 		ZEPHIR_INIT_VAR(_2$$7);
-		ZVAL_STRING(_2$$7, "_PHCM", 1);
+		ZVAL_STRING(_2$$7, "", 1);
 		zephir_array_update_string(&options, SL("statsKey"), &_2$$7, PH_COPY | PH_SEPARATE);
 	}
-	ZEPHIR_CALL_PARENT(NULL, phalcon_cache_backend_memcache_ce, this_ptr, "__construct", &_3, 106, frontend, options);
->>>>>>> 2682ae08
+	ZEPHIR_CALL_PARENT(NULL, phalcon_cache_backend_memcache_ce, this_ptr, "__construct", &_3, 104, frontend, options);
 	zephir_check_call_status();
 	ZEPHIR_MM_RESTORE();
 
@@ -403,11 +395,11 @@
  */
 PHP_METHOD(Phalcon_Cache_Backend_Memcache, queryKeys) {
 
-	zend_bool _4$$6;
-	HashTable *_2$$5;
-	HashPosition _1$$5;
-	int ZEPHIR_LAST_CALL_STATUS;
-	zval *prefix = NULL, *memcache = NULL, *options = NULL, *keys = NULL, *specialKey = NULL, *key = NULL, *realKey = NULL, *_0$$5 = NULL, **_3$$5;
+	zend_bool _4$$7;
+	HashTable *_2$$6;
+	HashPosition _1$$6;
+	int ZEPHIR_LAST_CALL_STATUS;
+	zval *prefix = NULL, *memcache = NULL, *options = NULL, *keys = NULL, *specialKey = NULL, *key = NULL, *realKey = NULL, *_0$$6 = NULL, **_3$$6;
 
 	ZEPHIR_MM_GROW();
 	zephir_fetch_params(1, 0, 1, &prefix);
@@ -441,30 +433,20 @@
 	ZEPHIR_CALL_METHOD(&keys, memcache, "get", NULL, 0, specialKey);
 	zephir_check_call_status();
 	if (Z_TYPE_P(keys) == IS_ARRAY) {
-<<<<<<< HEAD
-		ZEPHIR_INIT_VAR(_0);
-		zephir_is_iterable(keys, &_2, &_1, 0, 0, "phalcon/cache/backend/memcache.zep", 334);
-=======
-		ZEPHIR_INIT_VAR(_0$$5);
-		zephir_is_iterable(keys, &_2$$5, &_1$$5, 0, 0, "phalcon/cache/backend/memcache.zep", 327);
->>>>>>> 2682ae08
+		ZEPHIR_INIT_VAR(_0$$6);
+		zephir_is_iterable(keys, &_2$$6, &_1$$6, 0, 0, "phalcon/cache/backend/memcache.zep", 334);
 		for (
-		  ; zephir_hash_get_current_data_ex(_2$$5, (void**) &_3$$5, &_1$$5) == SUCCESS
-		  ; zephir_hash_move_forward_ex(_2$$5, &_1$$5)
+		  ; zephir_hash_get_current_data_ex(_2$$6, (void**) &_3$$6, &_1$$6) == SUCCESS
+		  ; zephir_hash_move_forward_ex(_2$$6, &_1$$6)
 		) {
-			ZEPHIR_GET_HMKEY(key, _2$$5, _1$$5);
-			ZEPHIR_GET_HVALUE(_0$$5, _3$$5);
-			_4$$6 = !zephir_is_true(prefix);
-			if (!(_4$$6)) {
-				_4$$6 = zephir_start_with(key, prefix, NULL);
+			ZEPHIR_GET_HMKEY(key, _2$$6, _1$$6);
+			ZEPHIR_GET_HVALUE(_0$$6, _3$$6);
+			_4$$7 = !zephir_is_true(prefix);
+			if (!(_4$$7)) {
+				_4$$7 = zephir_start_with(key, prefix, NULL);
 			}
-<<<<<<< HEAD
-			if (_4) {
+			if (_4$$7) {
 				zephir_array_append(&realKey, key, PH_SEPARATE, "phalcon/cache/backend/memcache.zep", 331);
-=======
-			if (_4$$6) {
-				zephir_array_append(&realKey, key, PH_SEPARATE, "phalcon/cache/backend/memcache.zep", 324);
->>>>>>> 2682ae08
 			}
 		}
 	}
@@ -635,9 +617,9 @@
  */
 PHP_METHOD(Phalcon_Cache_Backend_Memcache, flush) {
 
-	HashTable *_2$$5;
-	HashPosition _1$$5;
-	zval *memcache = NULL, *options = NULL, *keys = NULL, *specialKey = NULL, *key = NULL, *_0$$5 = NULL, **_3$$5;
+	HashTable *_2$$6;
+	HashPosition _1$$6;
+	zval *memcache = NULL, *options = NULL, *keys = NULL, *specialKey = NULL, *key = NULL, *_0$$6 = NULL, **_3$$6;
 	zephir_fcall_cache_entry *_4 = NULL;
 	int ZEPHIR_LAST_CALL_STATUS;
 
@@ -665,19 +647,14 @@
 	ZEPHIR_CALL_METHOD(&keys, memcache, "get", NULL, 0, specialKey);
 	zephir_check_call_status();
 	if (Z_TYPE_P(keys) == IS_ARRAY) {
-<<<<<<< HEAD
-		ZEPHIR_INIT_VAR(_0);
-		zephir_is_iterable(keys, &_2, &_1, 0, 0, "phalcon/cache/backend/memcache.zep", 472);
-=======
-		ZEPHIR_INIT_VAR(_0$$5);
-		zephir_is_iterable(keys, &_2$$5, &_1$$5, 0, 0, "phalcon/cache/backend/memcache.zep", 461);
->>>>>>> 2682ae08
+		ZEPHIR_INIT_VAR(_0$$6);
+		zephir_is_iterable(keys, &_2$$6, &_1$$6, 0, 0, "phalcon/cache/backend/memcache.zep", 472);
 		for (
-		  ; zephir_hash_get_current_data_ex(_2$$5, (void**) &_3$$5, &_1$$5) == SUCCESS
-		  ; zephir_hash_move_forward_ex(_2$$5, &_1$$5)
+		  ; zephir_hash_get_current_data_ex(_2$$6, (void**) &_3$$6, &_1$$6) == SUCCESS
+		  ; zephir_hash_move_forward_ex(_2$$6, &_1$$6)
 		) {
-			ZEPHIR_GET_HMKEY(key, _2$$5, _1$$5);
-			ZEPHIR_GET_HVALUE(_0$$5, _3$$5);
+			ZEPHIR_GET_HMKEY(key, _2$$6, _1$$6);
+			ZEPHIR_GET_HVALUE(_0$$6, _3$$6);
 			ZEPHIR_CALL_METHOD(NULL, memcache, "delete", &_4, 0, key);
 			zephir_check_call_status();
 		}
