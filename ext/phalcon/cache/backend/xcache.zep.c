
#ifdef HAVE_CONFIG_H
#include "../../../ext_config.h"
#endif

#include <php.h>
#include "../../../php_ext.h"
#include "../../../ext.h"

#include <Zend/zend_operators.h>
#include <Zend/zend_exceptions.h>
#include <Zend/zend_interfaces.h>

#include "kernel/main.h"
#include "kernel/memory.h"
#include "kernel/array.h"
#include "kernel/fcall.h"
#include "kernel/object.h"
#include "kernel/concat.h"
#include "kernel/operators.h"
#include "kernel/exception.h"
#include "kernel/hash.h"
#include "kernel/string.h"


/**
 * Phalcon\Cache\Backend\Xcache
 *
 * Allows to cache output fragments, PHP data and raw data using an XCache backend
 *
 *<code>
 *	//Cache data for 2 days
 *	$frontCache = new \Phalcon\Cache\Frontend\Data(array(
 *		'lifetime' => 172800
 *	));
 *
 *  $cache = new \Phalcon\Cache\Backend\Xcache($frontCache, array(
 *      'prefix' => 'app-data'
 *  ));
 *
 *	//Cache arbitrary data
 *	$cache->save('my-data', array(1, 2, 3, 4, 5));
 *
 *	//Get data
 *	$data = $cache->get('my-data');
 *
 *</code>
 */
ZEPHIR_INIT_CLASS(Phalcon_Cache_Backend_Xcache) {

	ZEPHIR_REGISTER_CLASS_EX(Phalcon\\Cache\\Backend, Xcache, phalcon, cache_backend_xcache, phalcon_cache_backend_ce, phalcon_cache_backend_xcache_method_entry, 0);

	zend_class_implements(phalcon_cache_backend_xcache_ce TSRMLS_CC, 1, phalcon_cache_backendinterface_ce);
	return SUCCESS;

}

/**
 * Phalcon\Cache\Backend\Xcache constructor
 *
 * @param \Phalcon\Cache\FrontendInterface frontend
 * @param array options
 */
PHP_METHOD(Phalcon_Cache_Backend_Xcache, __construct) {

	int ZEPHIR_LAST_CALL_STATUS;
	zephir_fcall_cache_entry *_1 = NULL;
	zval *frontend, *options = NULL, *_0$$4;

	ZEPHIR_MM_GROW();
	zephir_fetch_params(1, 1, 1, &frontend, &options);

	if (!options) {
		ZEPHIR_CPY_WRT(options, ZEPHIR_GLOBAL(global_null));
	} else {
		ZEPHIR_SEPARATE_PARAM(options);
	}


	if (Z_TYPE_P(options) != IS_ARRAY) {
		ZEPHIR_INIT_NVAR(options);
		array_init(options);
	}
	if (!(zephir_array_isset_string(options, SS("statsKey")))) {
<<<<<<< HEAD
		ZEPHIR_INIT_VAR(_0);
		ZVAL_STRING(_0, "", 1);
		zephir_array_update_string(&options, SL("statsKey"), &_0, PH_COPY | PH_SEPARATE);
=======
		ZEPHIR_INIT_VAR(_0$$4);
		ZVAL_STRING(_0$$4, "_PHCX", 1);
		zephir_array_update_string(&options, SL("statsKey"), &_0$$4, PH_COPY | PH_SEPARATE);
>>>>>>> 2682ae08
	}
	ZEPHIR_CALL_PARENT(NULL, phalcon_cache_backend_xcache_ce, this_ptr, "__construct", &_1, 104, frontend, options);
	zephir_check_call_status();
	ZEPHIR_MM_RESTORE();

}

/**
 * Returns a cached content
 *
 * @param int|string keyName
 * @param   long lifetime
 * @return  mixed
 */
PHP_METHOD(Phalcon_Cache_Backend_Xcache, get) {

	int ZEPHIR_LAST_CALL_STATUS;
	zval *keyName, *lifetime = NULL, *frontend = NULL, *prefixedKey = NULL, *cachedContent = NULL, *_0;

	ZEPHIR_MM_GROW();
	zephir_fetch_params(1, 1, 1, &keyName, &lifetime);

	if (!lifetime) {
		lifetime = ZEPHIR_GLOBAL(global_null);
	}


	ZEPHIR_OBS_VAR(frontend);
	zephir_read_property_this(&frontend, this_ptr, SL("_frontend"), PH_NOISY_CC);
	_0 = zephir_fetch_nproperty_this(this_ptr, SL("_prefix"), PH_NOISY_CC);
	ZEPHIR_INIT_VAR(prefixedKey);
	ZEPHIR_CONCAT_SVV(prefixedKey, "_PHCX", _0, keyName);
	zephir_update_property_this(this_ptr, SL("_lastKey"), prefixedKey TSRMLS_CC);
	ZEPHIR_CALL_FUNCTION(&cachedContent, "xcache_get", NULL, 81, prefixedKey);
	zephir_check_call_status();
	if (!(zephir_is_true(cachedContent))) {
		RETURN_MM_NULL();
	}
	if (zephir_is_numeric(cachedContent)) {
		RETURN_CCTOR(cachedContent);
	} else {
		ZEPHIR_RETURN_CALL_METHOD(frontend, "afterretrieve", NULL, 0, cachedContent);
		zephir_check_call_status();
		RETURN_MM();
	}

}

/**
 * Stores cached content into the file backend and stops the frontend
 *
 * @param int|string keyName
 * @param string content
 * @param long lifetime
 * @param boolean stopBuffer
 */
PHP_METHOD(Phalcon_Cache_Backend_Xcache, save) {

	zephir_fcall_cache_entry *_1 = NULL;
	int ZEPHIR_LAST_CALL_STATUS;
	zend_bool stopBuffer;
	zval *keyName = NULL, *content = NULL, *lifetime = NULL, *stopBuffer_param = NULL, *lastKey = NULL, *frontend = NULL, *cachedContent = NULL, *preparedContent = NULL, *tmp = NULL, *tt1 = NULL, *success = NULL, *isBuffering = NULL, *options = NULL, *keys = NULL, *specialKey = NULL, *_0$$4, *_2$$17;

	ZEPHIR_MM_GROW();
	zephir_fetch_params(1, 0, 4, &keyName, &content, &lifetime, &stopBuffer_param);

	if (!keyName) {
		keyName = ZEPHIR_GLOBAL(global_null);
	}
	if (!content) {
		content = ZEPHIR_GLOBAL(global_null);
	}
	if (!lifetime) {
		lifetime = ZEPHIR_GLOBAL(global_null);
	}
	if (!stopBuffer_param) {
		stopBuffer = 1;
	} else {
		stopBuffer = zephir_get_boolval(stopBuffer_param);
	}


	if (!(zephir_is_true(keyName))) {
		ZEPHIR_OBS_VAR(lastKey);
		zephir_read_property_this(&lastKey, this_ptr, SL("_lastKey"), PH_NOISY_CC);
	} else {
		_0$$4 = zephir_fetch_nproperty_this(this_ptr, SL("_prefix"), PH_NOISY_CC);
		ZEPHIR_INIT_NVAR(lastKey);
		ZEPHIR_CONCAT_SVV(lastKey, "_PHCX", _0$$4, keyName);
	}
	if (!(zephir_is_true(lastKey))) {
		ZEPHIR_THROW_EXCEPTION_DEBUG_STR(phalcon_cache_exception_ce, "Cache must be started first", "phalcon/cache/backend/xcache.zep", 120);
		return;
	}
	ZEPHIR_OBS_VAR(frontend);
	zephir_read_property_this(&frontend, this_ptr, SL("_frontend"), PH_NOISY_CC);
	if (!(zephir_is_true(content))) {
		ZEPHIR_CALL_METHOD(&cachedContent, frontend, "getcontent", NULL, 0);
		zephir_check_call_status();
	} else {
		ZEPHIR_CPY_WRT(cachedContent, content);
	}
	if (!(zephir_is_numeric(cachedContent))) {
		ZEPHIR_CALL_METHOD(&preparedContent, frontend, "beforestore", NULL, 0, cachedContent);
		zephir_check_call_status();
	}
	if (!(zephir_is_true(lifetime))) {
		ZEPHIR_OBS_VAR(tmp);
		zephir_read_property_this(&tmp, this_ptr, SL("_lastLifetime"), PH_NOISY_CC);
		if (!(zephir_is_true(tmp))) {
			ZEPHIR_CALL_METHOD(&tt1, frontend, "getlifetime", NULL, 0);
			zephir_check_call_status();
		} else {
			ZEPHIR_CPY_WRT(tt1, tmp);
		}
	} else {
		ZEPHIR_CPY_WRT(tt1, lifetime);
	}
	if (zephir_is_numeric(cachedContent)) {
		ZEPHIR_CALL_FUNCTION(&success, "xcache_set", &_1, 82, lastKey, cachedContent, tt1);
		zephir_check_call_status();
	} else {
		ZEPHIR_CALL_FUNCTION(&success, "xcache_set", &_1, 82, lastKey, preparedContent, tt1);
		zephir_check_call_status();
	}
	ZEPHIR_CALL_METHOD(&isBuffering, frontend, "isbuffering", NULL, 0);
	zephir_check_call_status();
	if (stopBuffer == 1) {
		ZEPHIR_CALL_METHOD(NULL, frontend, "stop", NULL, 0);
		zephir_check_call_status();
	}
	if (ZEPHIR_IS_TRUE_IDENTICAL(isBuffering)) {
		zend_print_zval(cachedContent, 0);
	}
	if (0) {
		zephir_update_property_this(this_ptr, SL("_started"), ZEPHIR_GLOBAL(global_true) TSRMLS_CC);
	} else {
		zephir_update_property_this(this_ptr, SL("_started"), ZEPHIR_GLOBAL(global_false) TSRMLS_CC);
	}
	if (zephir_is_true(success)) {
		ZEPHIR_OBS_VAR(options);
		zephir_read_property_this(&options, this_ptr, SL("_options"), PH_NOISY_CC);
		ZEPHIR_OBS_VAR(specialKey);
<<<<<<< HEAD
		_0 = zephir_fetch_nproperty_this(this_ptr, SL("_options"), PH_NOISY_CC);
		if (!(zephir_array_isset_string_fetch(&specialKey, _0, SS("statsKey"), 0 TSRMLS_CC))) {
			ZEPHIR_THROW_EXCEPTION_DEBUG_STR(phalcon_cache_exception_ce, "Unexpected inconsistency in options", "phalcon/cache/backend/xcache.zep", 170);
=======
		_2$$17 = zephir_fetch_nproperty_this(this_ptr, SL("_options"), PH_NOISY_CC);
		if (!(zephir_array_isset_string_fetch(&specialKey, _2$$17, SS("statsKey"), 0 TSRMLS_CC))) {
			ZEPHIR_THROW_EXCEPTION_DEBUG_STR(phalcon_cache_exception_ce, "Unexpected inconsistency in options", "phalcon/cache/backend/xcache.zep", 169);
>>>>>>> 2682ae08
			return;
		}
		if (!ZEPHIR_IS_STRING(specialKey, "")) {
			ZEPHIR_CALL_FUNCTION(&keys, "xcache_get", NULL, 81, specialKey);
			zephir_check_call_status();
			if (Z_TYPE_P(keys) != IS_ARRAY) {
				ZEPHIR_INIT_NVAR(keys);
				array_init(keys);
			}
			zephir_array_update_zval(&keys, lastKey, &tt1, PH_COPY | PH_SEPARATE);
			ZEPHIR_CALL_FUNCTION(NULL, "xcache_set", &_1, 82, specialKey, keys);
			zephir_check_call_status();
		}
	}
	ZEPHIR_MM_RESTORE();

}

/**
 * Deletes a value from the cache by its key
 *
 * @param int|string keyName
 * @return boolean
 */
PHP_METHOD(Phalcon_Cache_Backend_Xcache, delete) {

	int ZEPHIR_LAST_CALL_STATUS;
	zval *keyName, *prefixedKey = NULL, *specialKey = NULL, *keys = NULL, *_0, *_1;

	ZEPHIR_MM_GROW();
	zephir_fetch_params(1, 1, 0, &keyName);



	_0 = zephir_fetch_nproperty_this(this_ptr, SL("_prefix"), PH_NOISY_CC);
	ZEPHIR_INIT_VAR(prefixedKey);
	ZEPHIR_CONCAT_SVV(prefixedKey, "_PHCX", _0, keyName);
	ZEPHIR_OBS_VAR(specialKey);
	_1 = zephir_fetch_nproperty_this(this_ptr, SL("_options"), PH_NOISY_CC);
	if (!(zephir_array_isset_string_fetch(&specialKey, _1, SS("statsKey"), 0 TSRMLS_CC))) {
		ZEPHIR_THROW_EXCEPTION_DEBUG_STR(phalcon_cache_exception_ce, "Unexpected inconsistency in options", "phalcon/cache/backend/xcache.zep", 202);
		return;
	}
	if (!ZEPHIR_IS_STRING(specialKey, "")) {
		ZEPHIR_CALL_FUNCTION(&keys, "xcache_get", NULL, 81, specialKey);
		zephir_check_call_status();
		if (Z_TYPE_P(keys) != IS_ARRAY) {
			ZEPHIR_INIT_NVAR(keys);
			array_init(keys);
		}
		zephir_array_unset(&keys, prefixedKey, PH_SEPARATE);
		ZEPHIR_CALL_FUNCTION(NULL, "xcache_set", NULL, 82, specialKey, keys);
		zephir_check_call_status();
	}
	ZEPHIR_MM_RESTORE();

}

/**
 * Query the existing cached keys
 *
 * @param string prefix
 * @return array
 */
PHP_METHOD(Phalcon_Cache_Backend_Xcache, queryKeys) {

	HashTable *_3$$6;
	HashPosition _2$$6;
	int ZEPHIR_LAST_CALL_STATUS;
	zval *prefix = NULL, *options = NULL, *prefixed = NULL, *specialKey = NULL, *keys = NULL, *retval = NULL, *key = NULL, *realKey = NULL, *_0, *_1$$6 = NULL, **_4$$6, _5$$8 = zval_used_for_init;

	ZEPHIR_MM_GROW();
	zephir_fetch_params(1, 0, 1, &prefix);

	if (!prefix) {
		prefix = ZEPHIR_GLOBAL(global_null);
	}


	ZEPHIR_INIT_VAR(prefixed);
	if (!(zephir_is_true(prefix))) {
		ZVAL_STRING(prefixed, "_PHCX", 1);
	} else {
		ZEPHIR_CONCAT_SV(prefixed, "_PHCX", prefix);
	}
	ZEPHIR_OBS_VAR(options);
	zephir_read_property_this(&options, this_ptr, SL("_options"), PH_NOISY_CC);
	ZEPHIR_OBS_VAR(specialKey);
	_0 = zephir_fetch_nproperty_this(this_ptr, SL("_options"), PH_NOISY_CC);
	if (!(zephir_array_isset_string_fetch(&specialKey, _0, SS("statsKey"), 0 TSRMLS_CC))) {
		ZEPHIR_THROW_EXCEPTION_DEBUG_STR(phalcon_cache_exception_ce, "Unexpected inconsistency in options", "phalcon/cache/backend/xcache.zep", 236);
		return;
	}
	if (ZEPHIR_IS_STRING(specialKey, "")) {
		ZEPHIR_THROW_EXCEPTION_DEBUG_STR(phalcon_cache_exception_ce, "Cached keys need to be enabled to use this function (options['statsKey'] == '_PHCM')!", "phalcon/cache/backend/xcache.zep", 240);
		return;
	}
	ZEPHIR_INIT_VAR(retval);
	array_init(retval);
	ZEPHIR_CALL_FUNCTION(&keys, "xcache_get", NULL, 81, specialKey);
	zephir_check_call_status();
	if (Z_TYPE_P(keys) == IS_ARRAY) {
<<<<<<< HEAD
		ZEPHIR_INIT_VAR(_1);
		zephir_is_iterable(keys, &_3, &_2, 0, 0, "phalcon/cache/backend/xcache.zep", 257);
=======
		ZEPHIR_INIT_VAR(_1$$6);
		zephir_is_iterable(keys, &_3$$6, &_2$$6, 0, 0, "phalcon/cache/backend/xcache.zep", 248);
>>>>>>> 2682ae08
		for (
		  ; zephir_hash_get_current_data_ex(_3$$6, (void**) &_4$$6, &_2$$6) == SUCCESS
		  ; zephir_hash_move_forward_ex(_3$$6, &_2$$6)
		) {
			ZEPHIR_GET_HMKEY(key, _3$$6, _2$$6);
			ZEPHIR_GET_HVALUE(_1$$6, _4$$6);
			if (zephir_start_with(key, prefixed, NULL)) {
				ZEPHIR_SINIT_NVAR(_5$$8);
				ZVAL_LONG(&_5$$8, 5);
				ZEPHIR_INIT_NVAR(realKey);
				zephir_substr(realKey, key, 5 , 0, ZEPHIR_SUBSTR_NO_LENGTH);
				zephir_array_append(&retval, realKey, PH_SEPARATE, "phalcon/cache/backend/xcache.zep", 254);
			}
		}
	}
	RETURN_CCTOR(retval);

}

/**
 * Checks if cache exists and it isn't expired
 *
 * @param string keyName
 * @param   long lifetime
 * @return boolean
 */
PHP_METHOD(Phalcon_Cache_Backend_Xcache, exists) {

	int ZEPHIR_LAST_CALL_STATUS;
	zval *keyName = NULL, *lifetime = NULL, *lastKey = NULL, *_0$$4;

	ZEPHIR_MM_GROW();
	zephir_fetch_params(1, 0, 2, &keyName, &lifetime);

	if (!keyName) {
		keyName = ZEPHIR_GLOBAL(global_null);
	}
	if (!lifetime) {
		lifetime = ZEPHIR_GLOBAL(global_null);
	}


	if (!(zephir_is_true(keyName))) {
		ZEPHIR_OBS_VAR(lastKey);
		zephir_read_property_this(&lastKey, this_ptr, SL("_lastKey"), PH_NOISY_CC);
	} else {
		_0$$4 = zephir_fetch_nproperty_this(this_ptr, SL("_prefix"), PH_NOISY_CC);
		ZEPHIR_INIT_NVAR(lastKey);
		ZEPHIR_CONCAT_SVV(lastKey, "_PHCX", _0$$4, keyName);
	}
	if (zephir_is_true(lastKey)) {
		ZEPHIR_RETURN_CALL_FUNCTION("xcache_isset", NULL, 109, lastKey);
		zephir_check_call_status();
		RETURN_MM();
	}
	RETURN_MM_BOOL(0);

}

/**
 * Atomic increment of a given key, by number $value
 *
 * @param  string keyName
 * @param  long value
 * @return mixed
 */
PHP_METHOD(Phalcon_Cache_Backend_Xcache, increment) {

	int ZEPHIR_LAST_CALL_STATUS;
	long value;
	zval *keyName, *value_param = NULL, *lastKey = NULL, *newVal = NULL, *origVal = NULL, *_0$$4, _1$$6;

	ZEPHIR_MM_GROW();
	zephir_fetch_params(1, 1, 1, &keyName, &value_param);

	if (!value_param) {
		value = 1;
	} else {
		value = zephir_get_intval(value_param);
	}


	if (!(zephir_is_true(keyName))) {
		ZEPHIR_OBS_VAR(lastKey);
		zephir_read_property_this(&lastKey, this_ptr, SL("_lastKey"), PH_NOISY_CC);
	} else {
		_0$$4 = zephir_fetch_nproperty_this(this_ptr, SL("_prefix"), PH_NOISY_CC);
		ZEPHIR_INIT_NVAR(lastKey);
		ZEPHIR_CONCAT_SVV(lastKey, "_PHCX", _0$$4, keyName);
	}
	if (!(zephir_is_true(lastKey))) {
		ZEPHIR_THROW_EXCEPTION_DEBUG_STR(phalcon_cache_exception_ce, "Cache must be started first", "phalcon/cache/backend/xcache.zep", 303);
		return;
	}
	if ((zephir_function_exists_ex(SS("xcache_inc") TSRMLS_CC) == SUCCESS)) {
<<<<<<< HEAD
		ZEPHIR_SINIT_VAR(_1);
		ZVAL_LONG(&_1, value);
		ZEPHIR_CALL_FUNCTION(&newVal, "xcache_inc", NULL, 110, lastKey, &_1);
=======
		ZEPHIR_SINIT_VAR(_1$$6);
		ZVAL_LONG(&_1$$6, value);
		ZEPHIR_CALL_FUNCTION(&newVal, "xcache_inc", NULL, 112, lastKey, &_1$$6);
>>>>>>> 2682ae08
		zephir_check_call_status();
	} else {
		ZEPHIR_CALL_FUNCTION(&origVal, "xcache_get", NULL, 81, lastKey);
		zephir_check_call_status();
		ZEPHIR_INIT_NVAR(newVal);
		ZVAL_LONG(newVal, (zephir_get_numberval(origVal) - value));
		ZEPHIR_CALL_FUNCTION(NULL, "xcache_set", NULL, 82, lastKey, newVal);
		zephir_check_call_status();
	}
	RETURN_CCTOR(newVal);

}

/**
 * Atomic decrement of a given key, by number $value
 *
 * @param  string keyName
 * @param  long value
 * @return mixed
 */
PHP_METHOD(Phalcon_Cache_Backend_Xcache, decrement) {

	int ZEPHIR_LAST_CALL_STATUS;
	long value;
	zval *keyName, *value_param = NULL, *lastKey = NULL, *newVal = NULL, *origVal = NULL, *success = NULL, *_0$$4, _1$$6;

	ZEPHIR_MM_GROW();
	zephir_fetch_params(1, 1, 1, &keyName, &value_param);

	if (!value_param) {
		value = 1;
	} else {
		value = zephir_get_intval(value_param);
	}


	if (!(zephir_is_true(keyName))) {
		ZEPHIR_OBS_VAR(lastKey);
		zephir_read_property_this(&lastKey, this_ptr, SL("_lastKey"), PH_NOISY_CC);
	} else {
		_0$$4 = zephir_fetch_nproperty_this(this_ptr, SL("_prefix"), PH_NOISY_CC);
		ZEPHIR_INIT_NVAR(lastKey);
		ZEPHIR_CONCAT_SVV(lastKey, "_PHCX", _0$$4, keyName);
	}
	if (!(zephir_is_true(lastKey))) {
		ZEPHIR_THROW_EXCEPTION_DEBUG_STR(phalcon_cache_exception_ce, "Cache must be started first", "phalcon/cache/backend/xcache.zep", 335);
		return;
	}
	if ((zephir_function_exists_ex(SS("xcache_dec") TSRMLS_CC) == SUCCESS)) {
<<<<<<< HEAD
		ZEPHIR_SINIT_VAR(_1);
		ZVAL_LONG(&_1, value);
		ZEPHIR_CALL_FUNCTION(&newVal, "xcache_dec", NULL, 111, lastKey, &_1);
=======
		ZEPHIR_SINIT_VAR(_1$$6);
		ZVAL_LONG(&_1$$6, value);
		ZEPHIR_CALL_FUNCTION(&newVal, "xcache_dec", NULL, 113, lastKey, &_1$$6);
>>>>>>> 2682ae08
		zephir_check_call_status();
	} else {
		ZEPHIR_CALL_FUNCTION(&origVal, "xcache_get", NULL, 81, lastKey);
		zephir_check_call_status();
		ZEPHIR_INIT_NVAR(newVal);
		ZVAL_LONG(newVal, (zephir_get_numberval(origVal) - value));
		ZEPHIR_CALL_FUNCTION(&success, "xcache_set", NULL, 82, lastKey, newVal);
		zephir_check_call_status();
	}
	RETURN_CCTOR(newVal);

}

/**
 * Immediately invalidates all existing items.
 */
PHP_METHOD(Phalcon_Cache_Backend_Xcache, flush) {

	HashTable *_3$$4;
	HashPosition _2$$4;
	zval *options = NULL, *specialKey = NULL, *keys = NULL, *key = NULL, *_0, *_1$$4 = NULL, **_4$$4;
	zephir_fcall_cache_entry *_5 = NULL;
	int ZEPHIR_LAST_CALL_STATUS;

	ZEPHIR_MM_GROW();

	ZEPHIR_OBS_VAR(options);
	zephir_read_property_this(&options, this_ptr, SL("_options"), PH_NOISY_CC);
	ZEPHIR_OBS_VAR(specialKey);
	_0 = zephir_fetch_nproperty_this(this_ptr, SL("_options"), PH_NOISY_CC);
	if (!(zephir_array_isset_string_fetch(&specialKey, _0, SS("statsKey"), 0 TSRMLS_CC))) {
		ZEPHIR_THROW_EXCEPTION_DEBUG_STR(phalcon_cache_exception_ce, "Unexpected inconsistency in options", "phalcon/cache/backend/xcache.zep", 359);
		return;
	}
	if (ZEPHIR_IS_STRING(specialKey, "")) {
		ZEPHIR_THROW_EXCEPTION_DEBUG_STR(phalcon_cache_exception_ce, "Cached keys need to be enabled to use this function (options['statsKey'] == '_PHCM')!", "phalcon/cache/backend/xcache.zep", 363);
		return;
	}
	ZEPHIR_CALL_FUNCTION(&keys, "xcache_get", NULL, 81, specialKey);
	zephir_check_call_status();
	if (Z_TYPE_P(keys) == IS_ARRAY) {
<<<<<<< HEAD
		ZEPHIR_INIT_VAR(_1);
		zephir_is_iterable(keys, &_3, &_2, 1, 0, "phalcon/cache/backend/xcache.zep", 373);
=======
		ZEPHIR_INIT_VAR(_1$$4);
		zephir_is_iterable(keys, &_3$$4, &_2$$4, 1, 0, "phalcon/cache/backend/xcache.zep", 360);
>>>>>>> 2682ae08
		for (
		  ; zephir_hash_get_current_data_ex(_3$$4, (void**) &_4$$4, &_2$$4) == SUCCESS
		  ; zephir_hash_move_forward_ex(_3$$4, &_2$$4)
		) {
			ZEPHIR_GET_HMKEY(key, _3$$4, _2$$4);
			ZEPHIR_GET_HVALUE(_1$$4, _4$$4);
			zephir_array_unset(&keys, key, PH_SEPARATE);
			ZEPHIR_CALL_FUNCTION(NULL, "xcache_unset", &_5, 112, key);
			zephir_check_call_status();
		}
<<<<<<< HEAD
		ZEPHIR_CALL_FUNCTION(NULL, "xcache_set", NULL, 82, specialKey, keys);
=======
		zend_hash_destroy(_3$$4);
		FREE_HASHTABLE(_3$$4);
		ZEPHIR_CALL_FUNCTION(NULL, "xcache_set", NULL, 85, specialKey, keys);
>>>>>>> 2682ae08
		zephir_check_call_status();
	}
	RETURN_MM_BOOL(1);

}
<|MERGE_RESOLUTION|>--- conflicted
+++ resolved
@@ -82,15 +82,9 @@
 		array_init(options);
 	}
 	if (!(zephir_array_isset_string(options, SS("statsKey")))) {
-<<<<<<< HEAD
-		ZEPHIR_INIT_VAR(_0);
-		ZVAL_STRING(_0, "", 1);
-		zephir_array_update_string(&options, SL("statsKey"), &_0, PH_COPY | PH_SEPARATE);
-=======
 		ZEPHIR_INIT_VAR(_0$$4);
-		ZVAL_STRING(_0$$4, "_PHCX", 1);
+		ZVAL_STRING(_0$$4, "", 1);
 		zephir_array_update_string(&options, SL("statsKey"), &_0$$4, PH_COPY | PH_SEPARATE);
->>>>>>> 2682ae08
 	}
 	ZEPHIR_CALL_PARENT(NULL, phalcon_cache_backend_xcache_ce, this_ptr, "__construct", &_1, 104, frontend, options);
 	zephir_check_call_status();
@@ -234,15 +228,9 @@
 		ZEPHIR_OBS_VAR(options);
 		zephir_read_property_this(&options, this_ptr, SL("_options"), PH_NOISY_CC);
 		ZEPHIR_OBS_VAR(specialKey);
-<<<<<<< HEAD
-		_0 = zephir_fetch_nproperty_this(this_ptr, SL("_options"), PH_NOISY_CC);
-		if (!(zephir_array_isset_string_fetch(&specialKey, _0, SS("statsKey"), 0 TSRMLS_CC))) {
-			ZEPHIR_THROW_EXCEPTION_DEBUG_STR(phalcon_cache_exception_ce, "Unexpected inconsistency in options", "phalcon/cache/backend/xcache.zep", 170);
-=======
 		_2$$17 = zephir_fetch_nproperty_this(this_ptr, SL("_options"), PH_NOISY_CC);
 		if (!(zephir_array_isset_string_fetch(&specialKey, _2$$17, SS("statsKey"), 0 TSRMLS_CC))) {
-			ZEPHIR_THROW_EXCEPTION_DEBUG_STR(phalcon_cache_exception_ce, "Unexpected inconsistency in options", "phalcon/cache/backend/xcache.zep", 169);
->>>>>>> 2682ae08
+			ZEPHIR_THROW_EXCEPTION_DEBUG_STR(phalcon_cache_exception_ce, "Unexpected inconsistency in options", "phalcon/cache/backend/xcache.zep", 170);
 			return;
 		}
 		if (!ZEPHIR_IS_STRING(specialKey, "")) {
@@ -309,10 +297,10 @@
  */
 PHP_METHOD(Phalcon_Cache_Backend_Xcache, queryKeys) {
 
-	HashTable *_3$$6;
-	HashPosition _2$$6;
-	int ZEPHIR_LAST_CALL_STATUS;
-	zval *prefix = NULL, *options = NULL, *prefixed = NULL, *specialKey = NULL, *keys = NULL, *retval = NULL, *key = NULL, *realKey = NULL, *_0, *_1$$6 = NULL, **_4$$6, _5$$8 = zval_used_for_init;
+	HashTable *_3$$7;
+	HashPosition _2$$7;
+	int ZEPHIR_LAST_CALL_STATUS;
+	zval *prefix = NULL, *options = NULL, *prefixed = NULL, *specialKey = NULL, *keys = NULL, *retval = NULL, *key = NULL, *realKey = NULL, *_0, *_1$$7 = NULL, **_4$$7, _5$$9 = zval_used_for_init;
 
 	ZEPHIR_MM_GROW();
 	zephir_fetch_params(1, 0, 1, &prefix);
@@ -345,22 +333,17 @@
 	ZEPHIR_CALL_FUNCTION(&keys, "xcache_get", NULL, 81, specialKey);
 	zephir_check_call_status();
 	if (Z_TYPE_P(keys) == IS_ARRAY) {
-<<<<<<< HEAD
-		ZEPHIR_INIT_VAR(_1);
-		zephir_is_iterable(keys, &_3, &_2, 0, 0, "phalcon/cache/backend/xcache.zep", 257);
-=======
-		ZEPHIR_INIT_VAR(_1$$6);
-		zephir_is_iterable(keys, &_3$$6, &_2$$6, 0, 0, "phalcon/cache/backend/xcache.zep", 248);
->>>>>>> 2682ae08
+		ZEPHIR_INIT_VAR(_1$$7);
+		zephir_is_iterable(keys, &_3$$7, &_2$$7, 0, 0, "phalcon/cache/backend/xcache.zep", 257);
 		for (
-		  ; zephir_hash_get_current_data_ex(_3$$6, (void**) &_4$$6, &_2$$6) == SUCCESS
-		  ; zephir_hash_move_forward_ex(_3$$6, &_2$$6)
+		  ; zephir_hash_get_current_data_ex(_3$$7, (void**) &_4$$7, &_2$$7) == SUCCESS
+		  ; zephir_hash_move_forward_ex(_3$$7, &_2$$7)
 		) {
-			ZEPHIR_GET_HMKEY(key, _3$$6, _2$$6);
-			ZEPHIR_GET_HVALUE(_1$$6, _4$$6);
+			ZEPHIR_GET_HMKEY(key, _3$$7, _2$$7);
+			ZEPHIR_GET_HVALUE(_1$$7, _4$$7);
 			if (zephir_start_with(key, prefixed, NULL)) {
-				ZEPHIR_SINIT_NVAR(_5$$8);
-				ZVAL_LONG(&_5$$8, 5);
+				ZEPHIR_SINIT_NVAR(_5$$9);
+				ZVAL_LONG(&_5$$9, 5);
 				ZEPHIR_INIT_NVAR(realKey);
 				zephir_substr(realKey, key, 5 , 0, ZEPHIR_SUBSTR_NO_LENGTH);
 				zephir_array_append(&retval, realKey, PH_SEPARATE, "phalcon/cache/backend/xcache.zep", 254);
@@ -447,15 +430,9 @@
 		return;
 	}
 	if ((zephir_function_exists_ex(SS("xcache_inc") TSRMLS_CC) == SUCCESS)) {
-<<<<<<< HEAD
-		ZEPHIR_SINIT_VAR(_1);
-		ZVAL_LONG(&_1, value);
-		ZEPHIR_CALL_FUNCTION(&newVal, "xcache_inc", NULL, 110, lastKey, &_1);
-=======
 		ZEPHIR_SINIT_VAR(_1$$6);
 		ZVAL_LONG(&_1$$6, value);
-		ZEPHIR_CALL_FUNCTION(&newVal, "xcache_inc", NULL, 112, lastKey, &_1$$6);
->>>>>>> 2682ae08
+		ZEPHIR_CALL_FUNCTION(&newVal, "xcache_inc", NULL, 110, lastKey, &_1$$6);
 		zephir_check_call_status();
 	} else {
 		ZEPHIR_CALL_FUNCTION(&origVal, "xcache_get", NULL, 81, lastKey);
@@ -505,15 +482,9 @@
 		return;
 	}
 	if ((zephir_function_exists_ex(SS("xcache_dec") TSRMLS_CC) == SUCCESS)) {
-<<<<<<< HEAD
-		ZEPHIR_SINIT_VAR(_1);
-		ZVAL_LONG(&_1, value);
-		ZEPHIR_CALL_FUNCTION(&newVal, "xcache_dec", NULL, 111, lastKey, &_1);
-=======
 		ZEPHIR_SINIT_VAR(_1$$6);
 		ZVAL_LONG(&_1$$6, value);
-		ZEPHIR_CALL_FUNCTION(&newVal, "xcache_dec", NULL, 113, lastKey, &_1$$6);
->>>>>>> 2682ae08
+		ZEPHIR_CALL_FUNCTION(&newVal, "xcache_dec", NULL, 111, lastKey, &_1$$6);
 		zephir_check_call_status();
 	} else {
 		ZEPHIR_CALL_FUNCTION(&origVal, "xcache_get", NULL, 81, lastKey);
@@ -532,9 +503,9 @@
  */
 PHP_METHOD(Phalcon_Cache_Backend_Xcache, flush) {
 
-	HashTable *_3$$4;
-	HashPosition _2$$4;
-	zval *options = NULL, *specialKey = NULL, *keys = NULL, *key = NULL, *_0, *_1$$4 = NULL, **_4$$4;
+	HashTable *_3$$5;
+	HashPosition _2$$5;
+	zval *options = NULL, *specialKey = NULL, *keys = NULL, *key = NULL, *_0, *_1$$5 = NULL, **_4$$5;
 	zephir_fcall_cache_entry *_5 = NULL;
 	int ZEPHIR_LAST_CALL_STATUS;
 
@@ -555,30 +526,21 @@
 	ZEPHIR_CALL_FUNCTION(&keys, "xcache_get", NULL, 81, specialKey);
 	zephir_check_call_status();
 	if (Z_TYPE_P(keys) == IS_ARRAY) {
-<<<<<<< HEAD
-		ZEPHIR_INIT_VAR(_1);
-		zephir_is_iterable(keys, &_3, &_2, 1, 0, "phalcon/cache/backend/xcache.zep", 373);
-=======
-		ZEPHIR_INIT_VAR(_1$$4);
-		zephir_is_iterable(keys, &_3$$4, &_2$$4, 1, 0, "phalcon/cache/backend/xcache.zep", 360);
->>>>>>> 2682ae08
+		ZEPHIR_INIT_VAR(_1$$5);
+		zephir_is_iterable(keys, &_3$$5, &_2$$5, 1, 0, "phalcon/cache/backend/xcache.zep", 373);
 		for (
-		  ; zephir_hash_get_current_data_ex(_3$$4, (void**) &_4$$4, &_2$$4) == SUCCESS
-		  ; zephir_hash_move_forward_ex(_3$$4, &_2$$4)
+		  ; zephir_hash_get_current_data_ex(_3$$5, (void**) &_4$$5, &_2$$5) == SUCCESS
+		  ; zephir_hash_move_forward_ex(_3$$5, &_2$$5)
 		) {
-			ZEPHIR_GET_HMKEY(key, _3$$4, _2$$4);
-			ZEPHIR_GET_HVALUE(_1$$4, _4$$4);
+			ZEPHIR_GET_HMKEY(key, _3$$5, _2$$5);
+			ZEPHIR_GET_HVALUE(_1$$5, _4$$5);
 			zephir_array_unset(&keys, key, PH_SEPARATE);
 			ZEPHIR_CALL_FUNCTION(NULL, "xcache_unset", &_5, 112, key);
 			zephir_check_call_status();
 		}
-<<<<<<< HEAD
+		zend_hash_destroy(_3$$5);
+		FREE_HASHTABLE(_3$$5);
 		ZEPHIR_CALL_FUNCTION(NULL, "xcache_set", NULL, 82, specialKey, keys);
-=======
-		zend_hash_destroy(_3$$4);
-		FREE_HASHTABLE(_3$$4);
-		ZEPHIR_CALL_FUNCTION(NULL, "xcache_set", NULL, 85, specialKey, keys);
->>>>>>> 2682ae08
 		zephir_check_call_status();
 	}
 	RETURN_MM_BOOL(1);
