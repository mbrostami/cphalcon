--- conflicted
+++ resolved
@@ -189,11 +189,7 @@
 			if (_4) {
 				ZEPHIR_SINIT_NVAR(_5);
 				ZVAL_STRING(&_5, "HTTP/", 0);
-<<<<<<< HEAD
-				ZEPHIR_CALL_FUNCTION(&_6, "strstr", &_7, 234, key, &_5);
-=======
-				ZEPHIR_CALL_FUNCTION(&_6, "strstr", &_7, 235, key, &_5);
->>>>>>> 58cb694b
+				ZEPHIR_CALL_FUNCTION(&_6, "strstr", &_7, 233, key, &_5);
 				zephir_check_call_status();
 				_4 = zephir_is_true(_6);
 			}
@@ -719,11 +715,7 @@
 		if (_0) {
 			ZEPHIR_SINIT_VAR(_1);
 			ZVAL_STRING(&_1, "://", 0);
-<<<<<<< HEAD
-			ZEPHIR_CALL_FUNCTION(&_2, "strstr", NULL, 234, location, &_1);
-=======
-			ZEPHIR_CALL_FUNCTION(&_2, "strstr", NULL, 235, location, &_1);
->>>>>>> 58cb694b
+			ZEPHIR_CALL_FUNCTION(&_2, "strstr", NULL, 233, location, &_1);
 			zephir_check_call_status();
 			_0 = zephir_is_true(_2);
 		}
@@ -824,35 +816,48 @@
 
 /**
  * Sets HTTP response body. The parameter is automatically converted to JSON
+ * and also sets default header: Content-Type: "application/json; charset=UTF-8"
  *
  *<code>
  *	$response->setJsonContent(array("status" => "OK"));
  *</code>
- *
- * @param mixed content
- * @param int jsonOptions
- * @return \Phalcon\Http\Response
  */
 PHP_METHOD(Phalcon_Http_Response, setJsonContent) {
 
-	zval *content, *jsonOptions = NULL, *depth = NULL, *_0;
-
-	ZEPHIR_MM_GROW();
-	zephir_fetch_params(1, 1, 2, &content, &jsonOptions, &depth);
-
-	if (!jsonOptions) {
-		ZEPHIR_INIT_VAR(jsonOptions);
-		ZVAL_LONG(jsonOptions, 0);
-	}
-	if (!depth) {
-		ZEPHIR_INIT_VAR(depth);
-		ZVAL_LONG(depth, 512);
+	int jsonOptions, depth, ZEPHIR_LAST_CALL_STATUS;
+	zval *content, *jsonOptions_param = NULL, *depth_param = NULL, *_0 = NULL, *_1, _2, _3;
+
+	ZEPHIR_MM_GROW();
+	zephir_fetch_params(1, 1, 2, &content, &jsonOptions_param, &depth_param);
+
+	if (!jsonOptions_param) {
+		jsonOptions = 0;
+	} else {
+		jsonOptions = zephir_get_intval(jsonOptions_param);
+	}
+	if (!depth_param) {
+		depth = 512;
+	} else {
+		depth = zephir_get_intval(depth_param);
 	}
 
 
 	ZEPHIR_INIT_VAR(_0);
-	zephir_json_encode(_0, &(_0), content, zephir_get_intval(jsonOptions)  TSRMLS_CC);
-	zephir_update_property_this(this_ptr, SL("_content"), _0 TSRMLS_CC);
+	ZVAL_STRING(_0, "application/json", ZEPHIR_TEMP_PARAM_COPY);
+	ZEPHIR_INIT_VAR(_1);
+	ZVAL_STRING(_1, "UTF-8", ZEPHIR_TEMP_PARAM_COPY);
+	ZEPHIR_CALL_METHOD(NULL, this_ptr, "setcontenttype", NULL, 0, _0, _1);
+	zephir_check_temp_parameter(_0);
+	zephir_check_temp_parameter(_1);
+	zephir_check_call_status();
+	ZEPHIR_INIT_NVAR(_0);
+	ZEPHIR_SINIT_VAR(_2);
+	ZVAL_LONG(&_2, jsonOptions);
+	ZEPHIR_SINIT_VAR(_3);
+	ZVAL_LONG(&_3, depth);
+	zephir_json_encode(_0, &(_0), content, zephir_get_intval(&_2)  TSRMLS_CC);
+	ZEPHIR_CALL_METHOD(NULL, this_ptr, "setcontent", NULL, 0, _0);
+	zephir_check_call_status();
 	RETURN_THIS();
 
 }
@@ -955,7 +960,7 @@
 
 	_0 = zephir_fetch_nproperty_this(this_ptr, SL("_sent"), PH_NOISY_CC);
 	if (zephir_is_true(_0)) {
-		ZEPHIR_THROW_EXCEPTION_DEBUG_STR(phalcon_http_response_exception_ce, "Response was already sent", "phalcon/http/response.zep", 588);
+		ZEPHIR_THROW_EXCEPTION_DEBUG_STR(phalcon_http_response_exception_ce, "Response was already sent", "phalcon/http/response.zep", 586);
 		return;
 	}
 	ZEPHIR_OBS_VAR(headers);
@@ -982,11 +987,7 @@
 			_1 = (zephir_fast_strlen_ev(file)) ? 1 : 0;
 		}
 		if (_1) {
-<<<<<<< HEAD
-			ZEPHIR_CALL_FUNCTION(NULL, "readfile", NULL, 235, file);
-=======
-			ZEPHIR_CALL_FUNCTION(NULL, "readfile", NULL, 236, file);
->>>>>>> 58cb694b
+			ZEPHIR_CALL_FUNCTION(NULL, "readfile", NULL, 234, file);
 			zephir_check_call_status();
 		}
 	}
