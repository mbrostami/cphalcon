--- conflicted
+++ resolved
@@ -183,23 +183,13 @@
 		  ; zephir_hash_get_current_data_ex(_2$$3, (void**) &_3$$3, &_1$$3) == SUCCESS
 		  ; zephir_hash_move_forward_ex(_2$$3, &_1$$3)
 		) {
-<<<<<<< HEAD
-			ZEPHIR_GET_HMKEY(key, _2, _1);
-			ZEPHIR_GET_HVALUE(_0, _3);
-			_4 = Z_TYPE_P(key) == IS_STRING;
-			if (_4) {
-				ZEPHIR_SINIT_NVAR(_5);
-				ZVAL_STRING(&_5, "HTTP/", 0);
-				ZEPHIR_CALL_FUNCTION(&_6, "strstr", &_7, 233, key, &_5);
-=======
 			ZEPHIR_GET_HMKEY(key, _2$$3, _1$$3);
 			ZEPHIR_GET_HVALUE(_0$$3, _3$$3);
 			_4$$4 = Z_TYPE_P(key) == IS_STRING;
 			if (_4$$4) {
 				ZEPHIR_SINIT_NVAR(_5$$4);
 				ZVAL_STRING(&_5$$4, "HTTP/", 0);
-				ZEPHIR_CALL_FUNCTION(&_6$$4, "strstr", &_7, 235, key, &_5$$4);
->>>>>>> 2682ae08
+				ZEPHIR_CALL_FUNCTION(&_6$$4, "strstr", &_7, 233, key, &_5$$4);
 				zephir_check_call_status();
 				_4$$4 = zephir_is_true(_6$$4);
 			}
@@ -722,19 +712,11 @@
 	if (externalRedirect) {
 		ZEPHIR_CPY_WRT(header, location);
 	} else {
-<<<<<<< HEAD
-		_0 = Z_TYPE_P(location) == IS_STRING;
-		if (_0) {
-			ZEPHIR_SINIT_VAR(_1);
-			ZVAL_STRING(&_1, "://", 0);
-			ZEPHIR_CALL_FUNCTION(&_2, "strstr", NULL, 233, location, &_1);
-=======
 		_0$$5 = Z_TYPE_P(location) == IS_STRING;
 		if (_0$$5) {
 			ZEPHIR_SINIT_VAR(_1$$5);
 			ZVAL_STRING(&_1$$5, "://", 0);
-			ZEPHIR_CALL_FUNCTION(&_2$$5, "strstr", NULL, 235, location, &_1$$5);
->>>>>>> 2682ae08
+			ZEPHIR_CALL_FUNCTION(&_2$$5, "strstr", NULL, 233, location, &_1$$5);
 			zephir_check_call_status();
 			_0$$5 = zephir_is_true(_2$$5);
 		}
@@ -981,11 +963,7 @@
 
 	_0 = zephir_fetch_nproperty_this(this_ptr, SL("_sent"), PH_NOISY_CC);
 	if (zephir_is_true(_0)) {
-<<<<<<< HEAD
-		ZEPHIR_THROW_EXCEPTION_DEBUG_STR(phalcon_http_response_exception_ce, "Response was already sent", "phalcon/http/response.zep", 586);
-=======
-		ZEPHIR_THROW_EXCEPTION_DEBUG_STR(phalcon_http_response_exception_ce, "Response was already sent", "phalcon/http/response.zep", 587);
->>>>>>> 2682ae08
+		ZEPHIR_THROW_EXCEPTION_DEBUG_STR(phalcon_http_response_exception_ce, "Response was already sent", "phalcon/http/response.zep", 585);
 		return;
 	}
 	ZEPHIR_OBS_VAR(headers);
@@ -1011,13 +989,8 @@
 		if (_1$$7) {
 			_1$$7 = (zephir_fast_strlen_ev(file)) ? 1 : 0;
 		}
-<<<<<<< HEAD
-		if (_1) {
+		if (_1$$7) {
 			ZEPHIR_CALL_FUNCTION(NULL, "readfile", NULL, 234, file);
-=======
-		if (_1$$7) {
-			ZEPHIR_CALL_FUNCTION(NULL, "readfile", NULL, 236, file);
->>>>>>> 2682ae08
 			zephir_check_call_status();
 		}
 	}
