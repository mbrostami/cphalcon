--- conflicted
+++ resolved
@@ -55,9 +55,31 @@
 
 	zend_declare_property_null(phalcon_http_request_ce, SL("_putCache"), ZEND_ACC_PROTECTED TSRMLS_CC);
 
+	zend_declare_property_bool(phalcon_http_request_ce, SL("_httpMethodParameterOverride"), 0, ZEND_ACC_PROTECTED TSRMLS_CC);
+
 	zend_class_implements(phalcon_http_request_ce TSRMLS_CC, 1, phalcon_http_requestinterface_ce);
 	zend_class_implements(phalcon_http_request_ce TSRMLS_CC, 1, phalcon_di_injectionawareinterface_ce);
 	return SUCCESS;
+
+}
+
+PHP_METHOD(Phalcon_Http_Request, getHttpMethodParameterOverride) {
+
+	
+
+	RETURN_MEMBER(this_ptr, "_httpMethodParameterOverride");
+
+}
+
+PHP_METHOD(Phalcon_Http_Request, setHttpMethodParameterOverride) {
+
+	zval *httpMethodParameterOverride;
+
+	zephir_fetch_params(0, 1, 0, &httpMethodParameterOverride);
+
+
+
+	zephir_update_property_this(this_ptr, SL("_httpMethodParameterOverride"), httpMethodParameterOverride TSRMLS_CC);
 
 }
 
@@ -297,11 +319,7 @@
 		ZEPHIR_CALL_METHOD(&_0$$3, this_ptr, "getrawbody", NULL, 0);
 		zephir_check_call_status();
 		ZEPHIR_MAKE_REF(put);
-<<<<<<< HEAD
-		ZEPHIR_CALL_FUNCTION(NULL, "parse_str", NULL, 217, _0, put);
-=======
-		ZEPHIR_CALL_FUNCTION(NULL, "parse_str", NULL, 219, _0$$3, put);
->>>>>>> 2682ae08
+		ZEPHIR_CALL_FUNCTION(NULL, "parse_str", NULL, 217, _0$$3, put);
 		ZEPHIR_UNREF(put);
 		zephir_check_call_status();
 		zephir_update_property_this(this_ptr, SL("_putCache"), put TSRMLS_CC);
@@ -465,7 +483,7 @@
 			_0$$6 = zephir_fetch_nproperty_this(this_ptr, SL("_dependencyInjector"), PH_NOISY_CC);
 			ZEPHIR_CPY_WRT(dependencyInjector, _0$$6);
 			if (Z_TYPE_P(dependencyInjector) != IS_OBJECT) {
-				ZEPHIR_THROW_EXCEPTION_DEBUG_STR(phalcon_http_request_exception_ce, "A dependency injection object is required to access the 'filter' service", "phalcon/http/request.zep", 175);
+				ZEPHIR_THROW_EXCEPTION_DEBUG_STR(phalcon_http_request_exception_ce, "A dependency injection object is required to access the 'filter' service", "phalcon/http/request.zep", 177);
 				return;
 			}
 			ZEPHIR_INIT_VAR(_2$$6);
@@ -760,7 +778,7 @@
 
 	_0 = zephir_array_isset_string(_SERVER, SS("HTTP_X_REQUESTED_WITH"));
 	if (_0) {
-		zephir_array_fetch_string(&_1, _SERVER, SL("HTTP_X_REQUESTED_WITH"), PH_NOISY | PH_READONLY, "phalcon/http/request.zep", 293 TSRMLS_CC);
+		zephir_array_fetch_string(&_1, _SERVER, SL("HTTP_X_REQUESTED_WITH"), PH_NOISY | PH_READONLY, "phalcon/http/request.zep", 295 TSRMLS_CC);
 		_0 = ZEPHIR_IS_STRING_IDENTICAL(_1, "XMLHttpRequest");
 	}
 	RETURN_BOOL(_0);
@@ -784,7 +802,7 @@
 		ZEPHIR_CALL_METHOD(&contentType, this_ptr, "getcontenttype", NULL, 0);
 		zephir_check_call_status();
 		if (!(ZEPHIR_IS_EMPTY(contentType))) {
-			RETURN_MM_BOOL(zephir_memnstr_str(contentType, SL("application/soap+xml"), "phalcon/http/request.zep", 308));
+			RETURN_MM_BOOL(zephir_memnstr_str(contentType, SL("application/soap+xml"), "phalcon/http/request.zep", 310));
 		}
 	}
 	RETURN_MM_BOOL(0);
@@ -1001,10 +1019,10 @@
 		zephir_array_isset_string_fetch(&address, _SERVER, SS("REMOTE_ADDR"), 0 TSRMLS_CC);
 	}
 	if (Z_TYPE_P(address) == IS_STRING) {
-		if (zephir_memnstr_str(address, SL(","), "phalcon/http/request.zep", 468)) {
+		if (zephir_memnstr_str(address, SL(","), "phalcon/http/request.zep", 470)) {
 			ZEPHIR_INIT_VAR(_0$$7);
 			zephir_fast_explode_str(_0$$7, SL(","), address, LONG_MAX TSRMLS_CC);
-			zephir_array_fetch_long(&_1$$7, _0$$7, 0, PH_NOISY | PH_READONLY, "phalcon/http/request.zep", 472 TSRMLS_CC);
+			zephir_array_fetch_long(&_1$$7, _0$$7, 0, PH_NOISY | PH_READONLY, "phalcon/http/request.zep", 474 TSRMLS_CC);
 			RETURN_CTOR(_1$$7);
 		}
 		RETURN_CCTOR(address);
@@ -1015,17 +1033,55 @@
 
 /**
  * Gets HTTP method which request has been made
+ *
+ * If the X-HTTP-Method-Override header is set, and if the method is a POST,
+ * then it is used to determine the "real" intended HTTP method.
+ *
+ * The _method request parameter can also be used to determine the HTTP method,
+ * but only if setHttpMethodParameterOverride(true) has been called.
+ *
+ * The method is always an uppercased string.
  */
 PHP_METHOD(Phalcon_Http_Request, getMethod) {
 
-	zval *_SERVER, *requestMethod = NULL;
-
+	zval *returnMethod = NULL;
+	int ZEPHIR_LAST_CALL_STATUS;
+	zval *_SERVER, *_REQUEST, *headers = NULL, *overridedMethod = NULL, *spoofedMethod = NULL, *requestMethod = NULL, _0, *_2 = NULL, *_1$$4;
+
+	ZEPHIR_MM_GROW();
+	zephir_get_global(&_REQUEST, SS("_REQUEST") TSRMLS_CC);
 	zephir_get_global(&_SERVER, SS("_SERVER") TSRMLS_CC);
 
-	if (zephir_array_isset_string_fetch(&requestMethod, _SERVER, SS("REQUEST_METHOD"), 1 TSRMLS_CC)) {
-		RETURN_CTORW(requestMethod);
-	}
-	RETURN_STRING("", 1);
+	ZEPHIR_INIT_VAR(returnMethod);
+	ZVAL_EMPTY_STRING(returnMethod);
+	ZEPHIR_OBS_VAR(requestMethod);
+	if (zephir_array_isset_string_fetch(&requestMethod, _SERVER, SS("REQUEST_METHOD"), 0 TSRMLS_CC)) {
+		zephir_get_strval(returnMethod, requestMethod);
+	}
+	ZEPHIR_SINIT_VAR(_0);
+	ZVAL_STRING(&_0, "POST", 0);
+	if (ZEPHIR_IS_IDENTICAL(&_0, requestMethod)) {
+		ZEPHIR_CALL_METHOD(&headers, this_ptr, "getheaders", NULL, 0);
+		zephir_check_call_status();
+		ZEPHIR_OBS_VAR(overridedMethod);
+		_1$$4 = zephir_fetch_nproperty_this(this_ptr, SL("_httpMethodParameterOverride"), PH_NOISY_CC);
+		if (zephir_array_isset_string_fetch(&overridedMethod, headers, SS("X-HTTP-METHOD-OVERRIDE"), 0 TSRMLS_CC)) {
+			zephir_get_strval(returnMethod, overridedMethod);
+		} else if (zephir_is_true(_1$$4)) {
+			ZEPHIR_OBS_VAR(spoofedMethod);
+			if (zephir_array_isset_string_fetch(&spoofedMethod, _REQUEST, SS("_method"), 0 TSRMLS_CC)) {
+				zephir_get_strval(returnMethod, spoofedMethod);
+			}
+		}
+	}
+	ZEPHIR_CALL_METHOD(&_2, this_ptr, "isvalidhttpmethod", NULL, 0, returnMethod);
+	zephir_check_call_status();
+	if (!(zephir_is_true(_2))) {
+		ZEPHIR_INIT_NVAR(returnMethod);
+		ZVAL_STRING(returnMethod, "GET", 1);
+	}
+	zephir_fast_strtoupper(return_value, returnMethod);
+	RETURN_MM();
 
 }
 
@@ -1110,14 +1166,14 @@
 			ZEPHIR_CONCAT_SV(_4$$4, "Invalid HTTP method: ", methods);
 			ZEPHIR_CALL_METHOD(NULL, _3$$4, "__construct", NULL, 9, _4$$4);
 			zephir_check_call_status();
-			zephir_throw_exception_debug(_3$$4, "phalcon/http/request.zep", 542 TSRMLS_CC);
+			zephir_throw_exception_debug(_3$$4, "phalcon/http/request.zep", 569 TSRMLS_CC);
 			ZEPHIR_MM_RESTORE();
 			return;
 		}
 		RETURN_MM_BOOL(ZEPHIR_IS_EQUAL(methods, httpMethod));
 	}
 	if (Z_TYPE_P(methods) == IS_ARRAY) {
-		zephir_is_iterable(methods, &_6$$5, &_5$$5, 0, 0, "phalcon/http/request.zep", 560);
+		zephir_is_iterable(methods, &_6$$5, &_5$$5, 0, 0, "phalcon/http/request.zep", 587);
 		for (
 		  ; zephir_hash_get_current_data_ex(_6$$5, (void**) &_7$$5, &_5$$5) == SUCCESS
 		  ; zephir_hash_move_forward_ex(_6$$5, &_5$$5)
@@ -1137,11 +1193,11 @@
 					ZEPHIR_CONCAT_SV(_11$$8, "Invalid HTTP method: ", method);
 					ZEPHIR_CALL_METHOD(NULL, _10$$8, "__construct", NULL, 9, _11$$8);
 					zephir_check_call_status();
-					zephir_throw_exception_debug(_10$$8, "phalcon/http/request.zep", 551 TSRMLS_CC);
+					zephir_throw_exception_debug(_10$$8, "phalcon/http/request.zep", 578 TSRMLS_CC);
 					ZEPHIR_MM_RESTORE();
 					return;
 				} else {
-					ZEPHIR_THROW_EXCEPTION_DEBUG_STR(phalcon_http_request_exception_ce, "Invalid HTTP method: non-string", "phalcon/http/request.zep", 553);
+					ZEPHIR_THROW_EXCEPTION_DEBUG_STR(phalcon_http_request_exception_ce, "Invalid HTTP method: non-string", "phalcon/http/request.zep", 580);
 					return;
 				}
 			}
@@ -1152,7 +1208,7 @@
 		RETURN_MM_BOOL(0);
 	}
 	if (strict) {
-		ZEPHIR_THROW_EXCEPTION_DEBUG_STR(phalcon_http_request_exception_ce, "Invalid HTTP method: non-string", "phalcon/http/request.zep", 564);
+		ZEPHIR_THROW_EXCEPTION_DEBUG_STR(phalcon_http_request_exception_ce, "Invalid HTTP method: non-string", "phalcon/http/request.zep", 591);
 		return;
 	}
 	RETURN_MM_BOOL(0);
@@ -1299,7 +1355,7 @@
 	if (Z_TYPE_P(files) != IS_ARRAY) {
 		RETURN_MM_LONG(0);
 	}
-	zephir_is_iterable(files, &_1, &_0, 0, 0, "phalcon/http/request.zep", 655);
+	zephir_is_iterable(files, &_1, &_0, 0, 0, "phalcon/http/request.zep", 682);
 	for (
 	  ; zephir_hash_get_current_data_ex(_1, (void**) &_2, &_0) == SUCCESS
 	  ; zephir_hash_move_forward_ex(_1, &_0)
@@ -1323,11 +1379,7 @@
 				} else {
 					ZVAL_BOOL(_5$$8, 0);
 				}
-<<<<<<< HEAD
-				ZEPHIR_CALL_METHOD(&_4, this_ptr, "hasfilehelper", &_6, 220, error, _5);
-=======
-				ZEPHIR_CALL_METHOD(&_4$$8, this_ptr, "hasfilehelper", &_6, 222, error, _5$$8);
->>>>>>> 2682ae08
+				ZEPHIR_CALL_METHOD(&_4$$8, this_ptr, "hasfilehelper", &_6, 220, error, _5$$8);
 				zephir_check_call_status();
 				numberFiles += zephir_get_numberval(_4$$8);
 			}
@@ -1359,7 +1411,7 @@
 	if (Z_TYPE_P(data) != IS_ARRAY) {
 		RETURN_MM_LONG(1);
 	}
-	zephir_is_iterable(data, &_1, &_0, 0, 0, "phalcon/http/request.zep", 682);
+	zephir_is_iterable(data, &_1, &_0, 0, 0, "phalcon/http/request.zep", 709);
 	for (
 	  ; zephir_hash_get_current_data_ex(_1, (void**) &_2, &_0) == SUCCESS
 	  ; zephir_hash_move_forward_ex(_1, &_0)
@@ -1381,11 +1433,7 @@
 			} else {
 				ZVAL_BOOL(_5$$7, 0);
 			}
-<<<<<<< HEAD
-			ZEPHIR_CALL_METHOD(&_4, this_ptr, "hasfilehelper", &_6, 220, value, _5);
-=======
-			ZEPHIR_CALL_METHOD(&_4$$7, this_ptr, "hasfilehelper", &_6, 222, value, _5$$7);
->>>>>>> 2682ae08
+			ZEPHIR_CALL_METHOD(&_4$$7, this_ptr, "hasfilehelper", &_6, 220, value, _5$$7);
 			zephir_check_call_status();
 			numberFiles += zephir_get_numberval(_4$$7);
 		}
@@ -1422,38 +1470,24 @@
 	array_init(files);
 	ZEPHIR_CPY_WRT(superFiles, _FILES);
 	if (zephir_fast_count_int(superFiles TSRMLS_CC) > 0) {
-		zephir_is_iterable(superFiles, &_1$$3, &_0$$3, 0, 0, "phalcon/http/request.zep", 720);
+		zephir_is_iterable(superFiles, &_1$$3, &_0$$3, 0, 0, "phalcon/http/request.zep", 747);
 		for (
 		  ; zephir_hash_get_current_data_ex(_1$$3, (void**) &_2$$3, &_0$$3) == SUCCESS
 		  ; zephir_hash_move_forward_ex(_1$$3, &_0$$3)
 		) {
-<<<<<<< HEAD
-			ZEPHIR_GET_HMKEY(prefix, _1, _0);
-			ZEPHIR_GET_HVALUE(input, _2);
-			ZEPHIR_OBS_NVAR(_3);
-			zephir_array_fetch_string(&_3, input, SL("name"), PH_NOISY, "phalcon/http/request.zep", 698 TSRMLS_CC);
-			if (Z_TYPE_P(_3) == IS_ARRAY) {
-				zephir_array_fetch_string(&_4, input, SL("name"), PH_NOISY | PH_READONLY, "phalcon/http/request.zep", 699 TSRMLS_CC);
-				zephir_array_fetch_string(&_5, input, SL("type"), PH_NOISY | PH_READONLY, "phalcon/http/request.zep", 699 TSRMLS_CC);
-				zephir_array_fetch_string(&_6, input, SL("tmp_name"), PH_NOISY | PH_READONLY, "phalcon/http/request.zep", 699 TSRMLS_CC);
-				zephir_array_fetch_string(&_7, input, SL("size"), PH_NOISY | PH_READONLY, "phalcon/http/request.zep", 699 TSRMLS_CC);
-				zephir_array_fetch_string(&_8, input, SL("error"), PH_NOISY | PH_READONLY, "phalcon/http/request.zep", 699 TSRMLS_CC);
-				ZEPHIR_CALL_METHOD(&smoothInput, this_ptr, "smoothfiles", &_9, 221, _4, _5, _6, _7, _8, prefix);
-=======
 			ZEPHIR_GET_HMKEY(prefix, _1$$3, _0$$3);
 			ZEPHIR_GET_HVALUE(input, _2$$3);
 			ZEPHIR_OBS_NVAR(_3$$4);
-			zephir_array_fetch_string(&_3$$4, input, SL("name"), PH_NOISY, "phalcon/http/request.zep", 698 TSRMLS_CC);
+			zephir_array_fetch_string(&_3$$4, input, SL("name"), PH_NOISY, "phalcon/http/request.zep", 725 TSRMLS_CC);
 			if (Z_TYPE_P(_3$$4) == IS_ARRAY) {
-				zephir_array_fetch_string(&_4$$5, input, SL("name"), PH_NOISY | PH_READONLY, "phalcon/http/request.zep", 699 TSRMLS_CC);
-				zephir_array_fetch_string(&_5$$5, input, SL("type"), PH_NOISY | PH_READONLY, "phalcon/http/request.zep", 699 TSRMLS_CC);
-				zephir_array_fetch_string(&_6$$5, input, SL("tmp_name"), PH_NOISY | PH_READONLY, "phalcon/http/request.zep", 699 TSRMLS_CC);
-				zephir_array_fetch_string(&_7$$5, input, SL("size"), PH_NOISY | PH_READONLY, "phalcon/http/request.zep", 699 TSRMLS_CC);
-				zephir_array_fetch_string(&_8$$5, input, SL("error"), PH_NOISY | PH_READONLY, "phalcon/http/request.zep", 699 TSRMLS_CC);
-				ZEPHIR_CALL_METHOD(&smoothInput, this_ptr, "smoothfiles", &_9, 223, _4$$5, _5$$5, _6$$5, _7$$5, _8$$5, prefix);
->>>>>>> 2682ae08
+				zephir_array_fetch_string(&_4$$5, input, SL("name"), PH_NOISY | PH_READONLY, "phalcon/http/request.zep", 726 TSRMLS_CC);
+				zephir_array_fetch_string(&_5$$5, input, SL("type"), PH_NOISY | PH_READONLY, "phalcon/http/request.zep", 726 TSRMLS_CC);
+				zephir_array_fetch_string(&_6$$5, input, SL("tmp_name"), PH_NOISY | PH_READONLY, "phalcon/http/request.zep", 726 TSRMLS_CC);
+				zephir_array_fetch_string(&_7$$5, input, SL("size"), PH_NOISY | PH_READONLY, "phalcon/http/request.zep", 726 TSRMLS_CC);
+				zephir_array_fetch_string(&_8$$5, input, SL("error"), PH_NOISY | PH_READONLY, "phalcon/http/request.zep", 726 TSRMLS_CC);
+				ZEPHIR_CALL_METHOD(&smoothInput, this_ptr, "smoothfiles", &_9, 221, _4$$5, _5$$5, _6$$5, _7$$5, _8$$5, prefix);
 				zephir_check_call_status();
-				zephir_is_iterable(smoothInput, &_11$$5, &_10$$5, 0, 0, "phalcon/http/request.zep", 714);
+				zephir_is_iterable(smoothInput, &_11$$5, &_10$$5, 0, 0, "phalcon/http/request.zep", 741);
 				for (
 				  ; zephir_hash_get_current_data_ex(_11$$5, (void**) &_12$$5, &_10$$5) == SUCCESS
 				  ; zephir_hash_move_forward_ex(_11$$5, &_10$$5)
@@ -1461,76 +1495,47 @@
 					ZEPHIR_GET_HVALUE(file, _12$$5);
 					_13$$6 = onlySuccessful == 0;
 					if (!(_13$$6)) {
-						zephir_array_fetch_string(&_14$$6, file, SL("error"), PH_NOISY | PH_READONLY, "phalcon/http/request.zep", 702 TSRMLS_CC);
+						zephir_array_fetch_string(&_14$$6, file, SL("error"), PH_NOISY | PH_READONLY, "phalcon/http/request.zep", 729 TSRMLS_CC);
 						_13$$6 = ZEPHIR_IS_LONG(_14$$6, 0);
 					}
 					if (_13$$6) {
 						ZEPHIR_INIT_NVAR(dataFile);
 						zephir_create_array(dataFile, 5, 0 TSRMLS_CC);
-<<<<<<< HEAD
-						ZEPHIR_OBS_NVAR(_15);
-						zephir_array_fetch_string(&_15, file, SL("name"), PH_NOISY, "phalcon/http/request.zep", 704 TSRMLS_CC);
-						zephir_array_update_string(&dataFile, SL("name"), &_15, PH_COPY | PH_SEPARATE);
-						ZEPHIR_OBS_NVAR(_15);
-						zephir_array_fetch_string(&_15, file, SL("type"), PH_NOISY, "phalcon/http/request.zep", 705 TSRMLS_CC);
-						zephir_array_update_string(&dataFile, SL("type"), &_15, PH_COPY | PH_SEPARATE);
-						ZEPHIR_OBS_NVAR(_15);
-						zephir_array_fetch_string(&_15, file, SL("tmp_name"), PH_NOISY, "phalcon/http/request.zep", 706 TSRMLS_CC);
-						zephir_array_update_string(&dataFile, SL("tmp_name"), &_15, PH_COPY | PH_SEPARATE);
-						ZEPHIR_OBS_NVAR(_15);
-						zephir_array_fetch_string(&_15, file, SL("size"), PH_NOISY, "phalcon/http/request.zep", 707 TSRMLS_CC);
-						zephir_array_update_string(&dataFile, SL("size"), &_15, PH_COPY | PH_SEPARATE);
-						ZEPHIR_OBS_NVAR(_15);
-						zephir_array_fetch_string(&_15, file, SL("error"), PH_NOISY, "phalcon/http/request.zep", 709 TSRMLS_CC);
-						zephir_array_update_string(&dataFile, SL("error"), &_15, PH_COPY | PH_SEPARATE);
-						ZEPHIR_INIT_NVAR(_16);
-						object_init_ex(_16, phalcon_http_request_file_ce);
-						zephir_array_fetch_string(&_17, file, SL("key"), PH_NOISY | PH_READONLY, "phalcon/http/request.zep", 711 TSRMLS_CC);
-						ZEPHIR_CALL_METHOD(NULL, _16, "__construct", &_18, 222, dataFile, _17);
-=======
 						ZEPHIR_OBS_NVAR(_15$$7);
-						zephir_array_fetch_string(&_15$$7, file, SL("name"), PH_NOISY, "phalcon/http/request.zep", 704 TSRMLS_CC);
+						zephir_array_fetch_string(&_15$$7, file, SL("name"), PH_NOISY, "phalcon/http/request.zep", 731 TSRMLS_CC);
 						zephir_array_update_string(&dataFile, SL("name"), &_15$$7, PH_COPY | PH_SEPARATE);
 						ZEPHIR_OBS_NVAR(_15$$7);
-						zephir_array_fetch_string(&_15$$7, file, SL("type"), PH_NOISY, "phalcon/http/request.zep", 705 TSRMLS_CC);
+						zephir_array_fetch_string(&_15$$7, file, SL("type"), PH_NOISY, "phalcon/http/request.zep", 732 TSRMLS_CC);
 						zephir_array_update_string(&dataFile, SL("type"), &_15$$7, PH_COPY | PH_SEPARATE);
 						ZEPHIR_OBS_NVAR(_15$$7);
-						zephir_array_fetch_string(&_15$$7, file, SL("tmp_name"), PH_NOISY, "phalcon/http/request.zep", 706 TSRMLS_CC);
+						zephir_array_fetch_string(&_15$$7, file, SL("tmp_name"), PH_NOISY, "phalcon/http/request.zep", 733 TSRMLS_CC);
 						zephir_array_update_string(&dataFile, SL("tmp_name"), &_15$$7, PH_COPY | PH_SEPARATE);
 						ZEPHIR_OBS_NVAR(_15$$7);
-						zephir_array_fetch_string(&_15$$7, file, SL("size"), PH_NOISY, "phalcon/http/request.zep", 707 TSRMLS_CC);
+						zephir_array_fetch_string(&_15$$7, file, SL("size"), PH_NOISY, "phalcon/http/request.zep", 734 TSRMLS_CC);
 						zephir_array_update_string(&dataFile, SL("size"), &_15$$7, PH_COPY | PH_SEPARATE);
 						ZEPHIR_OBS_NVAR(_15$$7);
-						zephir_array_fetch_string(&_15$$7, file, SL("error"), PH_NOISY, "phalcon/http/request.zep", 709 TSRMLS_CC);
+						zephir_array_fetch_string(&_15$$7, file, SL("error"), PH_NOISY, "phalcon/http/request.zep", 736 TSRMLS_CC);
 						zephir_array_update_string(&dataFile, SL("error"), &_15$$7, PH_COPY | PH_SEPARATE);
 						ZEPHIR_INIT_NVAR(_16$$7);
 						object_init_ex(_16$$7, phalcon_http_request_file_ce);
-						zephir_array_fetch_string(&_17$$7, file, SL("key"), PH_NOISY | PH_READONLY, "phalcon/http/request.zep", 711 TSRMLS_CC);
-						ZEPHIR_CALL_METHOD(NULL, _16$$7, "__construct", &_18, 224, dataFile, _17$$7);
->>>>>>> 2682ae08
+						zephir_array_fetch_string(&_17$$7, file, SL("key"), PH_NOISY | PH_READONLY, "phalcon/http/request.zep", 738 TSRMLS_CC);
+						ZEPHIR_CALL_METHOD(NULL, _16$$7, "__construct", &_18, 222, dataFile, _17$$7);
 						zephir_check_call_status();
-						zephir_array_append(&files, _16$$7, PH_SEPARATE, "phalcon/http/request.zep", 711);
+						zephir_array_append(&files, _16$$7, PH_SEPARATE, "phalcon/http/request.zep", 738);
 					}
 				}
 			} else {
 				_19$$8 = onlySuccessful == 0;
 				if (!(_19$$8)) {
-					zephir_array_fetch_string(&_20$$8, input, SL("error"), PH_NOISY | PH_READONLY, "phalcon/http/request.zep", 715 TSRMLS_CC);
+					zephir_array_fetch_string(&_20$$8, input, SL("error"), PH_NOISY | PH_READONLY, "phalcon/http/request.zep", 742 TSRMLS_CC);
 					_19$$8 = ZEPHIR_IS_LONG(_20$$8, 0);
 				}
-<<<<<<< HEAD
-				if (_13) {
-					ZEPHIR_INIT_NVAR(_16);
-					object_init_ex(_16, phalcon_http_request_file_ce);
-					ZEPHIR_CALL_METHOD(NULL, _16, "__construct", &_18, 222, input, prefix);
-=======
 				if (_19$$8) {
 					ZEPHIR_INIT_NVAR(_21$$9);
 					object_init_ex(_21$$9, phalcon_http_request_file_ce);
-					ZEPHIR_CALL_METHOD(NULL, _21$$9, "__construct", &_18, 224, input, prefix);
->>>>>>> 2682ae08
+					ZEPHIR_CALL_METHOD(NULL, _21$$9, "__construct", &_18, 222, input, prefix);
 					zephir_check_call_status();
-					zephir_array_append(&files, _21$$9, PH_SEPARATE, "phalcon/http/request.zep", 716);
+					zephir_array_append(&files, _21$$9, PH_SEPARATE, "phalcon/http/request.zep", 743);
 				}
 			}
 		}
@@ -1565,7 +1570,7 @@
 
 	ZEPHIR_INIT_VAR(files);
 	array_init(files);
-	zephir_is_iterable(names, &_1, &_0, 0, 0, "phalcon/http/request.zep", 758);
+	zephir_is_iterable(names, &_1, &_0, 0, 0, "phalcon/http/request.zep", 785);
 	for (
 	  ; zephir_hash_get_current_data_ex(_1, (void**) &_2, &_0) == SUCCESS
 	  ; zephir_hash_move_forward_ex(_1, &_0)
@@ -1579,44 +1584,35 @@
 			zephir_create_array(_3$$4, 6, 0 TSRMLS_CC);
 			zephir_array_update_string(&_3$$4, SL("name"), &name, PH_COPY | PH_SEPARATE);
 			ZEPHIR_OBS_NVAR(_4$$4);
-			zephir_array_fetch(&_4$$4, types, idx, PH_NOISY, "phalcon/http/request.zep", 741 TSRMLS_CC);
+			zephir_array_fetch(&_4$$4, types, idx, PH_NOISY, "phalcon/http/request.zep", 768 TSRMLS_CC);
 			zephir_array_update_string(&_3$$4, SL("type"), &_4$$4, PH_COPY | PH_SEPARATE);
 			ZEPHIR_OBS_NVAR(_4$$4);
-			zephir_array_fetch(&_4$$4, tmp_names, idx, PH_NOISY, "phalcon/http/request.zep", 742 TSRMLS_CC);
+			zephir_array_fetch(&_4$$4, tmp_names, idx, PH_NOISY, "phalcon/http/request.zep", 769 TSRMLS_CC);
 			zephir_array_update_string(&_3$$4, SL("tmp_name"), &_4$$4, PH_COPY | PH_SEPARATE);
 			ZEPHIR_OBS_NVAR(_4$$4);
-			zephir_array_fetch(&_4$$4, sizes, idx, PH_NOISY, "phalcon/http/request.zep", 743 TSRMLS_CC);
+			zephir_array_fetch(&_4$$4, sizes, idx, PH_NOISY, "phalcon/http/request.zep", 770 TSRMLS_CC);
 			zephir_array_update_string(&_3$$4, SL("size"), &_4$$4, PH_COPY | PH_SEPARATE);
 			ZEPHIR_OBS_NVAR(_4$$4);
-			zephir_array_fetch(&_4$$4, errors, idx, PH_NOISY, "phalcon/http/request.zep", 744 TSRMLS_CC);
+			zephir_array_fetch(&_4$$4, errors, idx, PH_NOISY, "phalcon/http/request.zep", 771 TSRMLS_CC);
 			zephir_array_update_string(&_3$$4, SL("error"), &_4$$4, PH_COPY | PH_SEPARATE);
 			zephir_array_update_string(&_3$$4, SL("key"), &p, PH_COPY | PH_SEPARATE);
-			zephir_array_append(&files, _3$$4, PH_SEPARATE, "phalcon/http/request.zep", 746);
+			zephir_array_append(&files, _3$$4, PH_SEPARATE, "phalcon/http/request.zep", 773);
 		}
 		if (Z_TYPE_P(name) == IS_ARRAY) {
-<<<<<<< HEAD
-			zephir_array_fetch(&_5, names, idx, PH_NOISY | PH_READONLY, "phalcon/http/request.zep", 750 TSRMLS_CC);
-			zephir_array_fetch(&_6, types, idx, PH_NOISY | PH_READONLY, "phalcon/http/request.zep", 750 TSRMLS_CC);
-			zephir_array_fetch(&_7, tmp_names, idx, PH_NOISY | PH_READONLY, "phalcon/http/request.zep", 750 TSRMLS_CC);
-			zephir_array_fetch(&_8, sizes, idx, PH_NOISY | PH_READONLY, "phalcon/http/request.zep", 750 TSRMLS_CC);
-			zephir_array_fetch(&_9, errors, idx, PH_NOISY | PH_READONLY, "phalcon/http/request.zep", 750 TSRMLS_CC);
-			ZEPHIR_CALL_METHOD(&parentFiles, this_ptr, "smoothfiles", &_10, 221, _5, _6, _7, _8, _9, p);
-=======
-			zephir_array_fetch(&_5$$5, names, idx, PH_NOISY | PH_READONLY, "phalcon/http/request.zep", 750 TSRMLS_CC);
-			zephir_array_fetch(&_6$$5, types, idx, PH_NOISY | PH_READONLY, "phalcon/http/request.zep", 750 TSRMLS_CC);
-			zephir_array_fetch(&_7$$5, tmp_names, idx, PH_NOISY | PH_READONLY, "phalcon/http/request.zep", 750 TSRMLS_CC);
-			zephir_array_fetch(&_8$$5, sizes, idx, PH_NOISY | PH_READONLY, "phalcon/http/request.zep", 750 TSRMLS_CC);
-			zephir_array_fetch(&_9$$5, errors, idx, PH_NOISY | PH_READONLY, "phalcon/http/request.zep", 750 TSRMLS_CC);
-			ZEPHIR_CALL_METHOD(&parentFiles, this_ptr, "smoothfiles", &_10, 223, _5$$5, _6$$5, _7$$5, _8$$5, _9$$5, p);
->>>>>>> 2682ae08
+			zephir_array_fetch(&_5$$5, names, idx, PH_NOISY | PH_READONLY, "phalcon/http/request.zep", 777 TSRMLS_CC);
+			zephir_array_fetch(&_6$$5, types, idx, PH_NOISY | PH_READONLY, "phalcon/http/request.zep", 777 TSRMLS_CC);
+			zephir_array_fetch(&_7$$5, tmp_names, idx, PH_NOISY | PH_READONLY, "phalcon/http/request.zep", 777 TSRMLS_CC);
+			zephir_array_fetch(&_8$$5, sizes, idx, PH_NOISY | PH_READONLY, "phalcon/http/request.zep", 777 TSRMLS_CC);
+			zephir_array_fetch(&_9$$5, errors, idx, PH_NOISY | PH_READONLY, "phalcon/http/request.zep", 777 TSRMLS_CC);
+			ZEPHIR_CALL_METHOD(&parentFiles, this_ptr, "smoothfiles", &_10, 221, _5$$5, _6$$5, _7$$5, _8$$5, _9$$5, p);
 			zephir_check_call_status();
-			zephir_is_iterable(parentFiles, &_12$$5, &_11$$5, 0, 0, "phalcon/http/request.zep", 755);
+			zephir_is_iterable(parentFiles, &_12$$5, &_11$$5, 0, 0, "phalcon/http/request.zep", 782);
 			for (
 			  ; zephir_hash_get_current_data_ex(_12$$5, (void**) &_13$$5, &_11$$5) == SUCCESS
 			  ; zephir_hash_move_forward_ex(_12$$5, &_11$$5)
 			) {
 				ZEPHIR_GET_HVALUE(file, _13$$5);
-				zephir_array_append(&files, file, PH_SEPARATE, "phalcon/http/request.zep", 753);
+				zephir_array_append(&files, file, PH_SEPARATE, "phalcon/http/request.zep", 780);
 			}
 		}
 	}
@@ -1645,7 +1641,7 @@
 	zephir_create_array(contentHeaders, 2, 0 TSRMLS_CC);
 	zephir_array_update_string(&contentHeaders, SL("CONTENT_TYPE"), &ZEPHIR_GLOBAL(global_true), PH_COPY | PH_SEPARATE);
 	zephir_array_update_string(&contentHeaders, SL("CONTENT_LENGTH"), &ZEPHIR_GLOBAL(global_true), PH_COPY | PH_SEPARATE);
-	zephir_is_iterable(_SERVER, &_1, &_0, 0, 0, "phalcon/http/request.zep", 784);
+	zephir_is_iterable(_SERVER, &_1, &_0, 0, 0, "phalcon/http/request.zep", 811);
 	for (
 	  ; zephir_hash_get_current_data_ex(_1, (void**) &_2, &_0) == SUCCESS
 	  ; zephir_hash_move_forward_ex(_1, &_0)
@@ -1653,21 +1649,6 @@
 		ZEPHIR_GET_HMKEY(name, _1, _0);
 		ZEPHIR_GET_HVALUE(value, _2);
 		if (zephir_start_with_str(name, SL("HTTP_"))) {
-<<<<<<< HEAD
-			ZEPHIR_INIT_NVAR(_3);
-			ZEPHIR_INIT_NVAR(_4);
-			ZEPHIR_SINIT_NVAR(_5);
-			ZVAL_LONG(&_5, 5);
-			ZEPHIR_INIT_NVAR(_6);
-			zephir_substr(_6, name, 5 , 0, ZEPHIR_SUBSTR_NO_LENGTH);
-			ZEPHIR_SINIT_NVAR(_7);
-			ZVAL_STRING(&_7, "_", 0);
-			ZEPHIR_SINIT_NVAR(_8);
-			ZVAL_STRING(&_8, " ", 0);
-			zephir_fast_str_replace(&_4, &_7, &_8, _6 TSRMLS_CC);
-			zephir_fast_strtolower(_3, _4);
-			ZEPHIR_CALL_FUNCTION(&name, "ucwords", &_9, 223, _3);
-=======
 			ZEPHIR_INIT_NVAR(_3$$4);
 			ZEPHIR_INIT_NVAR(_4$$4);
 			ZEPHIR_SINIT_NVAR(_5$$4);
@@ -1680,8 +1661,7 @@
 			ZVAL_STRING(&_8$$4, " ", 0);
 			zephir_fast_str_replace(&_4$$4, &_7$$4, &_8$$4, _6$$4 TSRMLS_CC);
 			zephir_fast_strtolower(_3$$4, _4$$4);
-			ZEPHIR_CALL_FUNCTION(&name, "ucwords", &_9, 225, _3$$4);
->>>>>>> 2682ae08
+			ZEPHIR_CALL_FUNCTION(&name, "ucwords", &_9, 223, _3$$4);
 			zephir_check_call_status();
 			ZEPHIR_INIT_NVAR(_10$$4);
 			ZEPHIR_SINIT_NVAR(_11$$4);
@@ -1692,17 +1672,6 @@
 			ZEPHIR_CPY_WRT(name, _10$$4);
 			zephir_array_update_zval(&headers, name, &value, PH_COPY | PH_SEPARATE);
 		} else if (zephir_array_isset(contentHeaders, name)) {
-<<<<<<< HEAD
-			ZEPHIR_INIT_NVAR(_3);
-			ZEPHIR_INIT_NVAR(_4);
-			ZEPHIR_SINIT_NVAR(_5);
-			ZVAL_STRING(&_5, "_", 0);
-			ZEPHIR_SINIT_NVAR(_7);
-			ZVAL_STRING(&_7, " ", 0);
-			zephir_fast_str_replace(&_4, &_5, &_7, name TSRMLS_CC);
-			zephir_fast_strtolower(_3, _4);
-			ZEPHIR_CALL_FUNCTION(&name, "ucwords", &_9, 223, _3);
-=======
 			ZEPHIR_INIT_NVAR(_13$$5);
 			ZEPHIR_INIT_NVAR(_14$$5);
 			ZEPHIR_SINIT_NVAR(_15$$5);
@@ -1711,8 +1680,7 @@
 			ZVAL_STRING(&_16$$5, " ", 0);
 			zephir_fast_str_replace(&_14$$5, &_15$$5, &_16$$5, name TSRMLS_CC);
 			zephir_fast_strtolower(_13$$5, _14$$5);
-			ZEPHIR_CALL_FUNCTION(&name, "ucwords", &_9, 225, _13$$5);
->>>>>>> 2682ae08
+			ZEPHIR_CALL_FUNCTION(&name, "ucwords", &_9, 223, _13$$5);
 			zephir_check_call_status();
 			ZEPHIR_INIT_NVAR(_17$$5);
 			ZEPHIR_SINIT_NVAR(_18$$5);
@@ -1793,7 +1761,7 @@
 	ZVAL_LONG(&_3, 1);
 	ZEPHIR_CALL_FUNCTION(&_4, "preg_split", &_5, 224, &_1, _0, &_2, &_3);
 	zephir_check_call_status();
-	zephir_is_iterable(_4, &_7, &_6, 0, 0, "phalcon/http/request.zep", 827);
+	zephir_is_iterable(_4, &_7, &_6, 0, 0, "phalcon/http/request.zep", 854);
 	for (
 	  ; zephir_hash_get_current_data_ex(_7, (void**) &_8, &_6) == SUCCESS
 	  ; zephir_hash_move_forward_ex(_7, &_6)
@@ -1801,17 +1769,6 @@
 		ZEPHIR_GET_HVALUE(part, _8);
 		ZEPHIR_INIT_NVAR(headerParts);
 		array_init(headerParts);
-<<<<<<< HEAD
-		ZEPHIR_INIT_NVAR(_9);
-		zephir_fast_trim(_9, part, NULL , ZEPHIR_TRIM_BOTH TSRMLS_CC);
-		ZEPHIR_SINIT_NVAR(_1);
-		ZVAL_STRING(&_1, "/\\s*;\\s*/", 0);
-		ZEPHIR_SINIT_NVAR(_2);
-		ZVAL_LONG(&_2, -1);
-		ZEPHIR_SINIT_NVAR(_3);
-		ZVAL_LONG(&_3, 1);
-		ZEPHIR_CALL_FUNCTION(&_10, "preg_split", &_5, 224, &_1, _9, &_2, &_3);
-=======
 		ZEPHIR_INIT_NVAR(_9$$3);
 		zephir_fast_trim(_9$$3, part, NULL , ZEPHIR_TRIM_BOTH TSRMLS_CC);
 		ZEPHIR_SINIT_NVAR(_10$$3);
@@ -1820,10 +1777,9 @@
 		ZVAL_LONG(&_11$$3, -1);
 		ZEPHIR_SINIT_NVAR(_12$$3);
 		ZVAL_LONG(&_12$$3, 1);
-		ZEPHIR_CALL_FUNCTION(&_13$$3, "preg_split", &_5, 226, &_10$$3, _9$$3, &_11$$3, &_12$$3);
->>>>>>> 2682ae08
+		ZEPHIR_CALL_FUNCTION(&_13$$3, "preg_split", &_5, 224, &_10$$3, _9$$3, &_11$$3, &_12$$3);
 		zephir_check_call_status();
-		zephir_is_iterable(_13$$3, &_15$$3, &_14$$3, 0, 0, "phalcon/http/request.zep", 824);
+		zephir_is_iterable(_13$$3, &_15$$3, &_14$$3, 0, 0, "phalcon/http/request.zep", 851);
 		for (
 		  ; zephir_hash_get_current_data_ex(_15$$3, (void**) &_16$$3, &_14$$3) == SUCCESS
 		  ; zephir_hash_move_forward_ex(_15$$3, &_14$$3)
@@ -1836,17 +1792,17 @@
 			if (!ZEPHIR_IS_FALSE_IDENTICAL(_18$$4)) {
 				ZEPHIR_INIT_NVAR(split);
 				zephir_fast_explode_str(split, SL("="), headerPart, 2  TSRMLS_CC);
-				zephir_array_fetch_long(&_19$$5, split, 0, PH_NOISY | PH_READONLY, "phalcon/http/request.zep", 813 TSRMLS_CC);
+				zephir_array_fetch_long(&_19$$5, split, 0, PH_NOISY | PH_READONLY, "phalcon/http/request.zep", 840 TSRMLS_CC);
 				if (ZEPHIR_IS_STRING_IDENTICAL(_19$$5, "q")) {
 					ZEPHIR_OBS_NVAR(_20$$6);
-					zephir_array_fetch_long(&_20$$6, split, 1, PH_NOISY, "phalcon/http/request.zep", 814 TSRMLS_CC);
+					zephir_array_fetch_long(&_20$$6, split, 1, PH_NOISY, "phalcon/http/request.zep", 841 TSRMLS_CC);
 					ZEPHIR_INIT_NVAR(_21$$6);
 					ZVAL_DOUBLE(_21$$6, zephir_get_doubleval(_20$$6));
 					zephir_array_update_string(&headerParts, SL("quality"), &_21$$6, PH_COPY | PH_SEPARATE);
 				} else {
-					zephir_array_fetch_long(&_22$$7, split, 1, PH_NOISY | PH_READONLY, "phalcon/http/request.zep", 816 TSRMLS_CC);
+					zephir_array_fetch_long(&_22$$7, split, 1, PH_NOISY | PH_READONLY, "phalcon/http/request.zep", 843 TSRMLS_CC);
 					ZEPHIR_OBS_NVAR(_23$$7);
-					zephir_array_fetch_long(&_23$$7, split, 0, PH_NOISY, "phalcon/http/request.zep", 816 TSRMLS_CC);
+					zephir_array_fetch_long(&_23$$7, split, 0, PH_NOISY, "phalcon/http/request.zep", 843 TSRMLS_CC);
 					zephir_array_update_zval(&headerParts, _23$$7, &_22$$7, PH_COPY | PH_SEPARATE);
 				}
 			} else {
@@ -1856,7 +1812,7 @@
 				zephir_array_update_string(&headerParts, SL("quality"), &_24$$8, PH_COPY | PH_SEPARATE);
 			}
 		}
-		zephir_array_append(&returnedParts, headerParts, PH_SEPARATE, "phalcon/http/request.zep", 824);
+		zephir_array_append(&returnedParts, headerParts, PH_SEPARATE, "phalcon/http/request.zep", 851);
 	}
 	RETURN_CCTOR(returnedParts);
 
@@ -1895,7 +1851,7 @@
 	quality = 0.0;
 	ZEPHIR_INIT_VAR(selectedName);
 	ZVAL_STRING(selectedName, "", 1);
-	zephir_is_iterable(qualityParts, &_1, &_0, 0, 0, "phalcon/http/request.zep", 856);
+	zephir_is_iterable(qualityParts, &_1, &_0, 0, 0, "phalcon/http/request.zep", 883);
 	for (
 	  ; zephir_hash_get_current_data_ex(_1, (void**) &_2, &_0) == SUCCESS
 	  ; zephir_hash_move_forward_ex(_1, &_0)
@@ -1903,18 +1859,18 @@
 		ZEPHIR_GET_HVALUE(accept, _2);
 		if (i == 0) {
 			ZEPHIR_OBS_NVAR(_3$$4);
-			zephir_array_fetch_string(&_3$$4, accept, SL("quality"), PH_NOISY, "phalcon/http/request.zep", 845 TSRMLS_CC);
+			zephir_array_fetch_string(&_3$$4, accept, SL("quality"), PH_NOISY, "phalcon/http/request.zep", 872 TSRMLS_CC);
 			quality = zephir_get_doubleval(_3$$4);
 			ZEPHIR_OBS_NVAR(selectedName);
-			zephir_array_fetch(&selectedName, accept, name, PH_NOISY, "phalcon/http/request.zep", 846 TSRMLS_CC);
+			zephir_array_fetch(&selectedName, accept, name, PH_NOISY, "phalcon/http/request.zep", 873 TSRMLS_CC);
 		} else {
 			ZEPHIR_OBS_NVAR(_4$$5);
-			zephir_array_fetch_string(&_4$$5, accept, SL("quality"), PH_NOISY, "phalcon/http/request.zep", 848 TSRMLS_CC);
+			zephir_array_fetch_string(&_4$$5, accept, SL("quality"), PH_NOISY, "phalcon/http/request.zep", 875 TSRMLS_CC);
 			acceptQuality = zephir_get_doubleval(_4$$5);
 			if (acceptQuality > quality) {
 				quality = acceptQuality;
 				ZEPHIR_OBS_NVAR(selectedName);
-				zephir_array_fetch(&selectedName, accept, name, PH_NOISY, "phalcon/http/request.zep", 851 TSRMLS_CC);
+				zephir_array_fetch(&selectedName, accept, name, PH_NOISY, "phalcon/http/request.zep", 878 TSRMLS_CC);
 			}
 		}
 		i++;
@@ -2093,9 +2049,9 @@
 	if (_0) {
 		ZEPHIR_INIT_VAR(auth);
 		array_init(auth);
-		zephir_array_fetch_string(&_1$$3, _SERVER, SL("PHP_AUTH_USER"), PH_NOISY | PH_READONLY, "phalcon/http/request.zep", 938 TSRMLS_CC);
+		zephir_array_fetch_string(&_1$$3, _SERVER, SL("PHP_AUTH_USER"), PH_NOISY | PH_READONLY, "phalcon/http/request.zep", 965 TSRMLS_CC);
 		zephir_array_update_string(&auth, SL("username"), &_1$$3, PH_COPY | PH_SEPARATE);
-		zephir_array_fetch_string(&_2$$3, _SERVER, SL("PHP_AUTH_PW"), PH_NOISY | PH_READONLY, "phalcon/http/request.zep", 939 TSRMLS_CC);
+		zephir_array_fetch_string(&_2$$3, _SERVER, SL("PHP_AUTH_PW"), PH_NOISY | PH_READONLY, "phalcon/http/request.zep", 966 TSRMLS_CC);
 		zephir_array_update_string(&auth, SL("password"), &_2$$3, PH_COPY | PH_SEPARATE);
 		RETURN_CCTOR(auth);
 	}
@@ -2136,15 +2092,15 @@
 			RETURN_CTOR(auth);
 		}
 		if (Z_TYPE_P(matches) == IS_ARRAY) {
-			zephir_is_iterable(matches, &_4$$5, &_3$$5, 0, 0, "phalcon/http/request.zep", 964);
+			zephir_is_iterable(matches, &_4$$5, &_3$$5, 0, 0, "phalcon/http/request.zep", 991);
 			for (
 			  ; zephir_hash_get_current_data_ex(_4$$5, (void**) &_5$$5, &_3$$5) == SUCCESS
 			  ; zephir_hash_move_forward_ex(_4$$5, &_3$$5)
 			) {
 				ZEPHIR_GET_HVALUE(match, _5$$5);
-				zephir_array_fetch_long(&_6$$6, match, 3, PH_NOISY | PH_READONLY, "phalcon/http/request.zep", 962 TSRMLS_CC);
+				zephir_array_fetch_long(&_6$$6, match, 3, PH_NOISY | PH_READONLY, "phalcon/http/request.zep", 989 TSRMLS_CC);
 				ZEPHIR_OBS_NVAR(_7$$6);
-				zephir_array_fetch_long(&_7$$6, match, 1, PH_NOISY, "phalcon/http/request.zep", 962 TSRMLS_CC);
+				zephir_array_fetch_long(&_7$$6, match, 1, PH_NOISY, "phalcon/http/request.zep", 989 TSRMLS_CC);
 				zephir_array_update_zval(&auth, _7$$6, &_6$$6, PH_COPY | PH_SEPARATE);
 			}
 		}
