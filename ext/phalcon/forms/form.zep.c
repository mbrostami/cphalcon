--- conflicted
+++ resolved
@@ -427,30 +427,17 @@
 				zephir_check_call_status();
 				ZEPHIR_INIT_NVAR(preparedValidators);
 				array_init(preparedValidators);
-<<<<<<< HEAD
-				zephir_is_iterable(validators, &_7, &_6, 0, 0, "phalcon/forms/form.zep", 327);
-=======
-				zephir_is_iterable(validators, &_7$$11, &_6$$11, 0, 0, "phalcon/forms/form.zep", 326);
->>>>>>> 2682ae08
+				zephir_is_iterable(validators, &_7$$11, &_6$$11, 0, 0, "phalcon/forms/form.zep", 327);
 				for (
 				  ; zephir_hash_get_current_data_ex(_7$$11, (void**) &_8$$11, &_6$$11) == SUCCESS
 				  ; zephir_hash_move_forward_ex(_7$$11, &_6$$11)
 				) {
-<<<<<<< HEAD
-					ZEPHIR_GET_HVALUE(validator, _8);
-					ZEPHIR_INIT_NVAR(_9);
-					zephir_create_array(_9, 2, 0 TSRMLS_CC);
-					zephir_array_fast_append(_9, name);
-					zephir_array_fast_append(_9, validator);
-					zephir_array_append(&preparedValidators, _9, PH_SEPARATE, "phalcon/forms/form.zep", 324);
-=======
 					ZEPHIR_GET_HVALUE(validator, _8$$11);
 					ZEPHIR_INIT_NVAR(_9$$12);
 					zephir_create_array(_9$$12, 2, 0 TSRMLS_CC);
 					zephir_array_fast_append(_9$$12, name);
 					zephir_array_fast_append(_9$$12, validator);
-					zephir_array_append(&preparedValidators, _9$$12, PH_SEPARATE, "phalcon/forms/form.zep", 323);
->>>>>>> 2682ae08
+					zephir_array_append(&preparedValidators, _9$$12, PH_SEPARATE, "phalcon/forms/form.zep", 324);
 				}
 				ZEPHIR_CALL_METHOD(&validation, this_ptr, "getvalidation", &_10, 0);
 				zephir_check_call_status();
@@ -470,17 +457,10 @@
 				if (Z_TYPE_P(filters) == IS_ARRAY) {
 					ZEPHIR_CALL_METHOD(&_12$$16, element, "getname", NULL, 0);
 					zephir_check_call_status();
-<<<<<<< HEAD
-					ZEPHIR_CALL_METHOD(NULL, validation, "setfilters", &_12, 210, _2, filters);
+					ZEPHIR_CALL_METHOD(NULL, validation, "setfilters", &_13, 210, _12$$16, filters);
 					zephir_check_call_status();
 				}
-				ZEPHIR_CALL_METHOD(&elementMessages, validation, "validate", &_13, 211, data, entity);
-=======
-					ZEPHIR_CALL_METHOD(NULL, validation, "setfilters", &_13, 212, _12$$16, filters);
-					zephir_check_call_status();
-				}
-				ZEPHIR_CALL_METHOD(&elementMessages, validation, "validate", &_14, 213, data, entity);
->>>>>>> 2682ae08
+				ZEPHIR_CALL_METHOD(&elementMessages, validation, "validate", &_14, 211, data, entity);
 				zephir_check_call_status();
 				if (zephir_fast_count_int(elementMessages TSRMLS_CC)) {
 					ZEPHIR_CALL_METHOD(&_15$$17, element, "getname", NULL, 0);
@@ -540,22 +520,13 @@
 	ZEPHIR_CALL_METHOD(NULL, group, "__construct", &_0, 3);
 	zephir_check_call_status();
 	if (Z_TYPE_P(messages) == IS_ARRAY) {
-<<<<<<< HEAD
-		zephir_is_iterable(messages, &_2, &_1, 0, 0, "phalcon/forms/form.zep", 408);
-=======
-		zephir_is_iterable(messages, &_2$$5, &_1$$5, 0, 0, "phalcon/forms/form.zep", 407);
->>>>>>> 2682ae08
+		zephir_is_iterable(messages, &_2$$5, &_1$$5, 0, 0, "phalcon/forms/form.zep", 408);
 		for (
 		  ; zephir_hash_get_current_data_ex(_2$$5, (void**) &_3$$5, &_1$$5) == SUCCESS
 		  ; zephir_hash_move_forward_ex(_2$$5, &_1$$5)
 		) {
-<<<<<<< HEAD
-			ZEPHIR_GET_HVALUE(elementMessages, _3);
+			ZEPHIR_GET_HVALUE(elementMessages, _3$$5);
 			ZEPHIR_CALL_METHOD(NULL, group, "appendmessages", &_4, 212, elementMessages);
-=======
-			ZEPHIR_GET_HVALUE(elementMessages, _3$$5);
-			ZEPHIR_CALL_METHOD(NULL, group, "appendmessages", &_4, 214, elementMessages);
->>>>>>> 2682ae08
 			zephir_check_call_status();
 		}
 	}
@@ -659,13 +630,8 @@
 	} else {
 		ZEPHIR_INIT_VAR(elements);
 		array_init(elements);
-<<<<<<< HEAD
-		_2 = zephir_fetch_nproperty_this(this_ptr, SL("_elements"), PH_NOISY_CC);
-		zephir_is_iterable(_2, &_4, &_3, 0, 0, "phalcon/forms/form.zep", 497);
-=======
 		_2$$4 = zephir_fetch_nproperty_this(this_ptr, SL("_elements"), PH_NOISY_CC);
-		zephir_is_iterable(_2$$4, &_4$$4, &_3$$4, 0, 0, "phalcon/forms/form.zep", 496);
->>>>>>> 2682ae08
+		zephir_is_iterable(_2$$4, &_4$$4, &_3$$4, 0, 0, "phalcon/forms/form.zep", 497);
 		for (
 		  ; zephir_hash_get_current_data_ex(_4$$4, (void**) &_5$$4, &_3$$4) == SUCCESS
 		  ; zephir_hash_move_forward_ex(_4$$4, &_3$$4)
@@ -730,11 +696,7 @@
 		ZEPHIR_CONCAT_SVS(_2$$3, "Element with ID=", name, " is not part of the form");
 		ZEPHIR_CALL_METHOD(NULL, _1$$3, "__construct", NULL, 9, _2$$3);
 		zephir_check_call_status();
-<<<<<<< HEAD
-		zephir_throw_exception_debug(_1, "phalcon/forms/form.zep", 514 TSRMLS_CC);
-=======
-		zephir_throw_exception_debug(_1$$3, "phalcon/forms/form.zep", 513 TSRMLS_CC);
->>>>>>> 2682ae08
+		zephir_throw_exception_debug(_1$$3, "phalcon/forms/form.zep", 514 TSRMLS_CC);
 		ZEPHIR_MM_RESTORE();
 		return;
 	}
@@ -868,11 +830,7 @@
 		ZEPHIR_CONCAT_SVS(_2$$3, "Element with ID=", name, " is not part of the form");
 		ZEPHIR_CALL_METHOD(NULL, _1$$3, "__construct", NULL, 9, _2$$3);
 		zephir_check_call_status();
-<<<<<<< HEAD
-		zephir_throw_exception_debug(_1, "phalcon/forms/form.zep", 556 TSRMLS_CC);
-=======
-		zephir_throw_exception_debug(_1$$3, "phalcon/forms/form.zep", 555 TSRMLS_CC);
->>>>>>> 2682ae08
+		zephir_throw_exception_debug(_1$$3, "phalcon/forms/form.zep", 556 TSRMLS_CC);
 		ZEPHIR_MM_RESTORE();
 		return;
 	}
@@ -1041,11 +999,7 @@
 	ZEPHIR_OBS_VAR(elements);
 	zephir_read_property_this(&elements, this_ptr, SL("_elements"), PH_NOISY_CC);
 	if (Z_TYPE_P(elements) == IS_ARRAY) {
-<<<<<<< HEAD
-		zephir_is_iterable(elements, &_1, &_0, 0, 0, "phalcon/forms/form.zep", 687);
-=======
-		zephir_is_iterable(elements, &_1$$3, &_0$$3, 0, 0, "phalcon/forms/form.zep", 686);
->>>>>>> 2682ae08
+		zephir_is_iterable(elements, &_1$$3, &_0$$3, 0, 0, "phalcon/forms/form.zep", 687);
 		for (
 		  ; zephir_hash_get_current_data_ex(_1$$3, (void**) &_2$$3, &_0$$3) == SUCCESS
 		  ; zephir_hash_move_forward_ex(_1$$3, &_0$$3)
