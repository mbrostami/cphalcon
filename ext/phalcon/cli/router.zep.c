
#ifdef HAVE_CONFIG_H
#include "../../ext_config.h"
#endif

#include <php.h>
#include "../../php_ext.h"
#include "../../ext.h"

#include <Zend/zend_operators.h>
#include <Zend/zend_exceptions.h>
#include <Zend/zend_interfaces.h>

#include "kernel/main.h"
#include "kernel/memory.h"
#include "kernel/fcall.h"
#include "kernel/array.h"
#include "kernel/object.h"
#include "kernel/operators.h"
#include "ext/spl/spl_exceptions.h"
#include "kernel/exception.h"
#include "kernel/hash.h"
#include "kernel/string.h"


/**
 * Phalcon\Cli\Router
 *
 * <p>Phalcon\Cli\Router is the standard framework router. Routing is the
 * process of taking a command-line arguments and
 * decomposing it into parameters to determine which module, task, and
 * action of that task should receive the request</p>
 *
 *<code>
 *	$router = new \Phalcon\Cli\Router();
 *	$router->handle(array(
 *		'module' => 'main',
 *		'task' => 'videos',
 *		'action' => 'process'
 *	));
 *	echo $router->getTaskName();
 *</code>
 *
 */
ZEPHIR_INIT_CLASS(Phalcon_Cli_Router) {

	ZEPHIR_REGISTER_CLASS(Phalcon\\Cli, Router, phalcon, cli_router, phalcon_cli_router_method_entry, 0);

	zend_declare_property_null(phalcon_cli_router_ce, SL("_dependencyInjector"), ZEND_ACC_PROTECTED TSRMLS_CC);

	zend_declare_property_null(phalcon_cli_router_ce, SL("_module"), ZEND_ACC_PROTECTED TSRMLS_CC);

	zend_declare_property_null(phalcon_cli_router_ce, SL("_task"), ZEND_ACC_PROTECTED TSRMLS_CC);

	zend_declare_property_null(phalcon_cli_router_ce, SL("_action"), ZEND_ACC_PROTECTED TSRMLS_CC);

	zend_declare_property_null(phalcon_cli_router_ce, SL("_params"), ZEND_ACC_PROTECTED TSRMLS_CC);

	zend_declare_property_null(phalcon_cli_router_ce, SL("_defaultModule"), ZEND_ACC_PROTECTED TSRMLS_CC);

	zend_declare_property_null(phalcon_cli_router_ce, SL("_defaultTask"), ZEND_ACC_PROTECTED TSRMLS_CC);

	zend_declare_property_null(phalcon_cli_router_ce, SL("_defaultAction"), ZEND_ACC_PROTECTED TSRMLS_CC);

	zend_declare_property_null(phalcon_cli_router_ce, SL("_defaultParams"), ZEND_ACC_PROTECTED TSRMLS_CC);

	zend_declare_property_null(phalcon_cli_router_ce, SL("_routes"), ZEND_ACC_PROTECTED TSRMLS_CC);

	zend_declare_property_null(phalcon_cli_router_ce, SL("_matchedRoute"), ZEND_ACC_PROTECTED TSRMLS_CC);

	zend_declare_property_null(phalcon_cli_router_ce, SL("_matches"), ZEND_ACC_PROTECTED TSRMLS_CC);

	zend_declare_property_bool(phalcon_cli_router_ce, SL("_wasMatched"), 0, ZEND_ACC_PROTECTED TSRMLS_CC);

	zend_class_implements(phalcon_cli_router_ce TSRMLS_CC, 1, phalcon_di_injectionawareinterface_ce);
	return SUCCESS;

}

/**
 * Phalcon\Cli\Router constructor
 */
PHP_METHOD(Phalcon_Cli_Router, __construct) {

	zephir_fcall_cache_entry *_3 = NULL;
	int ZEPHIR_LAST_CALL_STATUS;
	zval *_1, *_4;
	zval *defaultRoutes_param = NULL, *routes, *_0 = NULL, *_2 = NULL, *_5;
	zend_bool defaultRoutes;

	ZEPHIR_MM_GROW();
	zephir_fetch_params(1, 0, 1, &defaultRoutes_param);

	if (!defaultRoutes_param) {
		defaultRoutes = 1;
	} else {
		defaultRoutes = zephir_get_boolval(defaultRoutes_param);
	}


	ZEPHIR_INIT_VAR(routes);
	array_init(routes);
	if (defaultRoutes == 1) {
		ZEPHIR_INIT_VAR(_0);
		object_init_ex(_0, phalcon_cli_router_route_ce);
		ZEPHIR_INIT_VAR(_1);
		zephir_create_array(_1, 1, 0 TSRMLS_CC);
		add_assoc_long_ex(_1, SS("task"), 1);
		ZEPHIR_INIT_VAR(_2);
		ZVAL_STRING(_2, "#^(?::delimiter)?([a-zA-Z0-9\\_\\-]+)[:delimiter]{0,1}$#", ZEPHIR_TEMP_PARAM_COPY);
<<<<<<< HEAD
		ZEPHIR_CALL_METHOD(NULL, _0, "__construct", &_3, 123, _2, _1);
=======
		ZEPHIR_CALL_METHOD(NULL, _0, "__construct", &_3, 126, _2, _1);
>>>>>>> 08711796
		zephir_check_temp_parameter(_2);
		zephir_check_call_status();
		zephir_array_append(&routes, _0, PH_SEPARATE, "phalcon/cli/router.zep", 90);
		ZEPHIR_INIT_NVAR(_2);
		object_init_ex(_2, phalcon_cli_router_route_ce);
		ZEPHIR_INIT_VAR(_4);
		zephir_create_array(_4, 3, 0 TSRMLS_CC);
		add_assoc_long_ex(_4, SS("task"), 1);
		add_assoc_long_ex(_4, SS("action"), 2);
		add_assoc_long_ex(_4, SS("params"), 3);
		ZEPHIR_INIT_VAR(_5);
		ZVAL_STRING(_5, "#^(?::delimiter)?([a-zA-Z0-9\\_\\-]+):delimiter([a-zA-Z0-9\\.\\_]+)(:delimiter.*)*$#", ZEPHIR_TEMP_PARAM_COPY);
<<<<<<< HEAD
		ZEPHIR_CALL_METHOD(NULL, _2, "__construct", &_3, 123, _5, _4);
=======
		ZEPHIR_CALL_METHOD(NULL, _2, "__construct", &_3, 126, _5, _4);
>>>>>>> 08711796
		zephir_check_temp_parameter(_5);
		zephir_check_call_status();
		zephir_array_append(&routes, _2, PH_SEPARATE, "phalcon/cli/router.zep", 96);
	}
	ZEPHIR_INIT_NVAR(_0);
	array_init(_0);
	zephir_update_property_this(this_ptr, SL("_params"), _0 TSRMLS_CC);
	ZEPHIR_INIT_NVAR(_2);
	array_init(_2);
	zephir_update_property_this(this_ptr, SL("_defaultParams"), _2 TSRMLS_CC);
	zephir_update_property_this(this_ptr, SL("_routes"), routes TSRMLS_CC);
	ZEPHIR_MM_RESTORE();

}

/**
 * Sets the dependency injector
 */
PHP_METHOD(Phalcon_Cli_Router, setDI) {

	zval *dependencyInjector;

	zephir_fetch_params(0, 1, 0, &dependencyInjector);



	zephir_update_property_this(this_ptr, SL("_dependencyInjector"), dependencyInjector TSRMLS_CC);

}

/**
 * Returns the internal dependency injector
 */
PHP_METHOD(Phalcon_Cli_Router, getDI) {


	RETURN_MEMBER(this_ptr, "_dependencyInjector");

}

/**
 * Sets the name of the default module
 */
PHP_METHOD(Phalcon_Cli_Router, setDefaultModule) {

	zval *moduleName_param = NULL;
	zval *moduleName = NULL;

	ZEPHIR_MM_GROW();
	zephir_fetch_params(1, 1, 0, &moduleName_param);

	zephir_get_strval(moduleName, moduleName_param);


	zephir_update_property_this(this_ptr, SL("_defaultModule"), moduleName TSRMLS_CC);
	ZEPHIR_MM_RESTORE();

}

/**
 * Sets the default controller name
 */
PHP_METHOD(Phalcon_Cli_Router, setDefaultTask) {

	zval *taskName_param = NULL;
	zval *taskName = NULL;

	ZEPHIR_MM_GROW();
	zephir_fetch_params(1, 1, 0, &taskName_param);

	zephir_get_strval(taskName, taskName_param);


	zephir_update_property_this(this_ptr, SL("_defaultTask"), taskName TSRMLS_CC);
	ZEPHIR_MM_RESTORE();

}

/**
 * Sets the default action name
 */
PHP_METHOD(Phalcon_Cli_Router, setDefaultAction) {

	zval *actionName_param = NULL;
	zval *actionName = NULL;

	ZEPHIR_MM_GROW();
	zephir_fetch_params(1, 1, 0, &actionName_param);

	zephir_get_strval(actionName, actionName_param);


	zephir_update_property_this(this_ptr, SL("_defaultAction"), actionName TSRMLS_CC);
	ZEPHIR_MM_RESTORE();

}

/**
 * Sets an array of default paths. If a route is missing a path the router will use the defined here
 * This method must not be used to set a 404 route
 *
 *<code>
 * $router->setDefaults(array(
 *		'module' => 'common',
 *		'action' => 'index'
 * ));
 *</code>
 */
PHP_METHOD(Phalcon_Cli_Router, setDefaults) {

	zval *defaults_param = NULL, *module, *task, *action, *params;
	zval *defaults = NULL;

	zephir_fetch_params(0, 1, 0, &defaults_param);

	defaults = defaults_param;



	if (zephir_array_isset_string_fetch(&module, defaults, SS("module"), 1 TSRMLS_CC)) {
		zephir_update_property_this(this_ptr, SL("_defaultModule"), module TSRMLS_CC);
	}
	if (zephir_array_isset_string_fetch(&task, defaults, SS("task"), 1 TSRMLS_CC)) {
		zephir_update_property_this(this_ptr, SL("_defaultTask"), task TSRMLS_CC);
	}
	if (zephir_array_isset_string_fetch(&action, defaults, SS("action"), 1 TSRMLS_CC)) {
		zephir_update_property_this(this_ptr, SL("_defaultAction"), action TSRMLS_CC);
	}
	if (zephir_array_isset_string_fetch(&params, defaults, SS("params"), 1 TSRMLS_CC)) {
		zephir_update_property_this(this_ptr, SL("_defaultParams"), params TSRMLS_CC);
	}
	RETURN_THISW();

}

/**
 * Handles routing information received from command-line arguments
 *
 * @param array arguments
 */
PHP_METHOD(Phalcon_Cli_Router, handle) {

	zephir_fcall_cache_entry *_18 = NULL;
	zval *_15 = NULL;
	zval *_5 = NULL, *_10 = NULL;
	int ZEPHIR_LAST_CALL_STATUS;
	HashTable *_3, *_7;
	HashPosition _2, _6;
	zend_bool _0;
	zval *arguments = NULL, *moduleName = NULL, *taskName = NULL, *actionName = NULL, *params = NULL, *route = NULL, *parts = NULL, *pattern = NULL, *routeFound = NULL, *matches, *paths = NULL, *beforeMatch = NULL, *converters = NULL, *converter = NULL, *part = NULL, *position = NULL, *matchPosition = NULL, *strParams, *_1, **_4, **_8, *_9 = NULL, *_11, *_12, *_13, *_14, _16, *_17 = NULL;

	ZEPHIR_MM_GROW();
	zephir_fetch_params(1, 0, 1, &arguments);

	if (!arguments) {
		arguments = ZEPHIR_GLOBAL(global_null);
	}


	ZEPHIR_INIT_VAR(routeFound);
	ZVAL_BOOL(routeFound, 0);
	ZEPHIR_INIT_VAR(parts);
	array_init(parts);
	ZEPHIR_INIT_VAR(params);
	array_init(params);
	ZEPHIR_INIT_VAR(matches);
	ZVAL_NULL(matches);
	zephir_update_property_this(this_ptr, SL("_wasMatched"), (0) ? ZEPHIR_GLOBAL(global_true) : ZEPHIR_GLOBAL(global_false) TSRMLS_CC);
	zephir_update_property_this(this_ptr, SL("_matchedRoute"), ZEPHIR_GLOBAL(global_null) TSRMLS_CC);
	if (Z_TYPE_P(arguments) != IS_ARRAY) {
		_0 = Z_TYPE_P(arguments) != IS_STRING;
		if (_0) {
			_0 = Z_TYPE_P(arguments) != IS_NULL;
		}
		if (_0) {
			ZEPHIR_THROW_EXCEPTION_DEBUG_STR(phalcon_cli_router_exception_ce, "Arguments must be an array or string", "phalcon/cli/router.zep", 204);
			return;
		}
		_1 = zephir_fetch_nproperty_this(this_ptr, SL("_routes"), PH_NOISY_CC);
		zephir_is_iterable(_1, &_3, &_2, 0, 1, "phalcon/cli/router.zep", 304);
		for (
		  ; zephir_hash_get_current_data_ex(_3, (void**) &_4, &_2) == SUCCESS
		  ; zephir_hash_move_backwards_ex(_3, &_2)
		) {
			ZEPHIR_GET_HVALUE(route, _4);
			ZEPHIR_CALL_METHOD(&pattern, route, "getcompiledpattern", NULL, 0);
			zephir_check_call_status();
			if (zephir_memnstr_str(pattern, SL("^"), "phalcon/cli/router.zep", 214)) {
				ZEPHIR_INIT_NVAR(routeFound);
				zephir_preg_match(routeFound, pattern, arguments, matches, 0, 0 , 0  TSRMLS_CC);
			} else {
				ZEPHIR_INIT_NVAR(routeFound);
				ZVAL_BOOL(routeFound, ZEPHIR_IS_EQUAL(pattern, arguments));
			}
			if (zephir_is_true(routeFound)) {
				ZEPHIR_CALL_METHOD(&beforeMatch, route, "getbeforematch", NULL, 0);
				zephir_check_call_status();
				if (Z_TYPE_P(beforeMatch) != IS_NULL) {
					if (!(zephir_is_callable(beforeMatch TSRMLS_CC))) {
						ZEPHIR_THROW_EXCEPTION_DEBUG_STR(phalcon_cli_router_exception_ce, "Before-Match callback is not callable in matched route", "phalcon/cli/router.zep", 232);
						return;
					}
					ZEPHIR_INIT_NVAR(_5);
					zephir_create_array(_5, 3, 0 TSRMLS_CC);
					zephir_array_fast_append(_5, arguments);
					zephir_array_fast_append(_5, route);
					zephir_array_fast_append(_5, this_ptr);
					ZEPHIR_INIT_NVAR(routeFound);
					ZEPHIR_CALL_USER_FUNC_ARRAY(routeFound, beforeMatch, _5);
					zephir_check_call_status();
				}
			}
			if (zephir_is_true(routeFound)) {
				ZEPHIR_CALL_METHOD(&paths, route, "getpaths", NULL, 0);
				zephir_check_call_status();
				ZEPHIR_CPY_WRT(parts, paths);
				if (Z_TYPE_P(matches) == IS_ARRAY) {
					ZEPHIR_CALL_METHOD(&converters, route, "getconverters", NULL, 0);
					zephir_check_call_status();
					zephir_is_iterable(paths, &_7, &_6, 0, 0, "phalcon/cli/router.zep", 293);
					for (
					  ; zephir_hash_get_current_data_ex(_7, (void**) &_8, &_6) == SUCCESS
					  ; zephir_hash_move_forward_ex(_7, &_6)
					) {
						ZEPHIR_GET_HMKEY(part, _7, _6);
						ZEPHIR_GET_HVALUE(position, _8);
						ZEPHIR_OBS_NVAR(matchPosition);
						if (zephir_array_isset_fetch(&matchPosition, matches, position, 0 TSRMLS_CC)) {
							if (Z_TYPE_P(converters) == IS_ARRAY) {
								ZEPHIR_OBS_NVAR(converter);
								if (zephir_array_isset_fetch(&converter, converters, part, 0 TSRMLS_CC)) {
									ZEPHIR_INIT_NVAR(_9);
									ZEPHIR_INIT_NVAR(_5);
									zephir_create_array(_5, 1, 0 TSRMLS_CC);
									zephir_array_fast_append(_5, matchPosition);
									ZEPHIR_CALL_USER_FUNC_ARRAY(_9, converter, _5);
									zephir_check_call_status();
									zephir_array_update_zval(&parts, part, &_9, PH_COPY | PH_SEPARATE);
									continue;
								}
							}
							zephir_array_update_zval(&parts, part, &matchPosition, PH_COPY | PH_SEPARATE);
						} else {
							if (Z_TYPE_P(converters) == IS_ARRAY) {
								ZEPHIR_OBS_NVAR(converter);
								if (zephir_array_isset_fetch(&converter, converters, part, 0 TSRMLS_CC)) {
									ZEPHIR_INIT_NVAR(_9);
									ZEPHIR_INIT_NVAR(_10);
									zephir_create_array(_10, 1, 0 TSRMLS_CC);
									zephir_array_fast_append(_10, position);
									ZEPHIR_CALL_USER_FUNC_ARRAY(_9, converter, _10);
									zephir_check_call_status();
									zephir_array_update_zval(&parts, part, &_9, PH_COPY | PH_SEPARATE);
								}
							}
						}
					}
					zephir_update_property_this(this_ptr, SL("_matches"), matches TSRMLS_CC);
				}
				zephir_update_property_this(this_ptr, SL("_matchedRoute"), route TSRMLS_CC);
				break;
			}
		}
		if (zephir_is_true(routeFound)) {
			zephir_update_property_this(this_ptr, SL("_wasMatched"), (1) ? ZEPHIR_GLOBAL(global_true) : ZEPHIR_GLOBAL(global_false) TSRMLS_CC);
		} else {
			zephir_update_property_this(this_ptr, SL("_wasMatched"), (0) ? ZEPHIR_GLOBAL(global_true) : ZEPHIR_GLOBAL(global_false) TSRMLS_CC);
			_11 = zephir_fetch_nproperty_this(this_ptr, SL("_defaultModule"), PH_NOISY_CC);
			zephir_update_property_this(this_ptr, SL("_module"), _11 TSRMLS_CC);
			_12 = zephir_fetch_nproperty_this(this_ptr, SL("_defaultTask"), PH_NOISY_CC);
			zephir_update_property_this(this_ptr, SL("_task"), _12 TSRMLS_CC);
			_13 = zephir_fetch_nproperty_this(this_ptr, SL("_defaultAction"), PH_NOISY_CC);
			zephir_update_property_this(this_ptr, SL("_action"), _13 TSRMLS_CC);
			_14 = zephir_fetch_nproperty_this(this_ptr, SL("_defaultParams"), PH_NOISY_CC);
			zephir_update_property_this(this_ptr, SL("_params"), _14 TSRMLS_CC);
			RETURN_THIS();
		}
	} else {
		ZEPHIR_CPY_WRT(parts, arguments);
	}
	ZEPHIR_INIT_VAR(moduleName);
	ZVAL_NULL(moduleName);
	ZEPHIR_INIT_VAR(taskName);
	ZVAL_NULL(taskName);
	ZEPHIR_INIT_VAR(actionName);
	ZVAL_NULL(actionName);
	ZEPHIR_OBS_NVAR(moduleName);
	if (zephir_array_isset_string_fetch(&moduleName, parts, SS("module"), 0 TSRMLS_CC)) {
		zephir_array_unset_string(&parts, SS("module"), PH_SEPARATE);
	} else {
		ZEPHIR_OBS_NVAR(moduleName);
		zephir_read_property_this(&moduleName, this_ptr, SL("_defaultModule"), PH_NOISY_CC);
	}
	ZEPHIR_OBS_NVAR(taskName);
	if (zephir_array_isset_string_fetch(&taskName, parts, SS("task"), 0 TSRMLS_CC)) {
		zephir_array_unset_string(&parts, SS("task"), PH_SEPARATE);
	} else {
		ZEPHIR_OBS_NVAR(taskName);
		zephir_read_property_this(&taskName, this_ptr, SL("_defaultTask"), PH_NOISY_CC);
	}
	ZEPHIR_OBS_NVAR(actionName);
	if (zephir_array_isset_string_fetch(&actionName, parts, SS("action"), 0 TSRMLS_CC)) {
		zephir_array_unset_string(&parts, SS("action"), PH_SEPARATE);
	} else {
		ZEPHIR_OBS_NVAR(actionName);
		zephir_read_property_this(&actionName, this_ptr, SL("_defaultAction"), PH_NOISY_CC);
	}
	if (zephir_is_true(routeFound)) {
		ZEPHIR_OBS_NVAR(params);
		if (zephir_array_isset_string_fetch(&params, parts, SS("params"), 0 TSRMLS_CC)) {
			if (Z_TYPE_P(params) != IS_ARRAY) {
				zephir_get_strval(_15, params);
				ZEPHIR_SINIT_VAR(_16);
				ZVAL_LONG(&_16, 1);
				ZEPHIR_INIT_VAR(strParams);
				zephir_substr(strParams, _15, 1 , 0, ZEPHIR_SUBSTR_NO_LENGTH);
				if (zephir_is_true(strParams)) {
<<<<<<< HEAD
					ZEPHIR_CALL_CE_STATIC(&_17, phalcon_cli_router_route_ce, "getdelimiter", &_18, 121);
=======
					ZEPHIR_CALL_CE_STATIC(&_17, phalcon_cli_router_route_ce, "getdelimiter", &_18, 124);
>>>>>>> 08711796
					zephir_check_call_status();
					ZEPHIR_INIT_NVAR(params);
					zephir_fast_explode(params, _17, strParams, LONG_MAX TSRMLS_CC);
				} else {
					ZEPHIR_INIT_NVAR(params);
					array_init(params);
				}
			}
			zephir_array_unset_string(&parts, SS("params"), PH_SEPARATE);
		}
		if (zephir_fast_count_int(params TSRMLS_CC)) {
			ZEPHIR_INIT_NVAR(_9);
			zephir_fast_array_merge(_9, &(params), &(parts) TSRMLS_CC);
			ZEPHIR_CPY_WRT(params, _9);
		} else {
			ZEPHIR_CPY_WRT(params, parts);
		}
	} else {
		ZEPHIR_CPY_WRT(params, parts);
	}
	zephir_update_property_this(this_ptr, SL("_module"), moduleName TSRMLS_CC);
	zephir_update_property_this(this_ptr, SL("_task"), taskName TSRMLS_CC);
	zephir_update_property_this(this_ptr, SL("_action"), actionName TSRMLS_CC);
	zephir_update_property_this(this_ptr, SL("_params"), params TSRMLS_CC);
	ZEPHIR_MM_RESTORE();

}

/**
 * Adds a route to the router
 *
 *<code>
 * $router->add('/about', 'About::main');
 *</code>
 *
 * @param string pattern
 * @param string/array paths
 * @return \Phalcon\Cli\Router\Route
 */
PHP_METHOD(Phalcon_Cli_Router, add) {

	int ZEPHIR_LAST_CALL_STATUS;
	zval *pattern_param = NULL, *paths = NULL, *route;
	zval *pattern = NULL;

	ZEPHIR_MM_GROW();
	zephir_fetch_params(1, 1, 1, &pattern_param, &paths);

	if (unlikely(Z_TYPE_P(pattern_param) != IS_STRING && Z_TYPE_P(pattern_param) != IS_NULL)) {
		zephir_throw_exception_string(spl_ce_InvalidArgumentException, SL("Parameter 'pattern' must be a string") TSRMLS_CC);
		RETURN_MM_NULL();
	}

	if (likely(Z_TYPE_P(pattern_param) == IS_STRING)) {
		zephir_get_strval(pattern, pattern_param);
	} else {
		ZEPHIR_INIT_VAR(pattern);
		ZVAL_EMPTY_STRING(pattern);
	}
	if (!paths) {
		paths = ZEPHIR_GLOBAL(global_null);
	}


	ZEPHIR_INIT_VAR(route);
	object_init_ex(route, phalcon_cli_router_route_ce);
<<<<<<< HEAD
	ZEPHIR_CALL_METHOD(NULL, route, "__construct", NULL, 123, pattern, paths);
=======
	ZEPHIR_CALL_METHOD(NULL, route, "__construct", NULL, 126, pattern, paths);
>>>>>>> 08711796
	zephir_check_call_status();
	zephir_update_property_array_append(this_ptr, SL("_routes"), route TSRMLS_CC);
	RETURN_CCTOR(route);

}

/**
 * Returns proccesed module name
 */
PHP_METHOD(Phalcon_Cli_Router, getModuleName) {


	RETURN_MEMBER(this_ptr, "_module");

}

/**
 * Returns proccesed task name
 */
PHP_METHOD(Phalcon_Cli_Router, getTaskName) {


	RETURN_MEMBER(this_ptr, "_task");

}

/**
 * Returns proccesed action name
 */
PHP_METHOD(Phalcon_Cli_Router, getActionName) {


	RETURN_MEMBER(this_ptr, "_action");

}

/**
 * Returns proccesed extra params
 *
 * @return array
 */
PHP_METHOD(Phalcon_Cli_Router, getParams) {


	RETURN_MEMBER(this_ptr, "_params");

}

/**
 * Returns the route that matchs the handled URI
 */
PHP_METHOD(Phalcon_Cli_Router, getMatchedRoute) {


	RETURN_MEMBER(this_ptr, "_matchedRoute");

}

/**
 * Returns the sub expressions in the regular expression matched
 *
 * @return array
 */
PHP_METHOD(Phalcon_Cli_Router, getMatches) {


	RETURN_MEMBER(this_ptr, "_matches");

}

/**
 * Checks if the router macthes any of the defined routes
 */
PHP_METHOD(Phalcon_Cli_Router, wasMatched) {


	RETURN_MEMBER(this_ptr, "_wasMatched");

}

/**
 * Returns all the routes defined in the router
 */
PHP_METHOD(Phalcon_Cli_Router, getRoutes) {


	RETURN_MEMBER(this_ptr, "_routes");

}

/**
 * Returns a route object by its id
 *
 * @param int id
 * @return \Phalcon\Cli\Router\Route
 */
PHP_METHOD(Phalcon_Cli_Router, getRouteById) {

	int ZEPHIR_LAST_CALL_STATUS;
	HashTable *_2;
	HashPosition _1;
	zval *id, *route = NULL, *_0, **_3, *_4 = NULL;

	ZEPHIR_MM_GROW();
	zephir_fetch_params(1, 1, 0, &id);



	_0 = zephir_fetch_nproperty_this(this_ptr, SL("_routes"), PH_NOISY_CC);
	zephir_is_iterable(_0, &_2, &_1, 0, 0, "phalcon/cli/router.zep", 486);
	for (
	  ; zephir_hash_get_current_data_ex(_2, (void**) &_3, &_1) == SUCCESS
	  ; zephir_hash_move_forward_ex(_2, &_1)
	) {
		ZEPHIR_GET_HVALUE(route, _3);
		ZEPHIR_CALL_METHOD(&_4, route, "getrouteid", NULL, 0);
		zephir_check_call_status();
		if (ZEPHIR_IS_EQUAL(_4, id)) {
			RETURN_CCTOR(route);
		}
	}
	RETURN_MM_BOOL(0);

}

/**
 * Returns a route object by its name
 */
PHP_METHOD(Phalcon_Cli_Router, getRouteByName) {

	int ZEPHIR_LAST_CALL_STATUS;
	HashTable *_2;
	HashPosition _1;
	zval *name_param = NULL, *route = NULL, *_0, **_3, *_4 = NULL;
	zval *name = NULL;

	ZEPHIR_MM_GROW();
	zephir_fetch_params(1, 1, 0, &name_param);

	if (unlikely(Z_TYPE_P(name_param) != IS_STRING && Z_TYPE_P(name_param) != IS_NULL)) {
		zephir_throw_exception_string(spl_ce_InvalidArgumentException, SL("Parameter 'name' must be a string") TSRMLS_CC);
		RETURN_MM_NULL();
	}

	if (likely(Z_TYPE_P(name_param) == IS_STRING)) {
		zephir_get_strval(name, name_param);
	} else {
		ZEPHIR_INIT_VAR(name);
		ZVAL_EMPTY_STRING(name);
	}


	_0 = zephir_fetch_nproperty_this(this_ptr, SL("_routes"), PH_NOISY_CC);
	zephir_is_iterable(_0, &_2, &_1, 0, 0, "phalcon/cli/router.zep", 501);
	for (
	  ; zephir_hash_get_current_data_ex(_2, (void**) &_3, &_1) == SUCCESS
	  ; zephir_hash_move_forward_ex(_2, &_1)
	) {
		ZEPHIR_GET_HVALUE(route, _3);
		ZEPHIR_CALL_METHOD(&_4, route, "getname", NULL, 0);
		zephir_check_call_status();
		if (ZEPHIR_IS_EQUAL(_4, name)) {
			RETURN_CCTOR(route);
		}
	}
	RETURN_MM_BOOL(0);

}
<|MERGE_RESOLUTION|>--- conflicted
+++ resolved
@@ -108,11 +108,7 @@
 		add_assoc_long_ex(_1, SS("task"), 1);
 		ZEPHIR_INIT_VAR(_2);
 		ZVAL_STRING(_2, "#^(?::delimiter)?([a-zA-Z0-9\\_\\-]+)[:delimiter]{0,1}$#", ZEPHIR_TEMP_PARAM_COPY);
-<<<<<<< HEAD
-		ZEPHIR_CALL_METHOD(NULL, _0, "__construct", &_3, 123, _2, _1);
-=======
-		ZEPHIR_CALL_METHOD(NULL, _0, "__construct", &_3, 126, _2, _1);
->>>>>>> 08711796
+		ZEPHIR_CALL_METHOD(NULL, _0, "__construct", &_3, 124, _2, _1);
 		zephir_check_temp_parameter(_2);
 		zephir_check_call_status();
 		zephir_array_append(&routes, _0, PH_SEPARATE, "phalcon/cli/router.zep", 90);
@@ -125,11 +121,7 @@
 		add_assoc_long_ex(_4, SS("params"), 3);
 		ZEPHIR_INIT_VAR(_5);
 		ZVAL_STRING(_5, "#^(?::delimiter)?([a-zA-Z0-9\\_\\-]+):delimiter([a-zA-Z0-9\\.\\_]+)(:delimiter.*)*$#", ZEPHIR_TEMP_PARAM_COPY);
-<<<<<<< HEAD
-		ZEPHIR_CALL_METHOD(NULL, _2, "__construct", &_3, 123, _5, _4);
-=======
-		ZEPHIR_CALL_METHOD(NULL, _2, "__construct", &_3, 126, _5, _4);
->>>>>>> 08711796
+		ZEPHIR_CALL_METHOD(NULL, _2, "__construct", &_3, 124, _5, _4);
 		zephir_check_temp_parameter(_5);
 		zephir_check_call_status();
 		zephir_array_append(&routes, _2, PH_SEPARATE, "phalcon/cli/router.zep", 96);
@@ -447,11 +439,7 @@
 				ZEPHIR_INIT_VAR(strParams);
 				zephir_substr(strParams, _15, 1 , 0, ZEPHIR_SUBSTR_NO_LENGTH);
 				if (zephir_is_true(strParams)) {
-<<<<<<< HEAD
-					ZEPHIR_CALL_CE_STATIC(&_17, phalcon_cli_router_route_ce, "getdelimiter", &_18, 121);
-=======
-					ZEPHIR_CALL_CE_STATIC(&_17, phalcon_cli_router_route_ce, "getdelimiter", &_18, 124);
->>>>>>> 08711796
+					ZEPHIR_CALL_CE_STATIC(&_17, phalcon_cli_router_route_ce, "getdelimiter", &_18, 122);
 					zephir_check_call_status();
 					ZEPHIR_INIT_NVAR(params);
 					zephir_fast_explode(params, _17, strParams, LONG_MAX TSRMLS_CC);
@@ -518,11 +506,7 @@
 
 	ZEPHIR_INIT_VAR(route);
 	object_init_ex(route, phalcon_cli_router_route_ce);
-<<<<<<< HEAD
-	ZEPHIR_CALL_METHOD(NULL, route, "__construct", NULL, 123, pattern, paths);
-=======
-	ZEPHIR_CALL_METHOD(NULL, route, "__construct", NULL, 126, pattern, paths);
->>>>>>> 08711796
+	ZEPHIR_CALL_METHOD(NULL, route, "__construct", NULL, 124, pattern, paths);
 	zephir_check_call_status();
 	zephir_update_property_array_append(this_ptr, SL("_routes"), route TSRMLS_CC);
 	RETURN_CCTOR(route);
