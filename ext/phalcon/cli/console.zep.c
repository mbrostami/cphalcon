--- conflicted
+++ resolved
@@ -425,11 +425,7 @@
 	}
 	if (_0) {
 		Z_SET_ISREF_P(arguments);
-<<<<<<< HEAD
-		ZEPHIR_CALL_FUNCTION(NULL, "array_shift", &_1, 119, arguments);
-=======
-		ZEPHIR_CALL_FUNCTION(NULL, "array_shift", &_1, 122, arguments);
->>>>>>> 08711796
+		ZEPHIR_CALL_FUNCTION(NULL, "array_shift", &_1, 120, arguments);
 		Z_UNSET_ISREF_P(arguments);
 		zephir_check_call_status();
 	}
@@ -444,11 +440,7 @@
 			ZVAL_STRING(&_5, "--", 0);
 			ZEPHIR_SINIT_NVAR(_6);
 			ZVAL_LONG(&_6, 2);
-<<<<<<< HEAD
-			ZEPHIR_CALL_FUNCTION(&_7, "strncmp", &_8, 120, arg, &_5, &_6);
-=======
-			ZEPHIR_CALL_FUNCTION(&_7, "strncmp", &_8, 123, arg, &_5, &_6);
->>>>>>> 08711796
+			ZEPHIR_CALL_FUNCTION(&_7, "strncmp", &_8, 121, arg, &_5, &_6);
 			zephir_check_call_status();
 			if (ZEPHIR_IS_LONG(_7, 0)) {
 				ZEPHIR_SINIT_NVAR(_5);
@@ -485,11 +477,7 @@
 				ZVAL_STRING(&_12, "-", 0);
 				ZEPHIR_SINIT_NVAR(_13);
 				ZVAL_LONG(&_13, 1);
-<<<<<<< HEAD
-				ZEPHIR_CALL_FUNCTION(&_15, "strncmp", &_8, 120, arg, &_12, &_13);
-=======
-				ZEPHIR_CALL_FUNCTION(&_15, "strncmp", &_8, 123, arg, &_12, &_13);
->>>>>>> 08711796
+				ZEPHIR_CALL_FUNCTION(&_15, "strncmp", &_8, 121, arg, &_12, &_13);
 				zephir_check_call_status();
 				if (ZEPHIR_IS_LONG(_15, 0)) {
 					ZEPHIR_SINIT_NVAR(_12);
@@ -507,33 +495,21 @@
 	}
 	if (str) {
 		ZEPHIR_INIT_NVAR(_9);
-<<<<<<< HEAD
-		ZEPHIR_CALL_CE_STATIC(&_7, phalcon_cli_router_route_ce, "getdelimiter", &_16, 121);
-=======
-		ZEPHIR_CALL_CE_STATIC(&_7, phalcon_cli_router_route_ce, "getdelimiter", &_16, 124);
->>>>>>> 08711796
+		ZEPHIR_CALL_CE_STATIC(&_7, phalcon_cli_router_route_ce, "getdelimiter", &_16, 122);
 		zephir_check_call_status();
 		zephir_fast_join(_9, _7, args TSRMLS_CC);
 		zephir_update_property_this(this_ptr, SL("_arguments"), _9 TSRMLS_CC);
 	} else {
 		if (zephir_fast_count_int(args TSRMLS_CC)) {
 			Z_SET_ISREF_P(args);
-<<<<<<< HEAD
-			ZEPHIR_CALL_FUNCTION(&_15, "array_shift", &_1, 119, args);
-=======
-			ZEPHIR_CALL_FUNCTION(&_15, "array_shift", &_1, 122, args);
->>>>>>> 08711796
+			ZEPHIR_CALL_FUNCTION(&_15, "array_shift", &_1, 120, args);
 			Z_UNSET_ISREF_P(args);
 			zephir_check_call_status();
 			zephir_array_update_string(&handleArgs, SL("task"), &_15, PH_COPY | PH_SEPARATE);
 		}
 		if (zephir_fast_count_int(args TSRMLS_CC)) {
 			Z_SET_ISREF_P(args);
-<<<<<<< HEAD
-			ZEPHIR_CALL_FUNCTION(&_7, "array_shift", &_1, 119, args);
-=======
-			ZEPHIR_CALL_FUNCTION(&_7, "array_shift", &_1, 122, args);
->>>>>>> 08711796
+			ZEPHIR_CALL_FUNCTION(&_7, "array_shift", &_1, 120, args);
 			Z_UNSET_ISREF_P(args);
 			zephir_check_call_status();
 			zephir_array_update_string(&handleArgs, SL("action"), &_7, PH_COPY | PH_SEPARATE);
