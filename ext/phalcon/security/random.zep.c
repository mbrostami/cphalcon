
#ifdef HAVE_CONFIG_H
#include "../../ext_config.h"
#endif

#include <php.h>
#include "../../php_ext.h"
#include "../../ext.h"

#include <Zend/zend_operators.h>
#include <Zend/zend_exceptions.h>
#include <Zend/zend_interfaces.h>

#include "kernel/main.h"
#include "kernel/object.h"
#include "kernel/memory.h"
#include "kernel/fcall.h"
#include "kernel/file.h"
#include "kernel/operators.h"
#include "kernel/string.h"
#include "kernel/exception.h"
#include "kernel/hash.h"
#include "kernel/array.h"
#include "kernel/concat.h"


/**
 * Phalcon\Security\Random
 *
 * Secure random number generator class.
 *
 * Provides secure random number generator which is suitable for generating
 * session key in HTTP cookies, etc.
 *
 * It supports following secure random number generators:
 *
 * - libsodium
 * - openssl
 * - /dev/urandom
 *
 *<code>
 *  $random = new \Phalcon\Security\Random();
 *
 *  // Random binary string
 *  $bytes = $random->bytes();
 *
 *  // Random hex string
 *  echo $random->hex(10); // a29f470508d5ccb8e289
 *  echo $random->hex(10); // 533c2f08d5eee750e64a
 *  echo $random->hex(11); // f362ef96cb9ffef150c9cd
 *  echo $random->hex(12); // 95469d667475125208be45c4
 *  echo $random->hex(13); // 05475e8af4a34f8f743ab48761
 *
 *  // Random base64 string
 *  echo $random->base64(12); // XfIN81jGGuKkcE1E
 *  echo $random->base64(12); // 3rcq39QzGK9fUqh8
 *  echo $random->base64();   // DRcfbngL/iOo9hGGvy1TcQ==
 *  echo $random->base64(16); // SvdhPcIHDZFad838Bb0Swg==
 *
 *  // Random URL-safe base64 string
 *  echo $random->base64Safe();           // PcV6jGbJ6vfVw7hfKIFDGA
 *  echo $random->base64Safe();           // GD8JojhzSTrqX7Q8J6uug
 *  echo $random->base64Safe(8);          // mGyy0evy3ok
 *  echo $random->base64Safe(null, true); // DRrAgOFkS4rvRiVHFefcQ==
 *
 *  // Random UUID
 *  echo $random->uuid(); // db082997-2572-4e2c-a046-5eefe97b1235
 *  echo $random->uuid(); // da2aa0e2-b4d0-4e3c-99f5-f5ef62c57fe2
 *  echo $random->uuid(); // 75e6b628-c562-4117-bb76-61c4153455a9
 *  echo $random->uuid(); // dc446df1-0848-4d05-b501-4af3c220c13d
 *
 *  // Random number between 0 and $len
 *  echo $random->number(256); // 84
 *  echo $random->number(256); // 79
 *  echo $random->number(100); // 29
 *  echo $random->number(300); // 40
 *
 *  // Random base58 string
 *  echo $random->base58();   // 4kUgL2pdQMSCQtjE
 *  echo $random->base58();   // Umjxqf7ZPwh765yR
 *  echo $random->base58(24); // qoXcgmw4A9dys26HaNEdCRj9
 *  echo $random->base58(7);  // 774SJD3vgP
 *</code>
 *
 * This class partially borrows SecureRandom library from Ruby
 *
 * @link http://ruby-doc.org/stdlib-2.2.2/libdoc/securerandom/rdoc/SecureRandom.html
 */
ZEPHIR_INIT_CLASS(Phalcon_Security_Random) {

	ZEPHIR_REGISTER_CLASS(Phalcon\\Security, Random, phalcon, security_random, phalcon_security_random_method_entry, 0);

	return SUCCESS;

}

/**
 * Generates a random binary string
 *
 * If $len is not specified, 16 is assumed. It may be larger in future.
 * The result may contain any byte: "x00" - "xFF".
 *
 *<code>
 *  $random = new \Phalcon\Security\Random();
 *
 *  $bytes = $random->bytes();
 *</code>
 *
 * @throws Exception If secure random number generator is not available or unexpected partial read
 */
PHP_METHOD(Phalcon_Security_Random, bytes) {

	zval *len_param = NULL, *handle = NULL, *ret = NULL, *_0 = NULL, _1, _2 = zval_used_for_init, _3;
	int len, ZEPHIR_LAST_CALL_STATUS;

	ZEPHIR_MM_GROW();
	zephir_fetch_params(1, 0, 1, &len_param);

	if (!len_param) {
		len = 16;
	} else {
		len = zephir_get_intval(len_param);
	}


	if (len <= 0) {
		len = 16;
	}
	if ((zephir_function_exists_ex(SS("\\sodium\\randombytes_buf") TSRMLS_CC) == SUCCESS)) {
		ZEPHIR_INIT_VAR(_0);
		ZVAL_LONG(_0, len);
		ZEPHIR_RETURN_CALL_FUNCTION("\\sodium\\randombytes_buf", NULL, 0, _0);
		zephir_check_call_status();
		RETURN_MM();
	}
	if ((zephir_function_exists_ex(SS("openssl_random_pseudo_bytes") TSRMLS_CC) == SUCCESS)) {
		ZEPHIR_INIT_NVAR(_0);
		ZVAL_LONG(_0, len);
<<<<<<< HEAD
		ZEPHIR_RETURN_CALL_FUNCTION("openssl_random_pseudo_bytes", NULL, 405, _0);
=======
		ZEPHIR_RETURN_CALL_FUNCTION("openssl_random_pseudo_bytes", NULL, 401, _0);
>>>>>>> 58cb694b
		zephir_check_call_status();
		RETURN_MM();
	}
	ZEPHIR_SINIT_VAR(_1);
	ZVAL_STRING(&_1, "/dev/urandom", 0);
	if ((zephir_file_exists(&_1 TSRMLS_CC) == SUCCESS)) {
		ZEPHIR_SINIT_VAR(_2);
		ZVAL_STRING(&_2, "/dev/urandom", 0);
		ZEPHIR_SINIT_VAR(_3);
		ZVAL_STRING(&_3, "rb", 0);
<<<<<<< HEAD
		ZEPHIR_CALL_FUNCTION(&handle, "fopen", NULL, 284, &_2, &_3);
=======
		ZEPHIR_CALL_FUNCTION(&handle, "fopen", NULL, 285, &_2, &_3);
>>>>>>> 58cb694b
		zephir_check_call_status();
		if (!ZEPHIR_IS_FALSE_IDENTICAL(handle)) {
			ZEPHIR_SINIT_NVAR(_2);
			ZVAL_LONG(&_2, 0);
<<<<<<< HEAD
			ZEPHIR_CALL_FUNCTION(NULL, "stream_set_read_buffer", NULL, 408, handle, &_2);
			zephir_check_call_status();
			ZEPHIR_SINIT_NVAR(_2);
			ZVAL_LONG(&_2, len);
			ZEPHIR_CALL_FUNCTION(&ret, "fread", NULL, 393, handle, &_2);
=======
			ZEPHIR_CALL_FUNCTION(NULL, "stream_set_read_buffer", NULL, 404, handle, &_2);
			zephir_check_call_status();
			ZEPHIR_SINIT_NVAR(_2);
			ZVAL_LONG(&_2, len);
			ZEPHIR_CALL_FUNCTION(&ret, "fread", NULL, 389, handle, &_2);
>>>>>>> 58cb694b
			zephir_check_call_status();
			zephir_fclose(handle TSRMLS_CC);
			if (zephir_fast_strlen_ev(ret) != len) {
				ZEPHIR_THROW_EXCEPTION_DEBUG_STR(phalcon_security_exception_ce, "Unexpected partial read from random device", "phalcon/security/random.zep", 124);
				return;
			}
			RETURN_CCTOR(ret);
		}
	}
	ZEPHIR_THROW_EXCEPTION_DEBUG_STR(phalcon_security_exception_ce, "No random device", "phalcon/security/random.zep", 131);
	return;

}

/**
 * Generates a random hex string
 *
 * If $len is not specified, 16 is assumed. It may be larger in future.
 * The length of the result string is usually greater of $len.
 *
 *<code>
 *  $random = new \Phalcon\Security\Random();
 *
 *  echo $random->hex(10); // a29f470508d5ccb8e289
 *</code>
 *
 * @throws Exception If secure random number generator is not available or unexpected partial read
 */
PHP_METHOD(Phalcon_Security_Random, hex) {

	zval *len_param = NULL, *_0 = NULL, *_1, _2, *_3 = NULL;
	int len, ZEPHIR_LAST_CALL_STATUS;

	ZEPHIR_MM_GROW();
	zephir_fetch_params(1, 0, 1, &len_param);

	if (!len_param) {
		len = 0;
	} else {
		len = zephir_get_intval(len_param);
	}


	ZEPHIR_INIT_VAR(_1);
	ZVAL_LONG(_1, len);
	ZEPHIR_CALL_METHOD(&_0, this_ptr, "bytes", NULL, 0, _1);
	zephir_check_call_status();
	ZEPHIR_SINIT_VAR(_2);
	ZVAL_STRING(&_2, "H*", 0);
<<<<<<< HEAD
	ZEPHIR_CALL_FUNCTION(&_3, "unpack", NULL, 409, &_2, _0);
	zephir_check_call_status();
	Z_SET_ISREF_P(_3);
	ZEPHIR_RETURN_CALL_FUNCTION("array_shift", NULL, 120, _3);
	Z_UNSET_ISREF_P(_3);
=======
	ZEPHIR_CALL_FUNCTION(&_3, "unpack", NULL, 405, &_2, _0);
	zephir_check_call_status();
	ZEPHIR_MAKE_REF(_3);
	ZEPHIR_RETURN_CALL_FUNCTION("array_shift", NULL, 122, _3);
	ZEPHIR_UNREF(_3);
>>>>>>> 58cb694b
	zephir_check_call_status();
	RETURN_MM();

}

/**
 * Generates a random base58 string
 *
 * If $len is not specified, 16 is assumed. It may be larger in future.
 * The result may contain alphanumeric characters except 0, O, I and l.
 *
 * It is similar to Base64 but has been modified to avoid both non-alphanumeric
 * characters and letters which might look ambiguous when printed.
 *
 *<code>
 *  $random = new \Phalcon\Security\Random();
 *
 *  echo $random->base58(); // 4kUgL2pdQMSCQtjE
 *</code>
 *
 * @link https://en.wikipedia.org/wiki/Base58
 * @throws Exception If secure random number generator is not available or unexpected partial read
 */
PHP_METHOD(Phalcon_Security_Random, base58) {

	unsigned char _8;
	zephir_fcall_cache_entry *_7 = NULL;
	double _5;
	HashTable *_3;
	HashPosition _2;
	int ZEPHIR_LAST_CALL_STATUS;
	zval *byteString, *alphabet;
	zval *n = NULL, *bytes = NULL, *idx = NULL, *_0 = NULL, _1, **_4, *_6 = NULL;

	ZEPHIR_MM_GROW();
	zephir_fetch_params(1, 0, 1, &n);

	if (!n) {
		n = ZEPHIR_GLOBAL(global_null);
	}
	ZEPHIR_INIT_VAR(byteString);
	ZVAL_STRING(byteString, "", 1);
	ZEPHIR_INIT_VAR(alphabet);
	ZVAL_STRING(alphabet, "123456789ABCDEFGHJKLMNPQRSTUVWXYZabcdefghijkmnopqrstuvwxyz", 1);


	ZEPHIR_CALL_METHOD(&_0, this_ptr, "bytes", NULL, 0, n);
	zephir_check_call_status();
	ZEPHIR_SINIT_VAR(_1);
	ZVAL_STRING(&_1, "C*", 0);
<<<<<<< HEAD
	ZEPHIR_CALL_FUNCTION(&bytes, "unpack", NULL, 409, &_1, _0);
=======
	ZEPHIR_CALL_FUNCTION(&bytes, "unpack", NULL, 405, &_1, _0);
>>>>>>> 58cb694b
	zephir_check_call_status();
	zephir_is_iterable(bytes, &_3, &_2, 0, 0, "phalcon/security/random.zep", 189);
	for (
	  ; zephir_hash_get_current_data_ex(_3, (void**) &_4, &_2) == SUCCESS
	  ; zephir_hash_move_forward_ex(_3, &_2)
	) {
		ZEPHIR_GET_HVALUE(idx, _4);
		_5 = zephir_safe_mod_zval_long(idx, 64 TSRMLS_CC);
		ZEPHIR_INIT_NVAR(idx);
		ZVAL_DOUBLE(idx, _5);
		if (ZEPHIR_GE_LONG(idx, 58)) {
			ZEPHIR_INIT_NVAR(_6);
			ZVAL_LONG(_6, 57);
			ZEPHIR_CALL_METHOD(&idx, this_ptr, "number", &_7, 0, _6);
			zephir_check_call_status();
		}
		_8 = ZEPHIR_STRING_OFFSET(alphabet, zephir_get_intval(idx));
		zephir_concat_self_char(&byteString, _8 TSRMLS_CC);
	}
	RETURN_CTOR(byteString);

}

/**
 * Generates a random base64 string
 *
 * If $len is not specified, 16 is assumed. It may be larger in future.
 * The length of the result string is usually greater of $len.
 * Size formula: 4 *( $len / 3) and this need to be rounded up to a multiple of 4.
 *
 *<code>
 *  $random = new \Phalcon\Security\Random();
 *
 *  echo $random->base64(12); // 3rcq39QzGK9fUqh8
 *</code>
 *
 * @throws Exception If secure random number generator is not available or unexpected partial read
 */
PHP_METHOD(Phalcon_Security_Random, base64) {

	zval *len_param = NULL, *_0 = NULL, *_1;
	int len, ZEPHIR_LAST_CALL_STATUS;

	ZEPHIR_MM_GROW();
	zephir_fetch_params(1, 0, 1, &len_param);

	if (!len_param) {
		len = 0;
	} else {
		len = zephir_get_intval(len_param);
	}


	ZEPHIR_INIT_VAR(_1);
	ZVAL_LONG(_1, len);
	ZEPHIR_CALL_METHOD(&_0, this_ptr, "bytes", NULL, 0, _1);
	zephir_check_call_status();
	ZEPHIR_RETURN_CALL_FUNCTION("base64_encode", NULL, 113, _0);
	zephir_check_call_status();
	RETURN_MM();

}

/**
 * Generates a random URL-safe base64 string
 *
 * If $len is not specified, 16 is assumed. It may be larger in future.
 * The length of the result string is usually greater of $len.
 *
 * By default, padding is not generated because "=" may be used as a URL delimiter.
 * The result may contain A-Z, a-z, 0-9, "-" and "_". "=" is also used if $padding is true.
 * See RFC 3548 for the definition of URL-safe base64.
 *
 *<code>
 *  $random = new \Phalcon\Security\Random();
 *
 *  echo $random->base64Safe(); // GD8JojhzSTrqX7Q8J6uug
 *</code>
 *
 * @link https://www.ietf.org/rfc/rfc3548.txt
 * @throws Exception If secure random number generator is not available or unexpected partial read
 */
PHP_METHOD(Phalcon_Security_Random, base64Safe) {

	zend_bool padding;
	zval *len_param = NULL, *padding_param = NULL, *s = NULL, *_0 = NULL, *_1 = NULL, *_2, _3;
	int len, ZEPHIR_LAST_CALL_STATUS;

	ZEPHIR_MM_GROW();
	zephir_fetch_params(1, 0, 2, &len_param, &padding_param);

	if (!len_param) {
		len = 0;
	} else {
		len = zephir_get_intval(len_param);
	}
	if (!padding_param) {
		padding = 0;
	} else {
		padding = zephir_get_boolval(padding_param);
	}


	ZEPHIR_INIT_VAR(_1);
	ZVAL_LONG(_1, len);
	ZEPHIR_CALL_METHOD(&_0, this_ptr, "base64", NULL, 0, _1);
	zephir_check_call_status();
	ZEPHIR_INIT_NVAR(_1);
	ZVAL_STRING(_1, "#[^a-z0-9_=-]+#i", ZEPHIR_TEMP_PARAM_COPY);
	ZEPHIR_INIT_VAR(_2);
	ZVAL_STRING(_2, "", ZEPHIR_TEMP_PARAM_COPY);
	ZEPHIR_CALL_FUNCTION(&s, "preg_replace", NULL, 29, _1, _2, _0);
	zephir_check_temp_parameter(_1);
	zephir_check_temp_parameter(_2);
	zephir_check_call_status();
	if (!(padding)) {
		ZEPHIR_SINIT_VAR(_3);
		ZVAL_STRING(&_3, "=", 0);
		zephir_fast_trim(return_value, s, &_3, ZEPHIR_TRIM_BOTH TSRMLS_CC);
		RETURN_MM();
	}
	RETURN_CCTOR(s);

}

/**
 * Generates a v4 random UUID (Universally Unique IDentifier)
 *
 * The version 4 UUID is purely random (except the version). It doesn't contain meaningful
 * information such as MAC address, time, etc. See RFC 4122 for details of UUID.
 *
 * This algorithm sets the version number (4 bits) as well as two reserved bits.
 * All other bits (the remaining 122 bits) are set using a random or pseudorandom data source.
 * Version 4 UUIDs have the form xxxxxxxx-xxxx-4xxx-yxxx-xxxxxxxxxxxx where x is any hexadecimal
 * digit and y is one of 8, 9, A, or B (e.g., f47ac10b-58cc-4372-a567-0e02b2c3d479).
 *
 *<code>
 *  $random = new \Phalcon\Security\Random();
 *
 *  echo $random->uuid(); // 1378c906-64bb-4f81-a8d6-4ae1bfcdec22
 *</code>
 *
 * @link https://www.ietf.org/rfc/rfc4122.txt
 * @throws Exception If secure random number generator is not available or unexpected partial read
 */
PHP_METHOD(Phalcon_Security_Random, uuid) {

	int ZEPHIR_LAST_CALL_STATUS;
	zval *ary = NULL, *_0 = NULL, *_1 = NULL, _2 = zval_used_for_init, *_3 = NULL, *_4, *_5, *_6, *_7;

	ZEPHIR_MM_GROW();

	ZEPHIR_INIT_VAR(_1);
	ZVAL_LONG(_1, 16);
	ZEPHIR_CALL_METHOD(&_0, this_ptr, "bytes", NULL, 0, _1);
	zephir_check_call_status();
	ZEPHIR_SINIT_VAR(_2);
	ZVAL_STRING(&_2, "N1a/n1b/n1c/n1d/n1e/N1f", 0);
<<<<<<< HEAD
	ZEPHIR_CALL_FUNCTION(&_3, "unpack", NULL, 409, &_2, _0);
	zephir_check_call_status();
	ZEPHIR_CALL_FUNCTION(&ary, "array_values", NULL, 214, _3);
=======
	ZEPHIR_CALL_FUNCTION(&_3, "unpack", NULL, 405, &_2, _0);
	zephir_check_call_status();
	ZEPHIR_CALL_FUNCTION(&ary, "array_values", NULL, 215, _3);
>>>>>>> 58cb694b
	zephir_check_call_status();
	zephir_array_fetch_long(&_4, ary, 2, PH_NOISY | PH_READONLY, "phalcon/security/random.zep", 269 TSRMLS_CC);
	ZEPHIR_INIT_NVAR(_1);
	ZVAL_LONG(_1, ((((int) (zephir_get_numberval(_4)) & 0x0fff)) | 0x4000));
<<<<<<< HEAD
	zephir_array_update_long(&ary, 2, &_1, PH_COPY | PH_SEPARATE, "phalcon/security/random.zep", 269);
	zephir_array_fetch_long(&_5, ary, 3, PH_NOISY | PH_READONLY, "phalcon/security/random.zep", 270 TSRMLS_CC);
	ZEPHIR_INIT_VAR(_6);
	ZVAL_LONG(_6, ((((int) (zephir_get_numberval(_5)) & 0x3fff)) | 0x8000));
	zephir_array_update_long(&ary, 3, &_6, PH_COPY | PH_SEPARATE, "phalcon/security/random.zep", 270);
	ZEPHIR_INIT_VAR(_7);
	ZVAL_STRING(_7, "%08x-%04x-%04x-%04x-%04x%08x", ZEPHIR_TEMP_PARAM_COPY);
	Z_SET_ISREF_P(ary);
	ZEPHIR_CALL_FUNCTION(NULL, "array_unshift", NULL, 383, ary, _7);
=======
	zephir_array_update_long(&ary, 2, &_1, PH_COPY | PH_SEPARATE ZEPHIR_DEBUG_PARAMS_DUMMY);
	zephir_array_fetch_long(&_5, ary, 3, PH_NOISY | PH_READONLY, "phalcon/security/random.zep", 269 TSRMLS_CC);
	ZEPHIR_INIT_VAR(_6);
	ZVAL_LONG(_6, ((((int) (zephir_get_numberval(_5)) & 0x3fff)) | 0x8000));
	zephir_array_update_long(&ary, 3, &_6, PH_COPY | PH_SEPARATE ZEPHIR_DEBUG_PARAMS_DUMMY);
	ZEPHIR_INIT_VAR(_7);
	ZVAL_STRING(_7, "%08x-%04x-%04x-%04x-%04x%08x", ZEPHIR_TEMP_PARAM_COPY);
	ZEPHIR_MAKE_REF(ary);
	ZEPHIR_CALL_FUNCTION(NULL, "array_unshift", NULL, 380, ary, _7);
>>>>>>> 58cb694b
	zephir_check_temp_parameter(_7);
	ZEPHIR_UNREF(ary);
	zephir_check_call_status();
	ZEPHIR_SINIT_NVAR(_2);
	ZVAL_STRING(&_2, "sprintf", 0);
	ZEPHIR_CALL_USER_FUNC_ARRAY(return_value, &_2, ary);
	zephir_check_call_status();
	RETURN_MM();

}

/**
 * Generates a random number between 0 and $len
 *
 * Returns an integer: 0 <= result <= $len.
 *
 *<code>
 *  $random = new \Phalcon\Security\Random();
 *
 *  echo $random->number(16); // 8
 *</code>
 * @throws Exception If secure random number generator is not available, unexpected partial read or $len <= 0
 */
PHP_METHOD(Phalcon_Security_Random, number) {

	zephir_fcall_cache_entry *_5 = NULL, *_9 = NULL, *_13 = NULL, *_17 = NULL;
	unsigned char _4;
	zval *bin;
	zval *len_param = NULL, *hex = NULL, *mask = NULL, *rnd = NULL, *ret = NULL, *_0 = NULL, _1 = zval_used_for_init, *_2, *_3 = NULL, _10 = zval_used_for_init, *_11 = NULL, _12 = zval_used_for_init, _14 = zval_used_for_init, _15 = zval_used_for_init, *_16 = NULL;
	int len, ZEPHIR_LAST_CALL_STATUS, _6, _7, _8;

	ZEPHIR_MM_GROW();
	zephir_fetch_params(1, 1, 0, &len_param);

	len = zephir_get_intval(len_param);
	ZEPHIR_INIT_VAR(bin);
	ZVAL_STRING(bin, "", 1);


	if (len <= 0) {
		ZEPHIR_THROW_EXCEPTION_DEBUG_STR(phalcon_security_exception_ce, "Require a positive integer > 0", "phalcon/security/random.zep", 295);
		return;
	}
	if ((zephir_function_exists_ex(SS("\\sodium\\randombytes_uniform") TSRMLS_CC) == SUCCESS)) {
		ZEPHIR_INIT_VAR(_0);
		ZVAL_LONG(_0, len);
		ZEPHIR_RETURN_CALL_FUNCTION("\\sodium\\randombytes_uniform", NULL, 0, _0);
		zephir_check_call_status();
		RETURN_MM();
	}
	ZEPHIR_SINIT_VAR(_1);
	ZVAL_LONG(&_1, len);
<<<<<<< HEAD
	ZEPHIR_CALL_FUNCTION(&hex, "dechex", NULL, 410, &_1);
=======
	ZEPHIR_CALL_FUNCTION(&hex, "dechex", NULL, 406, &_1);
>>>>>>> 58cb694b
	zephir_check_call_status();
	if (((zephir_fast_strlen_ev(hex) & 1)) == 1) {
		ZEPHIR_INIT_VAR(_2);
		ZEPHIR_CONCAT_SV(_2, "0", hex);
		ZEPHIR_CPY_WRT(hex, _2);
	}
	ZEPHIR_SINIT_NVAR(_1);
	ZVAL_STRING(&_1, "H*", 0);
<<<<<<< HEAD
	ZEPHIR_CALL_FUNCTION(&_3, "pack", NULL, 411, &_1, hex);
=======
	ZEPHIR_CALL_FUNCTION(&_3, "pack", NULL, 407, &_1, hex);
>>>>>>> 58cb694b
	zephir_check_call_status();
	zephir_concat_self(&bin, _3 TSRMLS_CC);
	_4 = ZEPHIR_STRING_OFFSET(bin, 0);
	ZEPHIR_SINIT_NVAR(_1);
	ZVAL_LONG(&_1, _4);
	ZEPHIR_CALL_FUNCTION(&mask, "ord", &_5, 131, &_1);
	zephir_check_call_status();
	_6 = ((int) (zephir_get_numberval(mask)) | (((int) (zephir_get_numberval(mask)) >> 1)));
	ZEPHIR_INIT_NVAR(mask);
	ZVAL_LONG(mask, _6);
	_7 = ((int) (zephir_get_numberval(mask)) | (((int) (zephir_get_numberval(mask)) >> 2)));
	ZEPHIR_INIT_NVAR(mask);
	ZVAL_LONG(mask, _7);
	_8 = ((int) (zephir_get_numberval(mask)) | (((int) (zephir_get_numberval(mask)) >> 4)));
	ZEPHIR_INIT_NVAR(mask);
	ZVAL_LONG(mask, _8);
	do {
		ZEPHIR_INIT_NVAR(_0);
		ZVAL_LONG(_0, zephir_fast_strlen_ev(bin));
		ZEPHIR_CALL_METHOD(&rnd, this_ptr, "bytes", &_9, 0, _0);
		zephir_check_call_status();
		ZEPHIR_SINIT_NVAR(_1);
		ZVAL_LONG(&_1, 0);
		ZEPHIR_SINIT_NVAR(_10);
		ZVAL_LONG(&_10, 1);
		ZEPHIR_INIT_NVAR(_0);
		zephir_substr(_0, rnd, 0 , 1 , 0);
		ZEPHIR_CALL_FUNCTION(&_11, "ord", &_5, 131, _0);
		zephir_check_call_status();
		ZEPHIR_SINIT_NVAR(_12);
		zephir_bitwise_and_function(&_12, _11, mask TSRMLS_CC);
		ZEPHIR_CALL_FUNCTION(&_11, "chr", &_13, 129, &_12);
		zephir_check_call_status();
		ZEPHIR_SINIT_NVAR(_14);
		ZVAL_LONG(&_14, 0);
		ZEPHIR_SINIT_NVAR(_15);
		ZVAL_LONG(&_15, 1);
<<<<<<< HEAD
		ZEPHIR_CALL_FUNCTION(&_16, "substr_replace", &_17, 412, rnd, _11, &_14, &_15);
=======
		ZEPHIR_CALL_FUNCTION(&_16, "substr_replace", &_17, 408, rnd, _11, &_14, &_15);
>>>>>>> 58cb694b
		zephir_check_call_status();
		ZEPHIR_CPY_WRT(rnd, _16);
	} while (ZEPHIR_LT(bin, rnd));
	ZEPHIR_SINIT_NVAR(_10);
	ZVAL_STRING(&_10, "H*", 0);
<<<<<<< HEAD
	ZEPHIR_CALL_FUNCTION(&ret, "unpack", NULL, 409, &_10, rnd);
	zephir_check_call_status();
	Z_SET_ISREF_P(ret);
	ZEPHIR_CALL_FUNCTION(&_11, "array_shift", NULL, 120, ret);
	Z_UNSET_ISREF_P(ret);
	zephir_check_call_status();
	ZEPHIR_RETURN_CALL_FUNCTION("hexdec", NULL, 413, _11);
=======
	ZEPHIR_CALL_FUNCTION(&ret, "unpack", NULL, 405, &_10, rnd);
	zephir_check_call_status();
	ZEPHIR_MAKE_REF(ret);
	ZEPHIR_CALL_FUNCTION(&_11, "array_shift", NULL, 122, ret);
	ZEPHIR_UNREF(ret);
	zephir_check_call_status();
	ZEPHIR_RETURN_CALL_FUNCTION("hexdec", NULL, 409, _11);
>>>>>>> 58cb694b
	zephir_check_call_status();
	RETURN_MM();

}
<|MERGE_RESOLUTION|>--- conflicted
+++ resolved
@@ -136,11 +136,7 @@
 	if ((zephir_function_exists_ex(SS("openssl_random_pseudo_bytes") TSRMLS_CC) == SUCCESS)) {
 		ZEPHIR_INIT_NVAR(_0);
 		ZVAL_LONG(_0, len);
-<<<<<<< HEAD
-		ZEPHIR_RETURN_CALL_FUNCTION("openssl_random_pseudo_bytes", NULL, 405, _0);
-=======
-		ZEPHIR_RETURN_CALL_FUNCTION("openssl_random_pseudo_bytes", NULL, 401, _0);
->>>>>>> 58cb694b
+		ZEPHIR_RETURN_CALL_FUNCTION("openssl_random_pseudo_bytes", NULL, 404, _0);
 		zephir_check_call_status();
 		RETURN_MM();
 	}
@@ -151,28 +147,16 @@
 		ZVAL_STRING(&_2, "/dev/urandom", 0);
 		ZEPHIR_SINIT_VAR(_3);
 		ZVAL_STRING(&_3, "rb", 0);
-<<<<<<< HEAD
-		ZEPHIR_CALL_FUNCTION(&handle, "fopen", NULL, 284, &_2, &_3);
-=======
-		ZEPHIR_CALL_FUNCTION(&handle, "fopen", NULL, 285, &_2, &_3);
->>>>>>> 58cb694b
+		ZEPHIR_CALL_FUNCTION(&handle, "fopen", NULL, 283, &_2, &_3);
 		zephir_check_call_status();
 		if (!ZEPHIR_IS_FALSE_IDENTICAL(handle)) {
 			ZEPHIR_SINIT_NVAR(_2);
 			ZVAL_LONG(&_2, 0);
-<<<<<<< HEAD
-			ZEPHIR_CALL_FUNCTION(NULL, "stream_set_read_buffer", NULL, 408, handle, &_2);
+			ZEPHIR_CALL_FUNCTION(NULL, "stream_set_read_buffer", NULL, 407, handle, &_2);
 			zephir_check_call_status();
 			ZEPHIR_SINIT_NVAR(_2);
 			ZVAL_LONG(&_2, len);
-			ZEPHIR_CALL_FUNCTION(&ret, "fread", NULL, 393, handle, &_2);
-=======
-			ZEPHIR_CALL_FUNCTION(NULL, "stream_set_read_buffer", NULL, 404, handle, &_2);
-			zephir_check_call_status();
-			ZEPHIR_SINIT_NVAR(_2);
-			ZVAL_LONG(&_2, len);
-			ZEPHIR_CALL_FUNCTION(&ret, "fread", NULL, 389, handle, &_2);
->>>>>>> 58cb694b
+			ZEPHIR_CALL_FUNCTION(&ret, "fread", NULL, 392, handle, &_2);
 			zephir_check_call_status();
 			zephir_fclose(handle TSRMLS_CC);
 			if (zephir_fast_strlen_ev(ret) != len) {
@@ -222,19 +206,11 @@
 	zephir_check_call_status();
 	ZEPHIR_SINIT_VAR(_2);
 	ZVAL_STRING(&_2, "H*", 0);
-<<<<<<< HEAD
-	ZEPHIR_CALL_FUNCTION(&_3, "unpack", NULL, 409, &_2, _0);
-	zephir_check_call_status();
-	Z_SET_ISREF_P(_3);
+	ZEPHIR_CALL_FUNCTION(&_3, "unpack", NULL, 408, &_2, _0);
+	zephir_check_call_status();
+	ZEPHIR_MAKE_REF(_3);
 	ZEPHIR_RETURN_CALL_FUNCTION("array_shift", NULL, 120, _3);
-	Z_UNSET_ISREF_P(_3);
-=======
-	ZEPHIR_CALL_FUNCTION(&_3, "unpack", NULL, 405, &_2, _0);
-	zephir_check_call_status();
-	ZEPHIR_MAKE_REF(_3);
-	ZEPHIR_RETURN_CALL_FUNCTION("array_shift", NULL, 122, _3);
 	ZEPHIR_UNREF(_3);
->>>>>>> 58cb694b
 	zephir_check_call_status();
 	RETURN_MM();
 
@@ -285,11 +261,7 @@
 	zephir_check_call_status();
 	ZEPHIR_SINIT_VAR(_1);
 	ZVAL_STRING(&_1, "C*", 0);
-<<<<<<< HEAD
-	ZEPHIR_CALL_FUNCTION(&bytes, "unpack", NULL, 409, &_1, _0);
-=======
-	ZEPHIR_CALL_FUNCTION(&bytes, "unpack", NULL, 405, &_1, _0);
->>>>>>> 58cb694b
+	ZEPHIR_CALL_FUNCTION(&bytes, "unpack", NULL, 408, &_1, _0);
 	zephir_check_call_status();
 	zephir_is_iterable(bytes, &_3, &_2, 0, 0, "phalcon/security/random.zep", 189);
 	for (
@@ -448,40 +420,22 @@
 	zephir_check_call_status();
 	ZEPHIR_SINIT_VAR(_2);
 	ZVAL_STRING(&_2, "N1a/n1b/n1c/n1d/n1e/N1f", 0);
-<<<<<<< HEAD
-	ZEPHIR_CALL_FUNCTION(&_3, "unpack", NULL, 409, &_2, _0);
-	zephir_check_call_status();
-	ZEPHIR_CALL_FUNCTION(&ary, "array_values", NULL, 214, _3);
-=======
-	ZEPHIR_CALL_FUNCTION(&_3, "unpack", NULL, 405, &_2, _0);
-	zephir_check_call_status();
-	ZEPHIR_CALL_FUNCTION(&ary, "array_values", NULL, 215, _3);
->>>>>>> 58cb694b
+	ZEPHIR_CALL_FUNCTION(&_3, "unpack", NULL, 408, &_2, _0);
+	zephir_check_call_status();
+	ZEPHIR_CALL_FUNCTION(&ary, "array_values", NULL, 213, _3);
 	zephir_check_call_status();
 	zephir_array_fetch_long(&_4, ary, 2, PH_NOISY | PH_READONLY, "phalcon/security/random.zep", 269 TSRMLS_CC);
 	ZEPHIR_INIT_NVAR(_1);
 	ZVAL_LONG(_1, ((((int) (zephir_get_numberval(_4)) & 0x0fff)) | 0x4000));
-<<<<<<< HEAD
-	zephir_array_update_long(&ary, 2, &_1, PH_COPY | PH_SEPARATE, "phalcon/security/random.zep", 269);
+	zephir_array_update_long(&ary, 2, &_1, PH_COPY | PH_SEPARATE ZEPHIR_DEBUG_PARAMS_DUMMY);
 	zephir_array_fetch_long(&_5, ary, 3, PH_NOISY | PH_READONLY, "phalcon/security/random.zep", 270 TSRMLS_CC);
-	ZEPHIR_INIT_VAR(_6);
-	ZVAL_LONG(_6, ((((int) (zephir_get_numberval(_5)) & 0x3fff)) | 0x8000));
-	zephir_array_update_long(&ary, 3, &_6, PH_COPY | PH_SEPARATE, "phalcon/security/random.zep", 270);
-	ZEPHIR_INIT_VAR(_7);
-	ZVAL_STRING(_7, "%08x-%04x-%04x-%04x-%04x%08x", ZEPHIR_TEMP_PARAM_COPY);
-	Z_SET_ISREF_P(ary);
-	ZEPHIR_CALL_FUNCTION(NULL, "array_unshift", NULL, 383, ary, _7);
-=======
-	zephir_array_update_long(&ary, 2, &_1, PH_COPY | PH_SEPARATE ZEPHIR_DEBUG_PARAMS_DUMMY);
-	zephir_array_fetch_long(&_5, ary, 3, PH_NOISY | PH_READONLY, "phalcon/security/random.zep", 269 TSRMLS_CC);
 	ZEPHIR_INIT_VAR(_6);
 	ZVAL_LONG(_6, ((((int) (zephir_get_numberval(_5)) & 0x3fff)) | 0x8000));
 	zephir_array_update_long(&ary, 3, &_6, PH_COPY | PH_SEPARATE ZEPHIR_DEBUG_PARAMS_DUMMY);
 	ZEPHIR_INIT_VAR(_7);
 	ZVAL_STRING(_7, "%08x-%04x-%04x-%04x-%04x%08x", ZEPHIR_TEMP_PARAM_COPY);
 	ZEPHIR_MAKE_REF(ary);
-	ZEPHIR_CALL_FUNCTION(NULL, "array_unshift", NULL, 380, ary, _7);
->>>>>>> 58cb694b
+	ZEPHIR_CALL_FUNCTION(NULL, "array_unshift", NULL, 383, ary, _7);
 	zephir_check_temp_parameter(_7);
 	ZEPHIR_UNREF(ary);
 	zephir_check_call_status();
@@ -534,11 +488,7 @@
 	}
 	ZEPHIR_SINIT_VAR(_1);
 	ZVAL_LONG(&_1, len);
-<<<<<<< HEAD
-	ZEPHIR_CALL_FUNCTION(&hex, "dechex", NULL, 410, &_1);
-=======
-	ZEPHIR_CALL_FUNCTION(&hex, "dechex", NULL, 406, &_1);
->>>>>>> 58cb694b
+	ZEPHIR_CALL_FUNCTION(&hex, "dechex", NULL, 409, &_1);
 	zephir_check_call_status();
 	if (((zephir_fast_strlen_ev(hex) & 1)) == 1) {
 		ZEPHIR_INIT_VAR(_2);
@@ -547,11 +497,7 @@
 	}
 	ZEPHIR_SINIT_NVAR(_1);
 	ZVAL_STRING(&_1, "H*", 0);
-<<<<<<< HEAD
-	ZEPHIR_CALL_FUNCTION(&_3, "pack", NULL, 411, &_1, hex);
-=======
-	ZEPHIR_CALL_FUNCTION(&_3, "pack", NULL, 407, &_1, hex);
->>>>>>> 58cb694b
+	ZEPHIR_CALL_FUNCTION(&_3, "pack", NULL, 410, &_1, hex);
 	zephir_check_call_status();
 	zephir_concat_self(&bin, _3 TSRMLS_CC);
 	_4 = ZEPHIR_STRING_OFFSET(bin, 0);
@@ -589,33 +535,19 @@
 		ZVAL_LONG(&_14, 0);
 		ZEPHIR_SINIT_NVAR(_15);
 		ZVAL_LONG(&_15, 1);
-<<<<<<< HEAD
-		ZEPHIR_CALL_FUNCTION(&_16, "substr_replace", &_17, 412, rnd, _11, &_14, &_15);
-=======
-		ZEPHIR_CALL_FUNCTION(&_16, "substr_replace", &_17, 408, rnd, _11, &_14, &_15);
->>>>>>> 58cb694b
+		ZEPHIR_CALL_FUNCTION(&_16, "substr_replace", &_17, 411, rnd, _11, &_14, &_15);
 		zephir_check_call_status();
 		ZEPHIR_CPY_WRT(rnd, _16);
 	} while (ZEPHIR_LT(bin, rnd));
 	ZEPHIR_SINIT_NVAR(_10);
 	ZVAL_STRING(&_10, "H*", 0);
-<<<<<<< HEAD
-	ZEPHIR_CALL_FUNCTION(&ret, "unpack", NULL, 409, &_10, rnd);
-	zephir_check_call_status();
-	Z_SET_ISREF_P(ret);
+	ZEPHIR_CALL_FUNCTION(&ret, "unpack", NULL, 408, &_10, rnd);
+	zephir_check_call_status();
+	ZEPHIR_MAKE_REF(ret);
 	ZEPHIR_CALL_FUNCTION(&_11, "array_shift", NULL, 120, ret);
-	Z_UNSET_ISREF_P(ret);
-	zephir_check_call_status();
-	ZEPHIR_RETURN_CALL_FUNCTION("hexdec", NULL, 413, _11);
-=======
-	ZEPHIR_CALL_FUNCTION(&ret, "unpack", NULL, 405, &_10, rnd);
-	zephir_check_call_status();
-	ZEPHIR_MAKE_REF(ret);
-	ZEPHIR_CALL_FUNCTION(&_11, "array_shift", NULL, 122, ret);
 	ZEPHIR_UNREF(ret);
 	zephir_check_call_status();
-	ZEPHIR_RETURN_CALL_FUNCTION("hexdec", NULL, 409, _11);
->>>>>>> 58cb694b
+	ZEPHIR_RETURN_CALL_FUNCTION("hexdec", NULL, 412, _11);
 	zephir_check_call_status();
 	RETURN_MM();
 
