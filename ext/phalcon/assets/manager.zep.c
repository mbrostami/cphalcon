--- conflicted
+++ resolved
@@ -157,11 +157,7 @@
 
 	ZEPHIR_INIT_VAR(_0);
 	object_init_ex(_0, phalcon_assets_resource_css_ce);
-<<<<<<< HEAD
-	ZEPHIR_CALL_METHOD(NULL, _0, "__construct", NULL, 90, path, local, filter, attributes);
-=======
-	ZEPHIR_CALL_METHOD(NULL, _0, "__construct", NULL, 93, path, local, filter, attributes);
->>>>>>> 08711796
+	ZEPHIR_CALL_METHOD(NULL, _0, "__construct", NULL, 91, path, local, filter, attributes);
 	zephir_check_call_status();
 	ZEPHIR_INIT_VAR(_1);
 	ZVAL_STRING(_1, "css", ZEPHIR_TEMP_PARAM_COPY);
@@ -195,11 +191,7 @@
 
 	ZEPHIR_INIT_VAR(_0);
 	object_init_ex(_0, phalcon_assets_inline_css_ce);
-<<<<<<< HEAD
-	ZEPHIR_CALL_METHOD(NULL, _0, "__construct", NULL, 91, content, filter, attributes);
-=======
-	ZEPHIR_CALL_METHOD(NULL, _0, "__construct", NULL, 94, content, filter, attributes);
->>>>>>> 08711796
+	ZEPHIR_CALL_METHOD(NULL, _0, "__construct", NULL, 92, content, filter, attributes);
 	zephir_check_call_status();
 	ZEPHIR_INIT_VAR(_1);
 	ZVAL_STRING(_1, "css", ZEPHIR_TEMP_PARAM_COPY);
@@ -251,11 +243,7 @@
 
 	ZEPHIR_INIT_VAR(_0);
 	object_init_ex(_0, phalcon_assets_resource_js_ce);
-<<<<<<< HEAD
-	ZEPHIR_CALL_METHOD(NULL, _0, "__construct", NULL, 92, path, local, filter, attributes);
-=======
-	ZEPHIR_CALL_METHOD(NULL, _0, "__construct", NULL, 95, path, local, filter, attributes);
->>>>>>> 08711796
+	ZEPHIR_CALL_METHOD(NULL, _0, "__construct", NULL, 93, path, local, filter, attributes);
 	zephir_check_call_status();
 	ZEPHIR_INIT_VAR(_1);
 	ZVAL_STRING(_1, "js", ZEPHIR_TEMP_PARAM_COPY);
@@ -289,11 +277,7 @@
 
 	ZEPHIR_INIT_VAR(_0);
 	object_init_ex(_0, phalcon_assets_inline_js_ce);
-<<<<<<< HEAD
-	ZEPHIR_CALL_METHOD(NULL, _0, "__construct", NULL, 93, content, filter, attributes);
-=======
-	ZEPHIR_CALL_METHOD(NULL, _0, "__construct", NULL, 96, content, filter, attributes);
->>>>>>> 08711796
+	ZEPHIR_CALL_METHOD(NULL, _0, "__construct", NULL, 94, content, filter, attributes);
 	zephir_check_call_status();
 	ZEPHIR_INIT_VAR(_1);
 	ZVAL_STRING(_1, "js", ZEPHIR_TEMP_PARAM_COPY);
@@ -344,11 +328,7 @@
 		}
 		zephir_update_property_array(this_ptr, SL("_collections"), type, collection TSRMLS_CC);
 	}
-<<<<<<< HEAD
-	ZEPHIR_CALL_METHOD(NULL, collection, "add", NULL, 95, resource);
-=======
-	ZEPHIR_CALL_METHOD(NULL, collection, "add", NULL, 98, resource);
->>>>>>> 08711796
+	ZEPHIR_CALL_METHOD(NULL, collection, "add", NULL, 96, resource);
 	zephir_check_call_status();
 	RETURN_THIS();
 
@@ -390,11 +370,7 @@
 		}
 		zephir_update_property_array(this_ptr, SL("_collections"), type, collection TSRMLS_CC);
 	}
-<<<<<<< HEAD
-	ZEPHIR_CALL_METHOD(NULL, collection, "addinline", NULL, 96, code);
-=======
-	ZEPHIR_CALL_METHOD(NULL, collection, "addinline", NULL, 99, code);
->>>>>>> 08711796
+	ZEPHIR_CALL_METHOD(NULL, collection, "addinline", NULL, 97, code);
 	zephir_check_call_status();
 	RETURN_THIS();
 
@@ -671,11 +647,7 @@
 				ZEPHIR_MM_RESTORE();
 				return;
 			}
-<<<<<<< HEAD
-			ZEPHIR_CALL_FUNCTION(&_2, "is_dir", NULL, 97, completeTargetPath);
-=======
-			ZEPHIR_CALL_FUNCTION(&_2, "is_dir", NULL, 100, completeTargetPath);
->>>>>>> 08711796
+			ZEPHIR_CALL_FUNCTION(&_2, "is_dir", NULL, 98, completeTargetPath);
 			zephir_check_call_status();
 			if (zephir_is_true(_2)) {
 				ZEPHIR_INIT_NVAR(_0);
