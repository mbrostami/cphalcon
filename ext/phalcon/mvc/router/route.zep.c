
#ifdef HAVE_CONFIG_H
#include "../../../ext_config.h"
#endif

#include <php.h>
#include "../../../php_ext.h"
#include "../../../ext.h"

#include <Zend/zend_operators.h>
#include <Zend/zend_exceptions.h>
#include <Zend/zend_interfaces.h>

#include "kernel/main.h"
#include "kernel/fcall.h"
#include "kernel/object.h"
#include "kernel/memory.h"
#include "kernel/operators.h"
#include "ext/spl/spl_exceptions.h"
#include "kernel/exception.h"
#include "kernel/string.h"
#include "kernel/concat.h"
#include "kernel/array.h"
#include "kernel/hash.h"


/**
 * Phalcon\Mvc\Router\Route
 *
 * This class represents every route added to the router
 */
ZEPHIR_INIT_CLASS(Phalcon_Mvc_Router_Route) {

	ZEPHIR_REGISTER_CLASS(Phalcon\\Mvc\\Router, Route, phalcon, mvc_router_route, phalcon_mvc_router_route_method_entry, 0);

	zend_declare_property_null(phalcon_mvc_router_route_ce, SL("_pattern"), ZEND_ACC_PROTECTED TSRMLS_CC);

	zend_declare_property_null(phalcon_mvc_router_route_ce, SL("_compiledPattern"), ZEND_ACC_PROTECTED TSRMLS_CC);

	zend_declare_property_null(phalcon_mvc_router_route_ce, SL("_paths"), ZEND_ACC_PROTECTED TSRMLS_CC);

	zend_declare_property_null(phalcon_mvc_router_route_ce, SL("_methods"), ZEND_ACC_PROTECTED TSRMLS_CC);

	zend_declare_property_null(phalcon_mvc_router_route_ce, SL("_hostname"), ZEND_ACC_PROTECTED TSRMLS_CC);

	zend_declare_property_null(phalcon_mvc_router_route_ce, SL("_converters"), ZEND_ACC_PROTECTED TSRMLS_CC);

	zend_declare_property_null(phalcon_mvc_router_route_ce, SL("_id"), ZEND_ACC_PROTECTED TSRMLS_CC);

	zend_declare_property_null(phalcon_mvc_router_route_ce, SL("_name"), ZEND_ACC_PROTECTED TSRMLS_CC);

	zend_declare_property_null(phalcon_mvc_router_route_ce, SL("_beforeMatch"), ZEND_ACC_PROTECTED TSRMLS_CC);

	zend_declare_property_null(phalcon_mvc_router_route_ce, SL("_match"), ZEND_ACC_PROTECTED TSRMLS_CC);

	zend_declare_property_null(phalcon_mvc_router_route_ce, SL("_group"), ZEND_ACC_PROTECTED TSRMLS_CC);

	zend_declare_property_null(phalcon_mvc_router_route_ce, SL("_uniqueId"), ZEND_ACC_PROTECTED|ZEND_ACC_STATIC TSRMLS_CC);

	zend_class_implements(phalcon_mvc_router_route_ce TSRMLS_CC, 1, phalcon_mvc_router_routeinterface_ce);
	return SUCCESS;

}

/**
 * Phalcon\Mvc\Router\Route constructor
 */
PHP_METHOD(Phalcon_Mvc_Router_Route, __construct) {

	int ZEPHIR_LAST_CALL_STATUS;
	zval *pattern_param = NULL, *paths = NULL, *httpMethods = NULL, *routeId = NULL, *uniqueId = NULL, *_0;
	zval *pattern = NULL;

	ZEPHIR_MM_GROW();
	zephir_fetch_params(1, 1, 2, &pattern_param, &paths, &httpMethods);

	if (unlikely(Z_TYPE_P(pattern_param) != IS_STRING && Z_TYPE_P(pattern_param) != IS_NULL)) {
		zephir_throw_exception_string(spl_ce_InvalidArgumentException, SL("Parameter 'pattern' must be a string") TSRMLS_CC);
		RETURN_MM_NULL();
	}
	if (likely(Z_TYPE_P(pattern_param) == IS_STRING)) {
		zephir_get_strval(pattern, pattern_param);
	} else {
		ZEPHIR_INIT_VAR(pattern);
		ZVAL_EMPTY_STRING(pattern);
	}
	if (!paths) {
		paths = ZEPHIR_GLOBAL(global_null);
	}
	if (!httpMethods) {
		httpMethods = ZEPHIR_GLOBAL(global_null);
	}


	ZEPHIR_CALL_METHOD(NULL, this_ptr, "reconfigure", NULL, 0, pattern, paths);
	zephir_check_call_status();
	zephir_update_property_this(this_ptr, SL("_methods"), httpMethods TSRMLS_CC);
	ZEPHIR_OBS_VAR(uniqueId);
	zephir_read_static_property_ce(&uniqueId, phalcon_mvc_router_route_ce, SL("_uniqueId") TSRMLS_CC);
	if (Z_TYPE_P(uniqueId) == IS_NULL) {
		ZEPHIR_INIT_NVAR(uniqueId);
		ZVAL_LONG(uniqueId, 0);
	}
	ZEPHIR_CPY_WRT(routeId, uniqueId);
	zephir_update_property_this(this_ptr, SL("_id"), routeId TSRMLS_CC);
	ZEPHIR_INIT_ZVAL_NREF(_0);
	ZVAL_LONG(_0, (zephir_get_numberval(uniqueId) + 1));
	zephir_update_static_property_ce(phalcon_mvc_router_route_ce, SL("_uniqueId"), &_0 TSRMLS_CC);
	ZEPHIR_MM_RESTORE();

}

/**
 * Replaces placeholders from pattern returning a valid PCRE regular expression
 */
PHP_METHOD(Phalcon_Mvc_Router_Route, compilePattern) {

	zval *pattern_param = NULL, *idPattern = NULL, *_0$$4, _1$$4, *_2$$5, _3$$5, *_4$$6, _5$$6, *_6$$7, _7$$7, *_8$$8, _9$$8, _10$$8, *_11$$9, _12$$9, _13$$9;
	zval *pattern = NULL;

	ZEPHIR_MM_GROW();
	zephir_fetch_params(1, 1, 0, &pattern_param);

	if (unlikely(Z_TYPE_P(pattern_param) != IS_STRING && Z_TYPE_P(pattern_param) != IS_NULL)) {
		zephir_throw_exception_string(spl_ce_InvalidArgumentException, SL("Parameter 'pattern' must be a string") TSRMLS_CC);
		RETURN_MM_NULL();
	}
	if (likely(Z_TYPE_P(pattern_param) == IS_STRING)) {
		zephir_get_strval(pattern, pattern_param);
	} else {
		ZEPHIR_INIT_VAR(pattern);
		ZVAL_EMPTY_STRING(pattern);
	}


	if (zephir_memnstr_str(pattern, SL(":"), "phalcon/mvc/router/route.zep", 89)) {
		ZEPHIR_INIT_VAR(idPattern);
<<<<<<< HEAD
		ZVAL_STRING(idPattern, "/([\\w0-9\\_\\-]+)", 1);
		if (zephir_memnstr_str(pattern, SL("/:module"), "phalcon/mvc/router/route.zep", 95)) {
			ZEPHIR_INIT_VAR(_0);
			ZEPHIR_SINIT_VAR(_1);
			ZVAL_STRING(&_1, "/:module", 0);
			zephir_fast_str_replace(&_0, &_1, idPattern, pattern TSRMLS_CC);
			zephir_get_strval(pattern, _0);
		}
		if (zephir_memnstr_str(pattern, SL("/:controller"), "phalcon/mvc/router/route.zep", 100)) {
			ZEPHIR_INIT_NVAR(_0);
			ZEPHIR_SINIT_NVAR(_1);
			ZVAL_STRING(&_1, "/:controller", 0);
			zephir_fast_str_replace(&_0, &_1, idPattern, pattern TSRMLS_CC);
			zephir_get_strval(pattern, _0);
		}
		if (zephir_memnstr_str(pattern, SL("/:namespace"), "phalcon/mvc/router/route.zep", 105)) {
			ZEPHIR_INIT_NVAR(_0);
			ZEPHIR_SINIT_NVAR(_1);
			ZVAL_STRING(&_1, "/:namespace", 0);
			zephir_fast_str_replace(&_0, &_1, idPattern, pattern TSRMLS_CC);
			zephir_get_strval(pattern, _0);
		}
		if (zephir_memnstr_str(pattern, SL("/:action"), "phalcon/mvc/router/route.zep", 110)) {
			ZEPHIR_INIT_NVAR(_0);
			ZEPHIR_SINIT_NVAR(_1);
			ZVAL_STRING(&_1, "/:action", 0);
			zephir_fast_str_replace(&_0, &_1, idPattern, pattern TSRMLS_CC);
			zephir_get_strval(pattern, _0);
		}
		if (zephir_memnstr_str(pattern, SL("/:params"), "phalcon/mvc/router/route.zep", 115)) {
			ZEPHIR_INIT_NVAR(_0);
			ZEPHIR_SINIT_NVAR(_1);
			ZVAL_STRING(&_1, "/:params", 0);
			ZEPHIR_SINIT_VAR(_2);
			ZVAL_STRING(&_2, "(/.*)*", 0);
			zephir_fast_str_replace(&_0, &_1, &_2, pattern TSRMLS_CC);
			zephir_get_strval(pattern, _0);
		}
		if (zephir_memnstr_str(pattern, SL("/:int"), "phalcon/mvc/router/route.zep", 120)) {
			ZEPHIR_INIT_NVAR(_0);
			ZEPHIR_SINIT_NVAR(_1);
			ZVAL_STRING(&_1, "/:int", 0);
			ZEPHIR_SINIT_NVAR(_2);
			ZVAL_STRING(&_2, "/([0-9]+)", 0);
			zephir_fast_str_replace(&_0, &_1, &_2, pattern TSRMLS_CC);
			zephir_get_strval(pattern, _0);
=======
		ZVAL_STRING(idPattern, "/([a-zA-Z0-9\\_\\-]+)", 1);
		if (zephir_memnstr_str(pattern, SL("/:module"), "phalcon/mvc/router/route.zep", 93)) {
			ZEPHIR_INIT_VAR(_0$$4);
			ZEPHIR_SINIT_VAR(_1$$4);
			ZVAL_STRING(&_1$$4, "/:module", 0);
			zephir_fast_str_replace(&_0$$4, &_1$$4, idPattern, pattern TSRMLS_CC);
			zephir_get_strval(pattern, _0$$4);
		}
		if (zephir_memnstr_str(pattern, SL("/:controller"), "phalcon/mvc/router/route.zep", 98)) {
			ZEPHIR_INIT_VAR(_2$$5);
			ZEPHIR_SINIT_VAR(_3$$5);
			ZVAL_STRING(&_3$$5, "/:controller", 0);
			zephir_fast_str_replace(&_2$$5, &_3$$5, idPattern, pattern TSRMLS_CC);
			zephir_get_strval(pattern, _2$$5);
		}
		if (zephir_memnstr_str(pattern, SL("/:namespace"), "phalcon/mvc/router/route.zep", 103)) {
			ZEPHIR_INIT_VAR(_4$$6);
			ZEPHIR_SINIT_VAR(_5$$6);
			ZVAL_STRING(&_5$$6, "/:namespace", 0);
			zephir_fast_str_replace(&_4$$6, &_5$$6, idPattern, pattern TSRMLS_CC);
			zephir_get_strval(pattern, _4$$6);
		}
		if (zephir_memnstr_str(pattern, SL("/:action"), "phalcon/mvc/router/route.zep", 108)) {
			ZEPHIR_INIT_VAR(_6$$7);
			ZEPHIR_SINIT_VAR(_7$$7);
			ZVAL_STRING(&_7$$7, "/:action", 0);
			zephir_fast_str_replace(&_6$$7, &_7$$7, idPattern, pattern TSRMLS_CC);
			zephir_get_strval(pattern, _6$$7);
		}
		if (zephir_memnstr_str(pattern, SL("/:params"), "phalcon/mvc/router/route.zep", 113)) {
			ZEPHIR_INIT_VAR(_8$$8);
			ZEPHIR_SINIT_VAR(_9$$8);
			ZVAL_STRING(&_9$$8, "/:params", 0);
			ZEPHIR_SINIT_VAR(_10$$8);
			ZVAL_STRING(&_10$$8, "(/.*)*", 0);
			zephir_fast_str_replace(&_8$$8, &_9$$8, &_10$$8, pattern TSRMLS_CC);
			zephir_get_strval(pattern, _8$$8);
		}
		if (zephir_memnstr_str(pattern, SL("/:int"), "phalcon/mvc/router/route.zep", 118)) {
			ZEPHIR_INIT_VAR(_11$$9);
			ZEPHIR_SINIT_VAR(_12$$9);
			ZVAL_STRING(&_12$$9, "/:int", 0);
			ZEPHIR_SINIT_VAR(_13$$9);
			ZVAL_STRING(&_13$$9, "/([0-9]+)", 0);
			zephir_fast_str_replace(&_11$$9, &_12$$9, &_13$$9, pattern TSRMLS_CC);
			zephir_get_strval(pattern, _11$$9);
>>>>>>> 2682ae08
		}
	}
	if (zephir_memnstr_str(pattern, SL("("), "phalcon/mvc/router/route.zep", 126)) {
		ZEPHIR_CONCAT_SVS(return_value, "#^", pattern, "$#u");
		RETURN_MM();
	}
	if (zephir_memnstr_str(pattern, SL("["), "phalcon/mvc/router/route.zep", 131)) {
		ZEPHIR_CONCAT_SVS(return_value, "#^", pattern, "$#u");
		RETURN_MM();
	}
	RETURN_CTOR(pattern);

}

/**
 * Set one or more HTTP methods that constraint the matching of the route
 *
 *<code>
 * $route->via('GET');
 * $route->via(array('GET', 'POST'));
 *</code>
 */
PHP_METHOD(Phalcon_Mvc_Router_Route, via) {

	zval *httpMethods;

	zephir_fetch_params(0, 1, 0, &httpMethods);



	zephir_update_property_this(this_ptr, SL("_methods"), httpMethods TSRMLS_CC);
	RETURN_THISW();

}

/**
 * Extracts parameters from a string
 */
PHP_METHOD(Phalcon_Mvc_Router_Route, extractNamedParams) {

<<<<<<< HEAD
	long _0, _5, _25;
	zend_bool notValid, _6, _7, _8, _9, _10, _11, _12, _13, _14, _15, _16, _17;
	int tmp, cursor, cursorVar, marker, bracketCount = 0, parenthesesCount = 0, foundPattern = 0, intermediate = 0, numberMatches = 0;
	char ch, prevCh = '\0';
	zval *pattern_param = NULL, *matches, _1 = zval_used_for_init, _2 = zval_used_for_init, *_3 = NULL, _18 = zval_used_for_init, _19 = zval_used_for_init, *_20 = NULL, _22 = zval_used_for_init, *_23 = NULL;
	zval *pattern = NULL, *route, *item = NULL, *variable = NULL, *regexp = NULL, *_4 = NULL, *_21 = NULL, *_24 = NULL, *_26 = NULL;
=======
	long _0, _5$$11, _26$$19;
	zend_bool notValid = 0, _6$$12, _7$$12, _8$$12, _9$$12, _10$$12, _11$$12, _12$$12, _13$$12, _14$$12, _15$$12, _16$$12, _17$$12, _25$$18;
	int tmp = 0, cursor = 0, cursorVar = 0, marker = 0, bracketCount, parenthesesCount, foundPattern, intermediate, numberMatches;
	char ch = 0;
	zval *pattern_param = NULL, *matches = NULL, _1$$11 = zval_used_for_init, _2$$11 = zval_used_for_init, *_3$$11 = NULL, _18$$16 = zval_used_for_init, _19$$16 = zval_used_for_init, *_20$$16 = NULL, _22$$16 = zval_used_for_init, *_23$$16 = NULL, *_28$$19 = NULL, *_29$$28 = NULL;
	zval *pattern = NULL, *route = NULL, *item = NULL, *variable = NULL, *regexp = NULL, *_4$$11 = NULL, *_21$$16 = NULL, *_24$$16 = NULL, *_27$$26 = NULL, *_30$$29 = NULL;
>>>>>>> 2682ae08

	ZEPHIR_MM_GROW();
	zephir_fetch_params(1, 1, 0, &pattern_param);

	if (unlikely(Z_TYPE_P(pattern_param) != IS_STRING && Z_TYPE_P(pattern_param) != IS_NULL)) {
		zephir_throw_exception_string(spl_ce_InvalidArgumentException, SL("Parameter 'pattern' must be a string") TSRMLS_CC);
		RETURN_MM_NULL();
	}
	if (likely(Z_TYPE_P(pattern_param) == IS_STRING)) {
		zephir_get_strval(pattern, pattern_param);
	} else {
		ZEPHIR_INIT_VAR(pattern);
		ZVAL_EMPTY_STRING(pattern);
	}


	bracketCount = 0;
	parenthesesCount = 0;
	foundPattern = 0;
	intermediate = 0;
	numberMatches = 0;
	if (zephir_fast_strlen_ev(pattern) <= 0) {
		RETURN_MM_BOOL(0);
	}
	ZEPHIR_INIT_VAR(matches);
	array_init(matches);
	ZEPHIR_INIT_VAR(route);
	ZVAL_EMPTY_STRING(route);
	for (_0 = 0; _0 < Z_STRLEN_P(pattern); _0++) {
		cursor = _0; 
		ch = ZEPHIR_STRING_OFFSET(pattern, _0);
		if (parenthesesCount == 0) {
			if (ch == '{') {
				if (bracketCount == 0) {
					marker = (cursor + 1);
					intermediate = 0;
					notValid = 0;
				}
				bracketCount++;
			} else {
				if (ch == '}') {
					bracketCount--;
					if (intermediate > 0) {
						if (bracketCount == 0) {
							numberMatches++;
							ZEPHIR_INIT_NVAR(variable);
							ZVAL_EMPTY_STRING(variable);
							ZEPHIR_INIT_NVAR(regexp);
							ZVAL_EMPTY_STRING(regexp);
							ZEPHIR_SINIT_NVAR(_1$$11);
							ZVAL_LONG(&_1$$11, marker);
							ZEPHIR_SINIT_NVAR(_2$$11);
							ZVAL_LONG(&_2$$11, (cursor - marker));
							ZEPHIR_INIT_NVAR(_3$$11);
							zephir_substr(_3$$11, pattern, zephir_get_intval(&_1$$11), zephir_get_intval(&_2$$11), 0);
							zephir_get_strval(_4$$11, _3$$11);
							ZEPHIR_CPY_WRT(item, _4$$11);
							for (_5$$11 = 0; _5$$11 < Z_STRLEN_P(item); _5$$11++) {
								cursorVar = _5$$11; 
								ch = ZEPHIR_STRING_OFFSET(item, _5$$11);
								if (ch == '\0') {
									break;
								}
								_6$$12 = cursorVar == 0;
								if (_6$$12) {
									_7$$12 = ch >= 'a';
									if (_7$$12) {
										_7$$12 = ch <= 'z';
									}
									_8$$12 = _7$$12;
									if (!(_8$$12)) {
										_9$$12 = ch >= 'A';
										if (_9$$12) {
											_9$$12 = ch <= 'Z';
										}
										_8$$12 = _9$$12;
									}
									_6$$12 = !(_8$$12);
								}
								if (_6$$12) {
									notValid = 1;
									break;
								}
								_10$$12 = ch >= 'a';
								if (_10$$12) {
									_10$$12 = ch <= 'z';
								}
								_11$$12 = _10$$12;
								if (!(_11$$12)) {
									_12$$12 = ch >= 'A';
									if (_12$$12) {
										_12$$12 = ch <= 'Z';
									}
									_11$$12 = _12$$12;
								}
								_13$$12 = _11$$12;
								if (!(_13$$12)) {
									_14$$12 = ch >= '0';
									if (_14$$12) {
										_14$$12 = ch <= '9';
									}
									_13$$12 = _14$$12;
								}
								_15$$12 = _13$$12;
								if (!(_15$$12)) {
									_15$$12 = ch == '-';
								}
								_16$$12 = _15$$12;
								if (!(_16$$12)) {
									_16$$12 = ch == '_';
								}
								_17$$12 = _16$$12;
								if (!(_17$$12)) {
									_17$$12 = ch == ':';
								}
								if (_17$$12) {
									if (ch == ':') {
										ZEPHIR_SINIT_NVAR(_18$$16);
										ZVAL_LONG(&_18$$16, 0);
										ZEPHIR_SINIT_NVAR(_19$$16);
										ZVAL_LONG(&_19$$16, cursorVar);
										ZEPHIR_INIT_NVAR(_20$$16);
										zephir_substr(_20$$16, item, 0 , zephir_get_intval(&_19$$16), 0);
										zephir_get_strval(_21$$16, _20$$16);
										ZEPHIR_CPY_WRT(variable, _21$$16);
										ZEPHIR_SINIT_NVAR(_22$$16);
										ZVAL_LONG(&_22$$16, (cursorVar + 1));
										ZEPHIR_INIT_NVAR(_23$$16);
										zephir_substr(_23$$16, item, zephir_get_intval(&_22$$16), 0, ZEPHIR_SUBSTR_NO_LENGTH);
										zephir_get_strval(_24$$16, _23$$16);
										ZEPHIR_CPY_WRT(regexp, _24$$16);
										break;
									}
								} else {
									notValid = 1;
									break;
								}
							}
							if (!(notValid)) {
								tmp = numberMatches;
								_25$$18 = zephir_is_true(variable);
								if (_25$$18) {
									_25$$18 = zephir_is_true(regexp);
								}
								if (_25$$18) {
									foundPattern = 0;
									for (_26$$19 = 0; _26$$19 < Z_STRLEN_P(regexp); _26$$19++) {
										ch = ZEPHIR_STRING_OFFSET(regexp, _26$$19);
										if (ch == '\0') {
											break;
										}
										if (!(foundPattern)) {
											if (ch == '(') {
												foundPattern = 1;
											}
										} else {
											if (ch == ')') {
												foundPattern = 2;
												break;
											}
										}
									}
									if (foundPattern != 2) {
										ZEPHIR_INIT_LNVAR(_27$$26);
										ZEPHIR_CONCAT_SVS(_27$$26, "(", regexp, ")");
										zephir_concat_self(&route, _27$$26 TSRMLS_CC);
									} else {
										zephir_concat_self(&route, regexp TSRMLS_CC);
									}
									ZEPHIR_INIT_NVAR(_28$$19);
									ZVAL_LONG(_28$$19, tmp);
									zephir_array_update_zval(&matches, variable, &_28$$19, PH_COPY | PH_SEPARATE);
								} else {
									zephir_concat_self_str(&route, "([^/]*)", sizeof("([^/]*)")-1 TSRMLS_CC);
									ZEPHIR_INIT_NVAR(_29$$28);
									ZVAL_LONG(_29$$28, tmp);
									zephir_array_update_zval(&matches, item, &_29$$28, PH_COPY | PH_SEPARATE);
								}
							} else {
								ZEPHIR_INIT_LNVAR(_30$$29);
								ZEPHIR_CONCAT_SVS(_30$$29, "{", item, "}");
								zephir_concat_self(&route, _30$$29 TSRMLS_CC);
							}
							continue;
						}
					}
				}
			}
		}
		if (bracketCount == 0) {
			if (ch == '(') {
				parenthesesCount++;
			} else {
				if (ch == ')') {
					parenthesesCount--;
					if (parenthesesCount == 0) {
						numberMatches++;
					}
				}
			}
		}
		if (bracketCount > 0) {
			intermediate++;
		} else {
			_6 = parenthesesCount == 0;
			if (_6) {
				_6 = prevCh != '\\';
			}
			if (_6) {
				_7 = ch == '.';
				if (!(_7)) {
					_7 = ch == '+';
				}
				_8 = _7;
				if (!(_8)) {
					_8 = ch == '|';
				}
				_9 = _8;
				if (!(_9)) {
					_9 = ch == '#';
				}
				if (_9) {
					zephir_concat_self_str(&route, "\\", sizeof("\\")-1 TSRMLS_CC);
				}
			}
			zephir_concat_self_char(&route, ch TSRMLS_CC);
			prevCh = ch;
		}
	}
	zephir_create_array(return_value, 2, 0 TSRMLS_CC);
	zephir_array_fast_append(return_value, route);
	zephir_array_fast_append(return_value, matches);
	RETURN_MM();

}

/**
 * Reconfigure the route adding a new pattern and a set of paths
 */
PHP_METHOD(Phalcon_Mvc_Router_Route, reConfigure) {

	int ZEPHIR_LAST_CALL_STATUS;
	zval *pattern_param = NULL, *paths = NULL, *routePaths = NULL, *pcrePattern = NULL, *compiledPattern = NULL, *extracted = NULL, *_0$$4, *_1$$4;
	zval *pattern = NULL;

	ZEPHIR_MM_GROW();
	zephir_fetch_params(1, 1, 1, &pattern_param, &paths);

	if (unlikely(Z_TYPE_P(pattern_param) != IS_STRING && Z_TYPE_P(pattern_param) != IS_NULL)) {
		zephir_throw_exception_string(spl_ce_InvalidArgumentException, SL("Parameter 'pattern' must be a string") TSRMLS_CC);
		RETURN_MM_NULL();
	}
	if (likely(Z_TYPE_P(pattern_param) == IS_STRING)) {
		zephir_get_strval(pattern, pattern_param);
	} else {
		ZEPHIR_INIT_VAR(pattern);
		ZVAL_EMPTY_STRING(pattern);
	}
	if (!paths) {
		paths = ZEPHIR_GLOBAL(global_null);
	}


	ZEPHIR_CALL_SELF(&routePaths, "getroutepaths", NULL, 0, paths);
	zephir_check_call_status();
	if (!(zephir_start_with_str(pattern, SL("#")))) {
		if (zephir_memnstr_str(pattern, SL("{"), "phalcon/mvc/router/route.zep", 303)) {
			ZEPHIR_CALL_METHOD(&extracted, this_ptr, "extractnamedparams", NULL, 0, pattern);
			zephir_check_call_status();
			ZEPHIR_OBS_VAR(pcrePattern);
<<<<<<< HEAD
			zephir_array_fetch_long(&pcrePattern, extracted, 0, PH_NOISY, "phalcon/mvc/router/route.zep", 308 TSRMLS_CC);
			ZEPHIR_INIT_VAR(_0);
			zephir_array_fetch_long(&_1, extracted, 1, PH_NOISY | PH_READONLY, "phalcon/mvc/router/route.zep", 309 TSRMLS_CC);
			zephir_fast_array_merge(_0, &(routePaths), &(_1) TSRMLS_CC);
			ZEPHIR_CPY_WRT(routePaths, _0);
=======
			zephir_array_fetch_long(&pcrePattern, extracted, 0, PH_NOISY, "phalcon/mvc/router/route.zep", 300 TSRMLS_CC);
			ZEPHIR_INIT_VAR(_0$$4);
			zephir_array_fetch_long(&_1$$4, extracted, 1, PH_NOISY | PH_READONLY, "phalcon/mvc/router/route.zep", 301 TSRMLS_CC);
			zephir_fast_array_merge(_0$$4, &(routePaths), &(_1$$4) TSRMLS_CC);
			ZEPHIR_CPY_WRT(routePaths, _0$$4);
>>>>>>> 2682ae08
		} else {
			ZEPHIR_CPY_WRT(pcrePattern, pattern);
		}
		ZEPHIR_CALL_METHOD(&compiledPattern, this_ptr, "compilepattern", NULL, 0, pcrePattern);
		zephir_check_call_status();
	} else {
		ZEPHIR_CPY_WRT(compiledPattern, pattern);
	}
	zephir_update_property_this(this_ptr, SL("_pattern"), pattern TSRMLS_CC);
	zephir_update_property_this(this_ptr, SL("_compiledPattern"), compiledPattern TSRMLS_CC);
	zephir_update_property_this(this_ptr, SL("_paths"), routePaths TSRMLS_CC);
	ZEPHIR_MM_RESTORE();

}

/**
 * Returns routePaths
 */
PHP_METHOD(Phalcon_Mvc_Router_Route, getRoutePaths) {

	int _0$$4;
	zval *paths = NULL, *moduleName = NULL, *controllerName = NULL, *actionName = NULL, *parts = NULL, *routePaths = NULL, *realClassName = NULL, *namespaceName = NULL, *_1$$9;

	ZEPHIR_MM_GROW();
	zephir_fetch_params(1, 0, 1, &paths);

	if (!paths) {
		paths = ZEPHIR_GLOBAL(global_null);
	}


	if (Z_TYPE_P(paths) != IS_NULL) {
		if (Z_TYPE_P(paths) == IS_STRING) {
			ZEPHIR_INIT_VAR(moduleName);
			ZVAL_NULL(moduleName);
			ZEPHIR_INIT_VAR(controllerName);
			ZVAL_NULL(controllerName);
			ZEPHIR_INIT_VAR(actionName);
			ZVAL_NULL(actionName);
			ZEPHIR_INIT_VAR(parts);
			zephir_fast_explode_str(parts, SL("::"), paths, LONG_MAX TSRMLS_CC);
			do {
				_0$$4 = zephir_fast_count_int(parts TSRMLS_CC);
				if (_0$$4 == 3) {
					ZEPHIR_OBS_NVAR(moduleName);
					zephir_array_fetch_long(&moduleName, parts, 0, PH_NOISY, "phalcon/mvc/router/route.zep", 361 TSRMLS_CC);
					ZEPHIR_OBS_NVAR(controllerName);
					zephir_array_fetch_long(&controllerName, parts, 1, PH_NOISY, "phalcon/mvc/router/route.zep", 362 TSRMLS_CC);
					ZEPHIR_OBS_NVAR(actionName);
					zephir_array_fetch_long(&actionName, parts, 2, PH_NOISY, "phalcon/mvc/router/route.zep", 363 TSRMLS_CC);
					break;
				}
				if (_0$$4 == 2) {
					ZEPHIR_OBS_NVAR(controllerName);
					zephir_array_fetch_long(&controllerName, parts, 0, PH_NOISY, "phalcon/mvc/router/route.zep", 367 TSRMLS_CC);
					ZEPHIR_OBS_NVAR(actionName);
					zephir_array_fetch_long(&actionName, parts, 1, PH_NOISY, "phalcon/mvc/router/route.zep", 368 TSRMLS_CC);
					break;
				}
				if (_0$$4 == 1) {
					ZEPHIR_OBS_NVAR(controllerName);
					zephir_array_fetch_long(&controllerName, parts, 0, PH_NOISY, "phalcon/mvc/router/route.zep", 372 TSRMLS_CC);
					break;
				}
			} while(0);

			ZEPHIR_INIT_VAR(routePaths);
			array_init(routePaths);
			if (Z_TYPE_P(moduleName) != IS_NULL) {
				zephir_array_update_string(&routePaths, SL("module"), &moduleName, PH_COPY | PH_SEPARATE);
			}
			if (Z_TYPE_P(controllerName) != IS_NULL) {
				if (zephir_memnstr_str(controllerName, SL("\\"), "phalcon/mvc/router/route.zep", 387)) {
					ZEPHIR_INIT_VAR(realClassName);
					zephir_get_class_ns(realClassName, controllerName, 0 TSRMLS_CC);
					ZEPHIR_INIT_VAR(namespaceName);
					zephir_get_ns_class(namespaceName, controllerName, 0 TSRMLS_CC);
					if (zephir_is_true(namespaceName)) {
						zephir_array_update_string(&routePaths, SL("namespace"), &namespaceName, PH_COPY | PH_SEPARATE);
					}
				} else {
					ZEPHIR_CPY_WRT(realClassName, controllerName);
				}
				ZEPHIR_INIT_VAR(_1$$9);
				zephir_uncamelize(_1$$9, realClassName);
				zephir_array_update_string(&routePaths, SL("controller"), &_1$$9, PH_COPY | PH_SEPARATE);
			}
			if (Z_TYPE_P(actionName) != IS_NULL) {
				zephir_array_update_string(&routePaths, SL("action"), &actionName, PH_COPY | PH_SEPARATE);
			}
		} else {
			ZEPHIR_CPY_WRT(routePaths, paths);
		}
	} else {
		ZEPHIR_INIT_NVAR(routePaths);
		array_init(routePaths);
	}
	if (Z_TYPE_P(routePaths) != IS_ARRAY) {
		ZEPHIR_THROW_EXCEPTION_DEBUG_STR(phalcon_mvc_router_exception_ce, "The route contains invalid paths", "phalcon/mvc/router/route.zep", 419);
		return;
	}
	RETURN_CCTOR(routePaths);

}

/**
 * Returns the route's name
 */
PHP_METHOD(Phalcon_Mvc_Router_Route, getName) {

	

	RETURN_MEMBER(this_ptr, "_name");

}

/**
 * Sets the route's name
 *
 *<code>
 * $router->add('/about', array(
 *     'controller' => 'about'
 * ))->setName('about');
 *</code>
 */
PHP_METHOD(Phalcon_Mvc_Router_Route, setName) {

	zval *name_param = NULL;
	zval *name = NULL;

	ZEPHIR_MM_GROW();
	zephir_fetch_params(1, 1, 0, &name_param);

	zephir_get_strval(name, name_param);


	zephir_update_property_this(this_ptr, SL("_name"), name TSRMLS_CC);
	RETURN_THIS();

}

/**
 * Sets a callback that is called if the route is matched.
 * The developer can implement any arbitrary conditions here
 * If the callback returns false the route is treated as not matched
 *
 *<code>
 * $router->add('/login', array(
 *  'module'     => 'admin',
 *  'controller' => 'session'
 * ))->beforeMatch(function ($uri, $route) {
 *   // Check if the request was made with Ajax
 *   if ($_SERVER['HTTP_X_REQUESTED_WITH'] == 'xmlhttprequest') {
 *      return false;
 *   }
 *     return true;
 * });
 *</code>
 */
PHP_METHOD(Phalcon_Mvc_Router_Route, beforeMatch) {

	zval *callback;

	zephir_fetch_params(0, 1, 0, &callback);



	zephir_update_property_this(this_ptr, SL("_beforeMatch"), callback TSRMLS_CC);
	RETURN_THISW();

}

/**
 * Returns the 'before match' callback if any
 */
PHP_METHOD(Phalcon_Mvc_Router_Route, getBeforeMatch) {

	

	RETURN_MEMBER(this_ptr, "_beforeMatch");

}

/**
 * Allows to set a callback to handle the request directly in the route
 *
 *<code>
 *$router->add("/help", array())->match(function () {
 *	  return $this->getResponse()->redirect('https://support.google.com/', true);
 *});
 *</code>
 */
PHP_METHOD(Phalcon_Mvc_Router_Route, match) {

	zval *callback;

	zephir_fetch_params(0, 1, 0, &callback);



	zephir_update_property_this(this_ptr, SL("_match"), callback TSRMLS_CC);
	RETURN_THISW();

}

/**
 * Returns the 'match' callback if any
 */
PHP_METHOD(Phalcon_Mvc_Router_Route, getMatch) {


	RETURN_MEMBER(this_ptr, "_match");

}

/**
 * Returns the route's id
 */
PHP_METHOD(Phalcon_Mvc_Router_Route, getRouteId) {

	

	RETURN_MEMBER(this_ptr, "_id");

}

/**
 * Returns the route's pattern
 */
PHP_METHOD(Phalcon_Mvc_Router_Route, getPattern) {

	

	RETURN_MEMBER(this_ptr, "_pattern");

}

/**
 * Returns the route's compiled pattern
 */
PHP_METHOD(Phalcon_Mvc_Router_Route, getCompiledPattern) {

	

	RETURN_MEMBER(this_ptr, "_compiledPattern");

}

/**
 * Returns the paths
 */
PHP_METHOD(Phalcon_Mvc_Router_Route, getPaths) {

	

	RETURN_MEMBER(this_ptr, "_paths");

}

/**
 * Returns the paths using positions as keys and names as values
 */
PHP_METHOD(Phalcon_Mvc_Router_Route, getReversedPaths) {

	HashTable *_2;
	HashPosition _1;
	zval *reversed = NULL, *path = NULL, *position = NULL, *_0, **_3;

	ZEPHIR_MM_GROW();

	ZEPHIR_INIT_VAR(reversed);
	array_init(reversed);
	_0 = zephir_fetch_nproperty_this(this_ptr, SL("_paths"), PH_NOISY_CC);
	zephir_is_iterable(_0, &_2, &_1, 0, 0, "phalcon/mvc/router/route.zep", 546);
	for (
	  ; zephir_hash_get_current_data_ex(_2, (void**) &_3, &_1) == SUCCESS
	  ; zephir_hash_move_forward_ex(_2, &_1)
	) {
		ZEPHIR_GET_HMKEY(path, _2, _1);
		ZEPHIR_GET_HVALUE(position, _3);
		zephir_array_update_zval(&reversed, position, &path, PH_COPY | PH_SEPARATE);
	}
	RETURN_CCTOR(reversed);

}

/**
 * Sets a set of HTTP methods that constraint the matching of the route (alias of via)
 *
 *<code>
 * $route->setHttpMethods('GET');
 * $route->setHttpMethods(array('GET', 'POST'));
 *</code>
 */
PHP_METHOD(Phalcon_Mvc_Router_Route, setHttpMethods) {

	zval *httpMethods;

	zephir_fetch_params(0, 1, 0, &httpMethods);



	zephir_update_property_this(this_ptr, SL("_methods"), httpMethods TSRMLS_CC);
	RETURN_THISW();

}

/**
 * Returns the HTTP methods that constraint matching the route
 */
PHP_METHOD(Phalcon_Mvc_Router_Route, getHttpMethods) {

	

	RETURN_MEMBER(this_ptr, "_methods");

}

/**
 * Sets a hostname restriction to the route
 *
 *<code>
 * $route->setHostname('localhost');
 *</code>
 */
PHP_METHOD(Phalcon_Mvc_Router_Route, setHostname) {

	zval *hostname_param = NULL;
	zval *hostname = NULL;

	ZEPHIR_MM_GROW();
	zephir_fetch_params(1, 1, 0, &hostname_param);

	if (unlikely(Z_TYPE_P(hostname_param) != IS_STRING && Z_TYPE_P(hostname_param) != IS_NULL)) {
		zephir_throw_exception_string(spl_ce_InvalidArgumentException, SL("Parameter 'hostname' must be a string") TSRMLS_CC);
		RETURN_MM_NULL();
	}
	if (likely(Z_TYPE_P(hostname_param) == IS_STRING)) {
		zephir_get_strval(hostname, hostname_param);
	} else {
		ZEPHIR_INIT_VAR(hostname);
		ZVAL_EMPTY_STRING(hostname);
	}


	zephir_update_property_this(this_ptr, SL("_hostname"), hostname TSRMLS_CC);
	RETURN_THIS();

}

/**
 * Returns the hostname restriction if any
 */
PHP_METHOD(Phalcon_Mvc_Router_Route, getHostname) {

	

	RETURN_MEMBER(this_ptr, "_hostname");

}

/**
 * Sets the group associated with the route
 */
PHP_METHOD(Phalcon_Mvc_Router_Route, setGroup) {

	zval *group;

	zephir_fetch_params(0, 1, 0, &group);



	zephir_update_property_this(this_ptr, SL("_group"), group TSRMLS_CC);
	RETURN_THISW();

}

/**
 * Returns the group associated with the route
 */
PHP_METHOD(Phalcon_Mvc_Router_Route, getGroup) {

	

	RETURN_MEMBER(this_ptr, "_group");

}

/**
 * Adds a converter to perform an additional transformation for certain parameter
 */
PHP_METHOD(Phalcon_Mvc_Router_Route, convert) {

	zval *name_param = NULL, *converter;
	zval *name = NULL;

	ZEPHIR_MM_GROW();
	zephir_fetch_params(1, 2, 0, &name_param, &converter);

	if (unlikely(Z_TYPE_P(name_param) != IS_STRING && Z_TYPE_P(name_param) != IS_NULL)) {
		zephir_throw_exception_string(spl_ce_InvalidArgumentException, SL("Parameter 'name' must be a string") TSRMLS_CC);
		RETURN_MM_NULL();
	}
	if (likely(Z_TYPE_P(name_param) == IS_STRING)) {
		zephir_get_strval(name, name_param);
	} else {
		ZEPHIR_INIT_VAR(name);
		ZVAL_EMPTY_STRING(name);
	}


	zephir_update_property_array(this_ptr, SL("_converters"), name, converter TSRMLS_CC);
	RETURN_THIS();

}

/**
 * Returns the router converter
 */
PHP_METHOD(Phalcon_Mvc_Router_Route, getConverters) {

	

	RETURN_MEMBER(this_ptr, "_converters");

}

/**
 * Resets the internal route id generator
 */
PHP_METHOD(Phalcon_Mvc_Router_Route, reset) {

	

	zephir_update_static_property_ce(phalcon_mvc_router_route_ce, SL("_uniqueId"), &ZEPHIR_GLOBAL(global_null) TSRMLS_CC);

}
<|MERGE_RESOLUTION|>--- conflicted
+++ resolved
@@ -135,84 +135,36 @@
 
 	if (zephir_memnstr_str(pattern, SL(":"), "phalcon/mvc/router/route.zep", 89)) {
 		ZEPHIR_INIT_VAR(idPattern);
-<<<<<<< HEAD
 		ZVAL_STRING(idPattern, "/([\\w0-9\\_\\-]+)", 1);
 		if (zephir_memnstr_str(pattern, SL("/:module"), "phalcon/mvc/router/route.zep", 95)) {
-			ZEPHIR_INIT_VAR(_0);
-			ZEPHIR_SINIT_VAR(_1);
-			ZVAL_STRING(&_1, "/:module", 0);
-			zephir_fast_str_replace(&_0, &_1, idPattern, pattern TSRMLS_CC);
-			zephir_get_strval(pattern, _0);
-		}
-		if (zephir_memnstr_str(pattern, SL("/:controller"), "phalcon/mvc/router/route.zep", 100)) {
-			ZEPHIR_INIT_NVAR(_0);
-			ZEPHIR_SINIT_NVAR(_1);
-			ZVAL_STRING(&_1, "/:controller", 0);
-			zephir_fast_str_replace(&_0, &_1, idPattern, pattern TSRMLS_CC);
-			zephir_get_strval(pattern, _0);
-		}
-		if (zephir_memnstr_str(pattern, SL("/:namespace"), "phalcon/mvc/router/route.zep", 105)) {
-			ZEPHIR_INIT_NVAR(_0);
-			ZEPHIR_SINIT_NVAR(_1);
-			ZVAL_STRING(&_1, "/:namespace", 0);
-			zephir_fast_str_replace(&_0, &_1, idPattern, pattern TSRMLS_CC);
-			zephir_get_strval(pattern, _0);
-		}
-		if (zephir_memnstr_str(pattern, SL("/:action"), "phalcon/mvc/router/route.zep", 110)) {
-			ZEPHIR_INIT_NVAR(_0);
-			ZEPHIR_SINIT_NVAR(_1);
-			ZVAL_STRING(&_1, "/:action", 0);
-			zephir_fast_str_replace(&_0, &_1, idPattern, pattern TSRMLS_CC);
-			zephir_get_strval(pattern, _0);
-		}
-		if (zephir_memnstr_str(pattern, SL("/:params"), "phalcon/mvc/router/route.zep", 115)) {
-			ZEPHIR_INIT_NVAR(_0);
-			ZEPHIR_SINIT_NVAR(_1);
-			ZVAL_STRING(&_1, "/:params", 0);
-			ZEPHIR_SINIT_VAR(_2);
-			ZVAL_STRING(&_2, "(/.*)*", 0);
-			zephir_fast_str_replace(&_0, &_1, &_2, pattern TSRMLS_CC);
-			zephir_get_strval(pattern, _0);
-		}
-		if (zephir_memnstr_str(pattern, SL("/:int"), "phalcon/mvc/router/route.zep", 120)) {
-			ZEPHIR_INIT_NVAR(_0);
-			ZEPHIR_SINIT_NVAR(_1);
-			ZVAL_STRING(&_1, "/:int", 0);
-			ZEPHIR_SINIT_NVAR(_2);
-			ZVAL_STRING(&_2, "/([0-9]+)", 0);
-			zephir_fast_str_replace(&_0, &_1, &_2, pattern TSRMLS_CC);
-			zephir_get_strval(pattern, _0);
-=======
-		ZVAL_STRING(idPattern, "/([a-zA-Z0-9\\_\\-]+)", 1);
-		if (zephir_memnstr_str(pattern, SL("/:module"), "phalcon/mvc/router/route.zep", 93)) {
 			ZEPHIR_INIT_VAR(_0$$4);
 			ZEPHIR_SINIT_VAR(_1$$4);
 			ZVAL_STRING(&_1$$4, "/:module", 0);
 			zephir_fast_str_replace(&_0$$4, &_1$$4, idPattern, pattern TSRMLS_CC);
 			zephir_get_strval(pattern, _0$$4);
 		}
-		if (zephir_memnstr_str(pattern, SL("/:controller"), "phalcon/mvc/router/route.zep", 98)) {
+		if (zephir_memnstr_str(pattern, SL("/:controller"), "phalcon/mvc/router/route.zep", 100)) {
 			ZEPHIR_INIT_VAR(_2$$5);
 			ZEPHIR_SINIT_VAR(_3$$5);
 			ZVAL_STRING(&_3$$5, "/:controller", 0);
 			zephir_fast_str_replace(&_2$$5, &_3$$5, idPattern, pattern TSRMLS_CC);
 			zephir_get_strval(pattern, _2$$5);
 		}
-		if (zephir_memnstr_str(pattern, SL("/:namespace"), "phalcon/mvc/router/route.zep", 103)) {
+		if (zephir_memnstr_str(pattern, SL("/:namespace"), "phalcon/mvc/router/route.zep", 105)) {
 			ZEPHIR_INIT_VAR(_4$$6);
 			ZEPHIR_SINIT_VAR(_5$$6);
 			ZVAL_STRING(&_5$$6, "/:namespace", 0);
 			zephir_fast_str_replace(&_4$$6, &_5$$6, idPattern, pattern TSRMLS_CC);
 			zephir_get_strval(pattern, _4$$6);
 		}
-		if (zephir_memnstr_str(pattern, SL("/:action"), "phalcon/mvc/router/route.zep", 108)) {
+		if (zephir_memnstr_str(pattern, SL("/:action"), "phalcon/mvc/router/route.zep", 110)) {
 			ZEPHIR_INIT_VAR(_6$$7);
 			ZEPHIR_SINIT_VAR(_7$$7);
 			ZVAL_STRING(&_7$$7, "/:action", 0);
 			zephir_fast_str_replace(&_6$$7, &_7$$7, idPattern, pattern TSRMLS_CC);
 			zephir_get_strval(pattern, _6$$7);
 		}
-		if (zephir_memnstr_str(pattern, SL("/:params"), "phalcon/mvc/router/route.zep", 113)) {
+		if (zephir_memnstr_str(pattern, SL("/:params"), "phalcon/mvc/router/route.zep", 115)) {
 			ZEPHIR_INIT_VAR(_8$$8);
 			ZEPHIR_SINIT_VAR(_9$$8);
 			ZVAL_STRING(&_9$$8, "/:params", 0);
@@ -221,7 +173,7 @@
 			zephir_fast_str_replace(&_8$$8, &_9$$8, &_10$$8, pattern TSRMLS_CC);
 			zephir_get_strval(pattern, _8$$8);
 		}
-		if (zephir_memnstr_str(pattern, SL("/:int"), "phalcon/mvc/router/route.zep", 118)) {
+		if (zephir_memnstr_str(pattern, SL("/:int"), "phalcon/mvc/router/route.zep", 120)) {
 			ZEPHIR_INIT_VAR(_11$$9);
 			ZEPHIR_SINIT_VAR(_12$$9);
 			ZVAL_STRING(&_12$$9, "/:int", 0);
@@ -229,7 +181,6 @@
 			ZVAL_STRING(&_13$$9, "/([0-9]+)", 0);
 			zephir_fast_str_replace(&_11$$9, &_12$$9, &_13$$9, pattern TSRMLS_CC);
 			zephir_get_strval(pattern, _11$$9);
->>>>>>> 2682ae08
 		}
 	}
 	if (zephir_memnstr_str(pattern, SL("("), "phalcon/mvc/router/route.zep", 126)) {
@@ -270,21 +221,12 @@
  */
 PHP_METHOD(Phalcon_Mvc_Router_Route, extractNamedParams) {
 
-<<<<<<< HEAD
-	long _0, _5, _25;
-	zend_bool notValid, _6, _7, _8, _9, _10, _11, _12, _13, _14, _15, _16, _17;
-	int tmp, cursor, cursorVar, marker, bracketCount = 0, parenthesesCount = 0, foundPattern = 0, intermediate = 0, numberMatches = 0;
-	char ch, prevCh = '\0';
-	zval *pattern_param = NULL, *matches, _1 = zval_used_for_init, _2 = zval_used_for_init, *_3 = NULL, _18 = zval_used_for_init, _19 = zval_used_for_init, *_20 = NULL, _22 = zval_used_for_init, *_23 = NULL;
-	zval *pattern = NULL, *route, *item = NULL, *variable = NULL, *regexp = NULL, *_4 = NULL, *_21 = NULL, *_24 = NULL, *_26 = NULL;
-=======
 	long _0, _5$$11, _26$$19;
-	zend_bool notValid = 0, _6$$12, _7$$12, _8$$12, _9$$12, _10$$12, _11$$12, _12$$12, _13$$12, _14$$12, _15$$12, _16$$12, _17$$12, _25$$18;
+	zend_bool notValid = 0, _6$$12, _7$$12, _8$$12, _9$$12, _10$$12, _11$$12, _12$$12, _13$$12, _14$$12, _15$$12, _16$$12, _17$$12, _25$$18, _31$$36, _32$$37, _33$$37, _34$$37;
 	int tmp = 0, cursor = 0, cursorVar = 0, marker = 0, bracketCount, parenthesesCount, foundPattern, intermediate, numberMatches;
-	char ch = 0;
+	char ch = 0, prevCh;
 	zval *pattern_param = NULL, *matches = NULL, _1$$11 = zval_used_for_init, _2$$11 = zval_used_for_init, *_3$$11 = NULL, _18$$16 = zval_used_for_init, _19$$16 = zval_used_for_init, *_20$$16 = NULL, _22$$16 = zval_used_for_init, *_23$$16 = NULL, *_28$$19 = NULL, *_29$$28 = NULL;
 	zval *pattern = NULL, *route = NULL, *item = NULL, *variable = NULL, *regexp = NULL, *_4$$11 = NULL, *_21$$16 = NULL, *_24$$16 = NULL, *_27$$26 = NULL, *_30$$29 = NULL;
->>>>>>> 2682ae08
 
 	ZEPHIR_MM_GROW();
 	zephir_fetch_params(1, 1, 0, &pattern_param);
@@ -301,6 +243,7 @@
 	}
 
 
+	prevCh = '\0';
 	bracketCount = 0;
 	parenthesesCount = 0;
 	foundPattern = 0;
@@ -489,24 +432,24 @@
 		if (bracketCount > 0) {
 			intermediate++;
 		} else {
-			_6 = parenthesesCount == 0;
-			if (_6) {
-				_6 = prevCh != '\\';
+			_31$$36 = parenthesesCount == 0;
+			if (_31$$36) {
+				_31$$36 = prevCh != '\\';
 			}
-			if (_6) {
-				_7 = ch == '.';
-				if (!(_7)) {
-					_7 = ch == '+';
-				}
-				_8 = _7;
-				if (!(_8)) {
-					_8 = ch == '|';
-				}
-				_9 = _8;
-				if (!(_9)) {
-					_9 = ch == '#';
-				}
-				if (_9) {
+			if (_31$$36) {
+				_32$$37 = ch == '.';
+				if (!(_32$$37)) {
+					_32$$37 = ch == '+';
+				}
+				_33$$37 = _32$$37;
+				if (!(_33$$37)) {
+					_33$$37 = ch == '|';
+				}
+				_34$$37 = _33$$37;
+				if (!(_34$$37)) {
+					_34$$37 = ch == '#';
+				}
+				if (_34$$37) {
 					zephir_concat_self_str(&route, "\\", sizeof("\\")-1 TSRMLS_CC);
 				}
 			}
@@ -555,19 +498,11 @@
 			ZEPHIR_CALL_METHOD(&extracted, this_ptr, "extractnamedparams", NULL, 0, pattern);
 			zephir_check_call_status();
 			ZEPHIR_OBS_VAR(pcrePattern);
-<<<<<<< HEAD
 			zephir_array_fetch_long(&pcrePattern, extracted, 0, PH_NOISY, "phalcon/mvc/router/route.zep", 308 TSRMLS_CC);
-			ZEPHIR_INIT_VAR(_0);
-			zephir_array_fetch_long(&_1, extracted, 1, PH_NOISY | PH_READONLY, "phalcon/mvc/router/route.zep", 309 TSRMLS_CC);
-			zephir_fast_array_merge(_0, &(routePaths), &(_1) TSRMLS_CC);
-			ZEPHIR_CPY_WRT(routePaths, _0);
-=======
-			zephir_array_fetch_long(&pcrePattern, extracted, 0, PH_NOISY, "phalcon/mvc/router/route.zep", 300 TSRMLS_CC);
 			ZEPHIR_INIT_VAR(_0$$4);
-			zephir_array_fetch_long(&_1$$4, extracted, 1, PH_NOISY | PH_READONLY, "phalcon/mvc/router/route.zep", 301 TSRMLS_CC);
+			zephir_array_fetch_long(&_1$$4, extracted, 1, PH_NOISY | PH_READONLY, "phalcon/mvc/router/route.zep", 309 TSRMLS_CC);
 			zephir_fast_array_merge(_0$$4, &(routePaths), &(_1$$4) TSRMLS_CC);
 			ZEPHIR_CPY_WRT(routePaths, _0$$4);
->>>>>>> 2682ae08
 		} else {
 			ZEPHIR_CPY_WRT(pcrePattern, pattern);
 		}
@@ -778,6 +713,7 @@
  */
 PHP_METHOD(Phalcon_Mvc_Router_Route, getMatch) {
 
+	
 
 	RETURN_MEMBER(this_ptr, "_match");
 
