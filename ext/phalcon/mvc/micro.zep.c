--- conflicted
+++ resolved
@@ -784,21 +784,13 @@
  */
 PHP_METHOD(Phalcon_Mvc_Micro, handle) {
 
-<<<<<<< HEAD
-	zval *_19;
-	zend_class_entry *_10;
-	zend_bool _9;
-	HashTable *_6, *_12, *_17;
-	HashPosition _5, _11, _16;
-	int ZEPHIR_LAST_CALL_STATUS;
-	zval *uri = NULL, *dependencyInjector, *eventsManager = NULL, *status = NULL, *router = NULL, *matchedRoute = NULL, *handler = NULL, *beforeHandlers, *params = NULL, *returnedValue = NULL, *e = NULL, *errorHandler, *afterHandlers, *notFoundHandler, *finishHandlers, *finish = NULL, *before = NULL, *after = NULL, *response = NULL, *_0 = NULL, *_1 = NULL, *_2, *_3 = NULL, *_4 = NULL, **_7, *_8, **_13, *_14, *_15 = NULL, **_18;
-=======
-	zval *_37$$42;
-	HashTable *_10$$12, *_19$$21, *_30$$32;
-	HashPosition _9$$12, _18$$21, _29$$32;
-	int ZEPHIR_LAST_CALL_STATUS;
-	zval *uri = NULL, *dependencyInjector = NULL, *eventsManager = NULL, *status = NULL, *router = NULL, *matchedRoute = NULL, *handler = NULL, *beforeHandlers = NULL, *params = NULL, *returnedValue = NULL, *e = NULL, *errorHandler = NULL, *afterHandlers = NULL, *notFoundHandler = NULL, *finishHandlers = NULL, *finish = NULL, *before = NULL, *after = NULL, *_0$$5 = NULL, *_1$$5, *_2$$4, *_3$$7, *_4$$7 = NULL, *_5$$8, *_6$$8, *_7$$9 = NULL, *_8$$9, **_11$$12, *_12$$15, *_13$$17 = NULL, *_14$$17 = NULL, *_15$$13 = NULL, *_16$$13, *_17$$20, **_20$$21, *_21$$24, *_22$$26 = NULL, *_23$$26 = NULL, *_24$$28 = NULL, *_25$$28, *_26$$30, *_27$$30, *_28$$31, **_31$$32, *_32$$35, *_33$$37 = NULL, *_34$$37 = NULL, *_35$$33, *_36$$41;
->>>>>>> 2682ae08
+	zval *_41$$43;
+	zend_class_entry *_20$$20;
+	HashTable *_11$$12, *_23$$22, *_34$$33;
+	HashPosition _10$$12, _22$$22, _33$$33;
+	zend_bool _18$$7;
+	int ZEPHIR_LAST_CALL_STATUS;
+	zval *uri = NULL, *dependencyInjector = NULL, *eventsManager = NULL, *status = NULL, *router = NULL, *matchedRoute = NULL, *handler = NULL, *beforeHandlers = NULL, *params = NULL, *returnedValue = NULL, *e = NULL, *errorHandler = NULL, *afterHandlers = NULL, *notFoundHandler = NULL, *finishHandlers = NULL, *finish = NULL, *before = NULL, *after = NULL, *response = NULL, *_0$$5 = NULL, *_1$$5, *_2$$4 = NULL, *_3$$4, *_4$$7, *_5$$7 = NULL, *_6$$8, *_7$$8, *_8$$9 = NULL, *_9$$9, **_12$$12, *_13$$15, *_14$$17 = NULL, *_15$$17 = NULL, *_16$$13 = NULL, *_17$$13, *_19$$20 = NULL, *_21$$21, **_24$$22, *_25$$25, *_26$$27 = NULL, *_27$$27 = NULL, *_28$$29 = NULL, *_29$$29, *_30$$31, *_31$$31, *_32$$32, **_35$$33, *_36$$36, *_37$$38 = NULL, *_38$$38 = NULL, *_39$$34, *_40$$42, *_42$$51 = NULL, *_43$$51;
 
 	ZEPHIR_MM_GROW();
 	zephir_fetch_params(1, 0, 1, &uri);
@@ -833,52 +825,41 @@
 				RETURN_MM_BOOL(0);
 			}
 		}
-<<<<<<< HEAD
-		ZEPHIR_INIT_NVAR(_1);
-		ZVAL_STRING(_1, "router", ZEPHIR_TEMP_PARAM_COPY);
-		ZEPHIR_CALL_METHOD(&_0, dependencyInjector, "getshared", NULL, 0, _1);
-		zephir_check_temp_parameter(_1);
-=======
-		ZEPHIR_INIT_VAR(_2$$4);
-		ZVAL_STRING(_2$$4, "router", ZEPHIR_TEMP_PARAM_COPY);
-		ZEPHIR_CALL_METHOD(&router, dependencyInjector, "getshared", NULL, 0, _2$$4);
-		zephir_check_temp_parameter(_2$$4);
->>>>>>> 2682ae08
+		ZEPHIR_INIT_VAR(_3$$4);
+		ZVAL_STRING(_3$$4, "router", ZEPHIR_TEMP_PARAM_COPY);
+		ZEPHIR_CALL_METHOD(&_2$$4, dependencyInjector, "getshared", NULL, 0, _3$$4);
+		zephir_check_temp_parameter(_3$$4);
 		zephir_check_call_status_or_jump(try_end_1);
-		ZEPHIR_CPY_WRT(router, _0);
+		ZEPHIR_CPY_WRT(router, _2$$4);
 		ZEPHIR_CALL_METHOD(NULL, router, "handle", NULL, 0, uri);
 		zephir_check_call_status_or_jump(try_end_1);
 		ZEPHIR_CALL_METHOD(&matchedRoute, router, "getmatchedroute", NULL, 0);
 		zephir_check_call_status_or_jump(try_end_1);
 		if (Z_TYPE_P(matchedRoute) == IS_OBJECT) {
 			ZEPHIR_OBS_VAR(handler);
-			_3$$7 = zephir_fetch_nproperty_this(this_ptr, SL("_handlers"), PH_NOISY_CC);
-			ZEPHIR_CALL_METHOD(&_4$$7, matchedRoute, "getrouteid", NULL, 0);
+			_4$$7 = zephir_fetch_nproperty_this(this_ptr, SL("_handlers"), PH_NOISY_CC);
+			ZEPHIR_CALL_METHOD(&_5$$7, matchedRoute, "getrouteid", NULL, 0);
 			zephir_check_call_status_or_jump(try_end_1);
-			if (!(zephir_array_isset_fetch(&handler, _3$$7, _4$$7, 0 TSRMLS_CC))) {
-				ZEPHIR_INIT_VAR(_5$$8);
-				object_init_ex(_5$$8, phalcon_mvc_micro_exception_ce);
+			if (!(zephir_array_isset_fetch(&handler, _4$$7, _5$$7, 0 TSRMLS_CC))) {
 				ZEPHIR_INIT_VAR(_6$$8);
-				ZVAL_STRING(_6$$8, "Matched route doesn't have an associated handler", ZEPHIR_TEMP_PARAM_COPY);
-				ZEPHIR_CALL_METHOD(NULL, _5$$8, "__construct", NULL, 9, _6$$8);
-				zephir_check_temp_parameter(_6$$8);
+				object_init_ex(_6$$8, phalcon_mvc_micro_exception_ce);
+				ZEPHIR_INIT_VAR(_7$$8);
+				ZVAL_STRING(_7$$8, "Matched route doesn't have an associated handler", ZEPHIR_TEMP_PARAM_COPY);
+				ZEPHIR_CALL_METHOD(NULL, _6$$8, "__construct", NULL, 9, _7$$8);
+				zephir_check_temp_parameter(_7$$8);
 				zephir_check_call_status_or_jump(try_end_1);
-<<<<<<< HEAD
-				zephir_throw_exception_debug(_1, "phalcon/mvc/micro.zep", 621 TSRMLS_CC);
-=======
-				zephir_throw_exception_debug(_5$$8, "phalcon/mvc/micro.zep", 620 TSRMLS_CC);
->>>>>>> 2682ae08
+				zephir_throw_exception_debug(_6$$8, "phalcon/mvc/micro.zep", 621 TSRMLS_CC);
 				goto try_end_1;
 
 			}
 			zephir_update_property_this(this_ptr, SL("_activeHandler"), handler TSRMLS_CC);
 			if (Z_TYPE_P(eventsManager) == IS_OBJECT) {
-				ZEPHIR_INIT_VAR(_8$$9);
-				ZVAL_STRING(_8$$9, "micro:beforeExecuteRoute", ZEPHIR_TEMP_PARAM_COPY);
-				ZEPHIR_CALL_METHOD(&_7$$9, eventsManager, "fire", NULL, 0, _8$$9, this_ptr);
-				zephir_check_temp_parameter(_8$$9);
+				ZEPHIR_INIT_VAR(_9$$9);
+				ZVAL_STRING(_9$$9, "micro:beforeExecuteRoute", ZEPHIR_TEMP_PARAM_COPY);
+				ZEPHIR_CALL_METHOD(&_8$$9, eventsManager, "fire", NULL, 0, _9$$9, this_ptr);
+				zephir_check_temp_parameter(_9$$9);
 				zephir_check_call_status_or_jump(try_end_1);
-				if (ZEPHIR_IS_FALSE_IDENTICAL(_7$$9)) {
+				if (ZEPHIR_IS_FALSE_IDENTICAL(_8$$9)) {
 					RETURN_MM_BOOL(0);
 				} else {
 					ZEPHIR_OBS_NVAR(handler);
@@ -893,76 +874,68 @@
 				} else {
 					zephir_update_property_this(this_ptr, SL("_stopped"), ZEPHIR_GLOBAL(global_false) TSRMLS_CC);
 				}
-<<<<<<< HEAD
-				zephir_is_iterable(beforeHandlers, &_6, &_5, 0, 0, "phalcon/mvc/micro.zep", 688);
-=======
-				zephir_is_iterable(beforeHandlers, &_10$$12, &_9$$12, 0, 0, "phalcon/mvc/micro.zep", 687);
->>>>>>> 2682ae08
+				zephir_is_iterable(beforeHandlers, &_11$$12, &_10$$12, 0, 0, "phalcon/mvc/micro.zep", 688);
 				for (
-				  ; zephir_hash_get_current_data_ex(_10$$12, (void**) &_11$$12, &_9$$12) == SUCCESS
-				  ; zephir_hash_move_forward_ex(_10$$12, &_9$$12)
+				  ; zephir_hash_get_current_data_ex(_11$$12, (void**) &_12$$12, &_10$$12) == SUCCESS
+				  ; zephir_hash_move_forward_ex(_11$$12, &_10$$12)
 				) {
-					ZEPHIR_GET_HVALUE(before, _11$$12);
+					ZEPHIR_GET_HVALUE(before, _12$$12);
 					if (Z_TYPE_P(before) == IS_OBJECT) {
 						if (zephir_instance_of_ev(before, phalcon_mvc_micro_middlewareinterface_ce TSRMLS_CC)) {
 							ZEPHIR_CALL_METHOD(&status, before, "call", NULL, 0, this_ptr);
 							zephir_check_call_status_or_jump(try_end_1);
-							_12$$15 = zephir_fetch_nproperty_this(this_ptr, SL("_stopped"), PH_NOISY_CC);
-							if (zephir_is_true(_12$$15)) {
+							_13$$15 = zephir_fetch_nproperty_this(this_ptr, SL("_stopped"), PH_NOISY_CC);
+							if (zephir_is_true(_13$$15)) {
 								break;
 							}
 							continue;
 						}
 					}
 					if (!(zephir_is_callable(before TSRMLS_CC))) {
-						ZEPHIR_INIT_NVAR(_13$$17);
-						object_init_ex(_13$$17, phalcon_mvc_micro_exception_ce);
 						ZEPHIR_INIT_NVAR(_14$$17);
-						ZVAL_STRING(_14$$17, "'before' handler is not callable", ZEPHIR_TEMP_PARAM_COPY);
-						ZEPHIR_CALL_METHOD(NULL, _13$$17, "__construct", NULL, 9, _14$$17);
-						zephir_check_temp_parameter(_14$$17);
+						object_init_ex(_14$$17, phalcon_mvc_micro_exception_ce);
+						ZEPHIR_INIT_NVAR(_15$$17);
+						ZVAL_STRING(_15$$17, "'before' handler is not callable", ZEPHIR_TEMP_PARAM_COPY);
+						ZEPHIR_CALL_METHOD(NULL, _14$$17, "__construct", NULL, 9, _15$$17);
+						zephir_check_temp_parameter(_15$$17);
 						zephir_check_call_status_or_jump(try_end_1);
-<<<<<<< HEAD
-						zephir_throw_exception_debug(_1, "phalcon/mvc/micro.zep", 671 TSRMLS_CC);
-=======
-						zephir_throw_exception_debug(_13$$17, "phalcon/mvc/micro.zep", 670 TSRMLS_CC);
->>>>>>> 2682ae08
+						zephir_throw_exception_debug(_14$$17, "phalcon/mvc/micro.zep", 671 TSRMLS_CC);
 						goto try_end_1;
 
 					}
-					ZEPHIR_INIT_NVAR(_15$$13);
-					ZEPHIR_CALL_USER_FUNC(_15$$13, before);
+					ZEPHIR_INIT_NVAR(_16$$13);
+					ZEPHIR_CALL_USER_FUNC(_16$$13, before);
 					zephir_check_call_status_or_jump(try_end_1);
-					if (ZEPHIR_IS_FALSE_IDENTICAL(_15$$13)) {
+					if (ZEPHIR_IS_FALSE_IDENTICAL(_16$$13)) {
 						RETURN_MM_BOOL(0);
 					}
-					_16$$13 = zephir_fetch_nproperty_this(this_ptr, SL("_stopped"), PH_NOISY_CC);
-					if (zephir_is_true(_16$$13)) {
+					_17$$13 = zephir_fetch_nproperty_this(this_ptr, SL("_stopped"), PH_NOISY_CC);
+					if (zephir_is_true(_17$$13)) {
 						RETURN_CCTOR(status);
 					}
 				}
 			}
 			ZEPHIR_CALL_METHOD(&params, router, "getparams", NULL, 0);
 			zephir_check_call_status_or_jump(try_end_1);
-			_9 = Z_TYPE_P(handler) == IS_OBJECT;
-			if (_9) {
-				_9 = zephir_instance_of_ev(handler, zend_ce_closure TSRMLS_CC);
-			}
-			if (_9) {
-					_10 = zend_fetch_class(SL("Closure"), ZEND_FETCH_CLASS_AUTO TSRMLS_CC);
-				ZEPHIR_CALL_CE_STATIC(&_4, _10, "bind", NULL, 0, handler, this_ptr);
+			_18$$7 = Z_TYPE_P(handler) == IS_OBJECT;
+			if (_18$$7) {
+				_18$$7 = zephir_instance_of_ev(handler, zend_ce_closure TSRMLS_CC);
+			}
+			if (_18$$7) {
+					_20$$20 = zend_fetch_class(SL("Closure"), ZEND_FETCH_CLASS_AUTO TSRMLS_CC);
+				ZEPHIR_CALL_CE_STATIC(&_19$$20, _20$$20, "bind", NULL, 0, handler, this_ptr);
 				zephir_check_call_status_or_jump(try_end_1);
-				ZEPHIR_CPY_WRT(handler, _4);
+				ZEPHIR_CPY_WRT(handler, _19$$20);
 			}
 			ZEPHIR_INIT_NVAR(returnedValue);
 			ZEPHIR_CALL_USER_FUNC_ARRAY(returnedValue, handler, params);
 			zephir_check_call_status_or_jump(try_end_1);
 			zephir_update_property_this(this_ptr, SL("_returnedValue"), returnedValue TSRMLS_CC);
 			if (Z_TYPE_P(eventsManager) == IS_OBJECT) {
-				ZEPHIR_INIT_VAR(_17$$20);
-				ZVAL_STRING(_17$$20, "micro:afterExecuteRoute", ZEPHIR_TEMP_PARAM_COPY);
-				ZEPHIR_CALL_METHOD(NULL, eventsManager, "fire", NULL, 0, _17$$20, this_ptr);
-				zephir_check_temp_parameter(_17$$20);
+				ZEPHIR_INIT_VAR(_21$$21);
+				ZVAL_STRING(_21$$21, "micro:afterExecuteRoute", ZEPHIR_TEMP_PARAM_COPY);
+				ZEPHIR_CALL_METHOD(NULL, eventsManager, "fire", NULL, 0, _21$$21, this_ptr);
+				zephir_check_temp_parameter(_21$$21);
 				zephir_check_call_status_or_jump(try_end_1);
 			}
 			ZEPHIR_OBS_VAR(afterHandlers);
@@ -973,57 +946,32 @@
 				} else {
 					zephir_update_property_this(this_ptr, SL("_stopped"), ZEPHIR_GLOBAL(global_false) TSRMLS_CC);
 				}
-<<<<<<< HEAD
-				zephir_is_iterable(afterHandlers, &_12, &_11, 0, 0, "phalcon/mvc/micro.zep", 751);
+				zephir_is_iterable(afterHandlers, &_23$$22, &_22$$22, 0, 0, "phalcon/mvc/micro.zep", 751);
 				for (
-				  ; zephir_hash_get_current_data_ex(_12, (void**) &_13, &_11) == SUCCESS
-				  ; zephir_hash_move_forward_ex(_12, &_11)
+				  ; zephir_hash_get_current_data_ex(_23$$22, (void**) &_24$$22, &_22$$22) == SUCCESS
+				  ; zephir_hash_move_forward_ex(_23$$22, &_22$$22)
 				) {
-					ZEPHIR_GET_HVALUE(after, _13);
-=======
-				zephir_is_iterable(afterHandlers, &_19$$21, &_18$$21, 0, 0, "phalcon/mvc/micro.zep", 742);
-				for (
-				  ; zephir_hash_get_current_data_ex(_19$$21, (void**) &_20$$21, &_18$$21) == SUCCESS
-				  ; zephir_hash_move_forward_ex(_19$$21, &_18$$21)
-				) {
-					ZEPHIR_GET_HVALUE(after, _20$$21);
->>>>>>> 2682ae08
+					ZEPHIR_GET_HVALUE(after, _24$$22);
 					if (Z_TYPE_P(after) == IS_OBJECT) {
 						if (zephir_instance_of_ev(after, phalcon_mvc_micro_middlewareinterface_ce TSRMLS_CC)) {
 							ZEPHIR_CALL_METHOD(&status, after, "call", NULL, 0, this_ptr);
 							zephir_check_call_status_or_jump(try_end_1);
-<<<<<<< HEAD
-							_14 = zephir_fetch_nproperty_this(this_ptr, SL("_stopped"), PH_NOISY_CC);
-							if (zephir_is_true(_14)) {
-=======
-							_21$$24 = zephir_fetch_nproperty_this(this_ptr, SL("_stopped"), PH_NOISY_CC);
-							if (zephir_is_true(_21$$24)) {
->>>>>>> 2682ae08
+							_25$$25 = zephir_fetch_nproperty_this(this_ptr, SL("_stopped"), PH_NOISY_CC);
+							if (zephir_is_true(_25$$25)) {
 								break;
 							}
 							continue;
 						}
 					}
 					if (!(zephir_is_callable(after TSRMLS_CC))) {
-<<<<<<< HEAD
-						ZEPHIR_INIT_NVAR(_3);
-						object_init_ex(_3, phalcon_mvc_micro_exception_ce);
-						ZEPHIR_INIT_NVAR(_15);
-						ZVAL_STRING(_15, "One of the 'after' handlers is not callable", ZEPHIR_TEMP_PARAM_COPY);
-						ZEPHIR_CALL_METHOD(NULL, _3, "__construct", NULL, 9, _15);
-						zephir_check_temp_parameter(_15);
+						ZEPHIR_INIT_NVAR(_26$$27);
+						object_init_ex(_26$$27, phalcon_mvc_micro_exception_ce);
+						ZEPHIR_INIT_NVAR(_27$$27);
+						ZVAL_STRING(_27$$27, "One of the 'after' handlers is not callable", ZEPHIR_TEMP_PARAM_COPY);
+						ZEPHIR_CALL_METHOD(NULL, _26$$27, "__construct", NULL, 9, _27$$27);
+						zephir_check_temp_parameter(_27$$27);
 						zephir_check_call_status_or_jump(try_end_1);
-						zephir_throw_exception_debug(_3, "phalcon/mvc/micro.zep", 746 TSRMLS_CC);
-=======
-						ZEPHIR_INIT_NVAR(_22$$26);
-						object_init_ex(_22$$26, phalcon_mvc_micro_exception_ce);
-						ZEPHIR_INIT_NVAR(_23$$26);
-						ZVAL_STRING(_23$$26, "One of the 'after' handlers is not callable", ZEPHIR_TEMP_PARAM_COPY);
-						ZEPHIR_CALL_METHOD(NULL, _22$$26, "__construct", NULL, 9, _23$$26);
-						zephir_check_temp_parameter(_23$$26);
-						zephir_check_call_status_or_jump(try_end_1);
-						zephir_throw_exception_debug(_22$$26, "phalcon/mvc/micro.zep", 737 TSRMLS_CC);
->>>>>>> 2682ae08
+						zephir_throw_exception_debug(_26$$27, "phalcon/mvc/micro.zep", 746 TSRMLS_CC);
 						goto try_end_1;
 
 					}
@@ -1036,30 +984,26 @@
 			ZEPHIR_OBS_NVAR(eventsManager);
 			zephir_read_property_this(&eventsManager, this_ptr, SL("_eventsManager"), PH_NOISY_CC);
 			if (Z_TYPE_P(eventsManager) == IS_OBJECT) {
-				ZEPHIR_INIT_VAR(_25$$28);
-				ZVAL_STRING(_25$$28, "micro:beforeNotFound", ZEPHIR_TEMP_PARAM_COPY);
-				ZEPHIR_CALL_METHOD(&_24$$28, eventsManager, "fire", NULL, 0, _25$$28, this_ptr);
-				zephir_check_temp_parameter(_25$$28);
+				ZEPHIR_INIT_VAR(_29$$29);
+				ZVAL_STRING(_29$$29, "micro:beforeNotFound", ZEPHIR_TEMP_PARAM_COPY);
+				ZEPHIR_CALL_METHOD(&_28$$29, eventsManager, "fire", NULL, 0, _29$$29, this_ptr);
+				zephir_check_temp_parameter(_29$$29);
 				zephir_check_call_status_or_jump(try_end_1);
-				if (ZEPHIR_IS_FALSE_IDENTICAL(_24$$28)) {
+				if (ZEPHIR_IS_FALSE_IDENTICAL(_28$$29)) {
 					RETURN_MM_BOOL(0);
 				}
 			}
 			ZEPHIR_OBS_VAR(notFoundHandler);
 			zephir_read_property_this(&notFoundHandler, this_ptr, SL("_notFoundHandler"), PH_NOISY_CC);
 			if (!(zephir_is_callable(notFoundHandler TSRMLS_CC))) {
-				ZEPHIR_INIT_VAR(_26$$30);
-				object_init_ex(_26$$30, phalcon_mvc_micro_exception_ce);
-				ZEPHIR_INIT_VAR(_27$$30);
-				ZVAL_STRING(_27$$30, "Not-Found handler is not callable or is not defined", ZEPHIR_TEMP_PARAM_COPY);
-				ZEPHIR_CALL_METHOD(NULL, _26$$30, "__construct", NULL, 9, _27$$30);
-				zephir_check_temp_parameter(_27$$30);
+				ZEPHIR_INIT_VAR(_30$$31);
+				object_init_ex(_30$$31, phalcon_mvc_micro_exception_ce);
+				ZEPHIR_INIT_VAR(_31$$31);
+				ZVAL_STRING(_31$$31, "Not-Found handler is not callable or is not defined", ZEPHIR_TEMP_PARAM_COPY);
+				ZEPHIR_CALL_METHOD(NULL, _30$$31, "__construct", NULL, 9, _31$$31);
+				zephir_check_temp_parameter(_31$$31);
 				zephir_check_call_status_or_jump(try_end_1);
-<<<<<<< HEAD
-				zephir_throw_exception_debug(_1, "phalcon/mvc/micro.zep", 770 TSRMLS_CC);
-=======
-				zephir_throw_exception_debug(_26$$30, "phalcon/mvc/micro.zep", 761 TSRMLS_CC);
->>>>>>> 2682ae08
+				zephir_throw_exception_debug(_30$$31, "phalcon/mvc/micro.zep", 770 TSRMLS_CC);
 				goto try_end_1;
 
 			}
@@ -1068,10 +1012,10 @@
 			zephir_check_call_status_or_jump(try_end_1);
 		}
 		if (Z_TYPE_P(eventsManager) == IS_OBJECT) {
-			ZEPHIR_INIT_VAR(_28$$31);
-			ZVAL_STRING(_28$$31, "micro:afterHandleRoute", ZEPHIR_TEMP_PARAM_COPY);
-			ZEPHIR_CALL_METHOD(NULL, eventsManager, "fire", NULL, 0, _28$$31, this_ptr, returnedValue);
-			zephir_check_temp_parameter(_28$$31);
+			ZEPHIR_INIT_VAR(_32$$32);
+			ZVAL_STRING(_32$$32, "micro:afterHandleRoute", ZEPHIR_TEMP_PARAM_COPY);
+			ZEPHIR_CALL_METHOD(NULL, eventsManager, "fire", NULL, 0, _32$$32, this_ptr, returnedValue);
+			zephir_check_temp_parameter(_32$$32);
 			zephir_check_call_status_or_jump(try_end_1);
 		}
 		ZEPHIR_OBS_VAR(finishHandlers);
@@ -1084,45 +1028,32 @@
 			}
 			ZEPHIR_INIT_NVAR(params);
 			ZVAL_NULL(params);
-<<<<<<< HEAD
-			zephir_is_iterable(finishHandlers, &_17, &_16, 0, 0, "phalcon/mvc/micro.zep", 841);
+			zephir_is_iterable(finishHandlers, &_34$$33, &_33$$33, 0, 0, "phalcon/mvc/micro.zep", 841);
 			for (
-			  ; zephir_hash_get_current_data_ex(_17, (void**) &_18, &_16) == SUCCESS
-			  ; zephir_hash_move_forward_ex(_17, &_16)
+			  ; zephir_hash_get_current_data_ex(_34$$33, (void**) &_35$$33, &_33$$33) == SUCCESS
+			  ; zephir_hash_move_forward_ex(_34$$33, &_33$$33)
 			) {
-				ZEPHIR_GET_HVALUE(finish, _18);
-=======
-			zephir_is_iterable(finishHandlers, &_30$$32, &_29$$32, 0, 0, "phalcon/mvc/micro.zep", 832);
-			for (
-			  ; zephir_hash_get_current_data_ex(_30$$32, (void**) &_31$$32, &_29$$32) == SUCCESS
-			  ; zephir_hash_move_forward_ex(_30$$32, &_29$$32)
-			) {
-				ZEPHIR_GET_HVALUE(finish, _31$$32);
->>>>>>> 2682ae08
+				ZEPHIR_GET_HVALUE(finish, _35$$33);
 				if (Z_TYPE_P(finish) == IS_OBJECT) {
 					if (zephir_instance_of_ev(finish, phalcon_mvc_micro_middlewareinterface_ce TSRMLS_CC)) {
 						ZEPHIR_CALL_METHOD(&status, finish, "call", NULL, 0, this_ptr);
 						zephir_check_call_status_or_jump(try_end_1);
-						_32$$35 = zephir_fetch_nproperty_this(this_ptr, SL("_stopped"), PH_NOISY_CC);
-						if (zephir_is_true(_32$$35)) {
+						_36$$36 = zephir_fetch_nproperty_this(this_ptr, SL("_stopped"), PH_NOISY_CC);
+						if (zephir_is_true(_36$$36)) {
 							break;
 						}
 						continue;
 					}
 				}
 				if (!(zephir_is_callable(finish TSRMLS_CC))) {
-					ZEPHIR_INIT_NVAR(_33$$37);
-					object_init_ex(_33$$37, phalcon_mvc_micro_exception_ce);
-					ZEPHIR_INIT_NVAR(_34$$37);
-					ZVAL_STRING(_34$$37, "One of the 'finish' handlers is not callable", ZEPHIR_TEMP_PARAM_COPY);
-					ZEPHIR_CALL_METHOD(NULL, _33$$37, "__construct", NULL, 9, _34$$37);
-					zephir_check_temp_parameter(_34$$37);
+					ZEPHIR_INIT_NVAR(_37$$38);
+					object_init_ex(_37$$38, phalcon_mvc_micro_exception_ce);
+					ZEPHIR_INIT_NVAR(_38$$38);
+					ZVAL_STRING(_38$$38, "One of the 'finish' handlers is not callable", ZEPHIR_TEMP_PARAM_COPY);
+					ZEPHIR_CALL_METHOD(NULL, _37$$38, "__construct", NULL, 9, _38$$38);
+					zephir_check_temp_parameter(_38$$38);
 					zephir_check_call_status_or_jump(try_end_1);
-<<<<<<< HEAD
-					zephir_throw_exception_debug(_1, "phalcon/mvc/micro.zep", 822 TSRMLS_CC);
-=======
-					zephir_throw_exception_debug(_33$$37, "phalcon/mvc/micro.zep", 813 TSRMLS_CC);
->>>>>>> 2682ae08
+					zephir_throw_exception_debug(_37$$38, "phalcon/mvc/micro.zep", 822 TSRMLS_CC);
 					goto try_end_1;
 
 				}
@@ -1134,8 +1065,8 @@
 				ZEPHIR_INIT_NVAR(status);
 				ZEPHIR_CALL_USER_FUNC_ARRAY(status, finish, params);
 				zephir_check_call_status_or_jump(try_end_1);
-				_35$$33 = zephir_fetch_nproperty_this(this_ptr, SL("_stopped"), PH_NOISY_CC);
-				if (zephir_is_true(_35$$33)) {
+				_39$$34 = zephir_fetch_nproperty_this(this_ptr, SL("_stopped"), PH_NOISY_CC);
+				if (zephir_is_true(_39$$34)) {
 					break;
 				}
 			}
@@ -1150,10 +1081,10 @@
 			ZEPHIR_OBS_NVAR(eventsManager);
 			zephir_read_property_this(&eventsManager, this_ptr, SL("_eventsManager"), PH_NOISY_CC);
 			if (Z_TYPE_P(eventsManager) == IS_OBJECT) {
-				ZEPHIR_INIT_VAR(_36$$41);
-				ZVAL_STRING(_36$$41, "micro:beforeException", ZEPHIR_TEMP_PARAM_COPY);
-				ZEPHIR_CALL_METHOD(&returnedValue, eventsManager, "fire", NULL, 0, _36$$41, this_ptr, e);
-				zephir_check_temp_parameter(_36$$41);
+				ZEPHIR_INIT_VAR(_40$$42);
+				ZVAL_STRING(_40$$42, "micro:beforeException", ZEPHIR_TEMP_PARAM_COPY);
+				ZEPHIR_CALL_METHOD(&returnedValue, eventsManager, "fire", NULL, 0, _40$$42, this_ptr, e);
+				zephir_check_temp_parameter(_40$$42);
 				zephir_check_call_status();
 			}
 			ZEPHIR_OBS_VAR(errorHandler);
@@ -1163,19 +1094,11 @@
 					ZEPHIR_THROW_EXCEPTION_DEBUG_STR(phalcon_mvc_micro_exception_ce, "Error handler is not callable", "phalcon/mvc/micro.zep", 860);
 					return;
 				}
-<<<<<<< HEAD
-				ZEPHIR_INIT_VAR(_19);
-				zephir_create_array(_19, 1, 0 TSRMLS_CC);
-				zephir_array_fast_append(_19, e);
+				ZEPHIR_INIT_VAR(_41$$43);
+				zephir_create_array(_41$$43, 1, 0 TSRMLS_CC);
+				zephir_array_fast_append(_41$$43, e);
 				ZEPHIR_INIT_NVAR(returnedValue);
-				ZEPHIR_CALL_USER_FUNC_ARRAY(returnedValue, errorHandler, _19);
-=======
-				ZEPHIR_INIT_VAR(_37$$42);
-				zephir_create_array(_37$$42, 1, 0 TSRMLS_CC);
-				zephir_array_fast_append(_37$$42, e);
-				ZEPHIR_INIT_NVAR(returnedValue);
-				ZEPHIR_CALL_USER_FUNC_ARRAY(returnedValue, errorHandler, _37$$42);
->>>>>>> 2682ae08
+				ZEPHIR_CALL_USER_FUNC_ARRAY(returnedValue, errorHandler, _41$$43);
 				zephir_check_call_status();
 				if (Z_TYPE_P(returnedValue) == IS_OBJECT) {
 					if (!(zephir_instance_of_ev(returnedValue, phalcon_http_responseinterface_ce TSRMLS_CC))) {
@@ -1200,12 +1123,12 @@
 		}
 	}
 	if (Z_TYPE_P(returnedValue) == IS_STRING) {
-		ZEPHIR_INIT_NVAR(_1);
-		ZVAL_STRING(_1, "response", ZEPHIR_TEMP_PARAM_COPY);
-		ZEPHIR_CALL_METHOD(&_0, dependencyInjector, "getshared", NULL, 0, _1);
-		zephir_check_temp_parameter(_1);
+		ZEPHIR_INIT_VAR(_43$$51);
+		ZVAL_STRING(_43$$51, "response", ZEPHIR_TEMP_PARAM_COPY);
+		ZEPHIR_CALL_METHOD(&_42$$51, dependencyInjector, "getshared", NULL, 0, _43$$51);
+		zephir_check_temp_parameter(_43$$51);
 		zephir_check_call_status();
-		ZEPHIR_CPY_WRT(response, _0);
+		ZEPHIR_CPY_WRT(response, _42$$51);
 		ZEPHIR_CALL_METHOD(NULL, response, "setcontent", NULL, 0, returnedValue);
 		zephir_check_call_status();
 		ZEPHIR_CALL_METHOD(NULL, returnedValue, "send", NULL, 0);
