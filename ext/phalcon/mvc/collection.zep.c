
#ifdef HAVE_CONFIG_H
#include "../../ext_config.h"
#endif

#include <php.h>
#include "../../php_ext.h"
#include "../../ext.h"

#include <Zend/zend_operators.h>
#include <Zend/zend_exceptions.h>
#include <Zend/zend_interfaces.h>

#include "kernel/main.h"
#include "kernel/fcall.h"
#include "kernel/exception.h"
#include "kernel/object.h"
#include "kernel/memory.h"
#include "kernel/operators.h"
#include "kernel/array.h"
#include "ext/spl/spl_exceptions.h"
#include "kernel/string.h"
#include "kernel/hash.h"
#include "kernel/concat.h"


/**
 * Phalcon\Mvc\Collection
 *
 * This component implements a high level abstraction for NoSQL databases which
 * works with documents
 */
ZEPHIR_INIT_CLASS(Phalcon_Mvc_Collection) {

	ZEPHIR_REGISTER_CLASS(Phalcon\\Mvc, Collection, phalcon, mvc_collection, phalcon_mvc_collection_method_entry, ZEND_ACC_EXPLICIT_ABSTRACT_CLASS);

	zend_declare_property_null(phalcon_mvc_collection_ce, SL("_id"), ZEND_ACC_PUBLIC TSRMLS_CC);

	zend_declare_property_null(phalcon_mvc_collection_ce, SL("_dependencyInjector"), ZEND_ACC_PROTECTED TSRMLS_CC);

	zend_declare_property_null(phalcon_mvc_collection_ce, SL("_modelsManager"), ZEND_ACC_PROTECTED TSRMLS_CC);

	zend_declare_property_null(phalcon_mvc_collection_ce, SL("_source"), ZEND_ACC_PROTECTED TSRMLS_CC);

	zend_declare_property_long(phalcon_mvc_collection_ce, SL("_operationMade"), 0, ZEND_ACC_PROTECTED TSRMLS_CC);

	zend_declare_property_null(phalcon_mvc_collection_ce, SL("_connection"), ZEND_ACC_PROTECTED TSRMLS_CC);

	zend_declare_property_null(phalcon_mvc_collection_ce, SL("_errorMessages"), ZEND_ACC_PROTECTED TSRMLS_CC);

	zend_declare_property_null(phalcon_mvc_collection_ce, SL("_reserved"), ZEND_ACC_PROTECTED|ZEND_ACC_STATIC TSRMLS_CC);

	zend_declare_property_null(phalcon_mvc_collection_ce, SL("_disableEvents"), ZEND_ACC_PROTECTED|ZEND_ACC_STATIC TSRMLS_CC);

	zend_declare_property_bool(phalcon_mvc_collection_ce, SL("_skipped"), 0, ZEND_ACC_PROTECTED TSRMLS_CC);

	zend_declare_class_constant_long(phalcon_mvc_collection_ce, SL("OP_NONE"), 0 TSRMLS_CC);

	zend_declare_class_constant_long(phalcon_mvc_collection_ce, SL("OP_CREATE"), 1 TSRMLS_CC);

	zend_declare_class_constant_long(phalcon_mvc_collection_ce, SL("OP_UPDATE"), 2 TSRMLS_CC);

	zend_declare_class_constant_long(phalcon_mvc_collection_ce, SL("OP_DELETE"), 3 TSRMLS_CC);

	zend_class_implements(phalcon_mvc_collection_ce TSRMLS_CC, 1, phalcon_mvc_entityinterface_ce);
	zend_class_implements(phalcon_mvc_collection_ce TSRMLS_CC, 1, phalcon_mvc_collectioninterface_ce);
	zend_class_implements(phalcon_mvc_collection_ce TSRMLS_CC, 1, phalcon_di_injectionawareinterface_ce);
	zend_class_implements(phalcon_mvc_collection_ce TSRMLS_CC, 1, zend_ce_serializable);
	return SUCCESS;

}

/**
 * Phalcon\Mvc\Collection constructor
 */
PHP_METHOD(Phalcon_Mvc_Collection, __construct) {

	int ZEPHIR_LAST_CALL_STATUS;
	zephir_fcall_cache_entry *_0 = NULL;
	zval *dependencyInjector = NULL, *modelsManager = NULL, *_1;

	ZEPHIR_MM_GROW();
	zephir_fetch_params(1, 0, 2, &dependencyInjector, &modelsManager);

	if (!dependencyInjector) {
		ZEPHIR_CPY_WRT(dependencyInjector, ZEPHIR_GLOBAL(global_null));
	} else {
		ZEPHIR_SEPARATE_PARAM(dependencyInjector);
	}
	if (!modelsManager) {
		ZEPHIR_CPY_WRT(modelsManager, ZEPHIR_GLOBAL(global_null));
	} else {
		ZEPHIR_SEPARATE_PARAM(modelsManager);
	}


	if (Z_TYPE_P(dependencyInjector) != IS_OBJECT) {
		ZEPHIR_CALL_CE_STATIC(&dependencyInjector, phalcon_di_ce, "getdefault", &_0, 1);
		zephir_check_call_status();
	}
	if (Z_TYPE_P(dependencyInjector) != IS_OBJECT) {
		ZEPHIR_THROW_EXCEPTION_DEBUG_STR(phalcon_mvc_collection_exception_ce, "A dependency injector container is required to obtain the services related to the ORM", "phalcon/mvc/collection.zep", 82);
		return;
	}
	zephir_update_property_this(this_ptr, SL("_dependencyInjector"), dependencyInjector TSRMLS_CC);
	if (Z_TYPE_P(modelsManager) != IS_OBJECT) {
		ZEPHIR_INIT_VAR(_1);
		ZVAL_STRING(_1, "collectionManager", ZEPHIR_TEMP_PARAM_COPY);
		ZEPHIR_CALL_METHOD(&modelsManager, dependencyInjector, "getshared", NULL, 0, _1);
		zephir_check_temp_parameter(_1);
		zephir_check_call_status();
		if (Z_TYPE_P(modelsManager) != IS_OBJECT) {
			ZEPHIR_THROW_EXCEPTION_DEBUG_STR(phalcon_mvc_collection_exception_ce, "The injected service 'modelsManager' is not valid", "phalcon/mvc/collection.zep", 93);
			return;
		}
	}
	zephir_update_property_this(this_ptr, SL("_modelsManager"), modelsManager TSRMLS_CC);
	ZEPHIR_CALL_METHOD(NULL, modelsManager, "initialize", NULL, 0, this_ptr);
	zephir_check_call_status();
	if ((zephir_method_exists_ex(this_ptr, SS("onconstruct") TSRMLS_CC) == SUCCESS)) {
		ZEPHIR_CALL_METHOD(NULL, this_ptr, "onconstruct", NULL, 0);
		zephir_check_call_status();
	}
	ZEPHIR_MM_RESTORE();

}

/**
 * Sets a value for the _id property, creates a MongoId object if needed
 *
 * @param mixed id
 */
PHP_METHOD(Phalcon_Mvc_Collection, setId) {

	int ZEPHIR_LAST_CALL_STATUS;
	zval *id, *mongoId = NULL, *_0, *_1 = NULL;

	ZEPHIR_MM_GROW();
	zephir_fetch_params(1, 1, 0, &id);



	if (Z_TYPE_P(id) != IS_OBJECT) {
		_0 = zephir_fetch_nproperty_this(this_ptr, SL("_modelsManager"), PH_NOISY_CC);
		ZEPHIR_CALL_METHOD(&_1, _0, "isusingimplicitobjectids", NULL, 0, this_ptr);
		zephir_check_call_status();
		if (zephir_is_true(_1)) {
			ZEPHIR_INIT_VAR(mongoId);
			object_init_ex(mongoId, zephir_get_internal_ce(SS("mongoid") TSRMLS_CC));
			ZEPHIR_CALL_METHOD(NULL, mongoId, "__construct", NULL, 0, id);
			zephir_check_call_status();
		} else {
			ZEPHIR_CPY_WRT(mongoId, id);
		}
	} else {
		ZEPHIR_CPY_WRT(mongoId, id);
	}
	zephir_update_property_this(this_ptr, SL("_id"), mongoId TSRMLS_CC);
	ZEPHIR_MM_RESTORE();

}

/**
 * Returns the value of the _id property
 *
 * @return \MongoId
 */
PHP_METHOD(Phalcon_Mvc_Collection, getId) {


	RETURN_MEMBER(this_ptr, "_id");

}

/**
 * Sets the dependency injection container
 */
PHP_METHOD(Phalcon_Mvc_Collection, setDI) {

	zval *dependencyInjector;

	zephir_fetch_params(0, 1, 0, &dependencyInjector);



	zephir_update_property_this(this_ptr, SL("_dependencyInjector"), dependencyInjector TSRMLS_CC);

}

/**
 * Returns the dependency injection container
 */
PHP_METHOD(Phalcon_Mvc_Collection, getDI) {


	RETURN_MEMBER(this_ptr, "_dependencyInjector");

}

/**
 * Sets a custom events manager
 */
PHP_METHOD(Phalcon_Mvc_Collection, setEventsManager) {

	int ZEPHIR_LAST_CALL_STATUS;
	zval *eventsManager, *_0;

	ZEPHIR_MM_GROW();
	zephir_fetch_params(1, 1, 0, &eventsManager);



	_0 = zephir_fetch_nproperty_this(this_ptr, SL("_modelsManager"), PH_NOISY_CC);
	ZEPHIR_CALL_METHOD(NULL, _0, "setcustomeventsmanager", NULL, 0, this_ptr, eventsManager);
	zephir_check_call_status();
	ZEPHIR_MM_RESTORE();

}

/**
 * Returns the custom events manager
 */
PHP_METHOD(Phalcon_Mvc_Collection, getEventsManager) {

	int ZEPHIR_LAST_CALL_STATUS;
	zval *_0;

	ZEPHIR_MM_GROW();

	_0 = zephir_fetch_nproperty_this(this_ptr, SL("_modelsManager"), PH_NOISY_CC);
	ZEPHIR_RETURN_CALL_METHOD(_0, "getcustomeventsmanager", NULL, 0, this_ptr);
	zephir_check_call_status();
	RETURN_MM();

}

/**
 * Returns the models manager related to the entity instance
 */
PHP_METHOD(Phalcon_Mvc_Collection, getCollectionManager) {


	RETURN_MEMBER(this_ptr, "_modelsManager");

}

/**
 * Returns an array with reserved properties that cannot be part of the insert/update
 */
PHP_METHOD(Phalcon_Mvc_Collection, getReservedAttributes) {

	zval *reserved = NULL;

	ZEPHIR_MM_GROW();

	ZEPHIR_OBS_VAR(reserved);
	zephir_read_static_property_ce(&reserved, phalcon_mvc_collection_ce, SL("_reserved") TSRMLS_CC);
	if (Z_TYPE_P(reserved) == IS_NULL) {
		ZEPHIR_INIT_NVAR(reserved);
		zephir_create_array(reserved, 5, 0 TSRMLS_CC);
		zephir_array_update_string(&reserved, SL("_connection"), &ZEPHIR_GLOBAL(global_true), PH_COPY | PH_SEPARATE);
		zephir_array_update_string(&reserved, SL("_dependencyInjector"), &ZEPHIR_GLOBAL(global_true), PH_COPY | PH_SEPARATE);
		zephir_array_update_string(&reserved, SL("_source"), &ZEPHIR_GLOBAL(global_true), PH_COPY | PH_SEPARATE);
		zephir_array_update_string(&reserved, SL("_operationMade"), &ZEPHIR_GLOBAL(global_true), PH_COPY | PH_SEPARATE);
		zephir_array_update_string(&reserved, SL("_errorMessages"), &ZEPHIR_GLOBAL(global_true), PH_COPY | PH_SEPARATE);
		zephir_update_static_property_ce(phalcon_mvc_collection_ce, SL("_reserved"), &reserved TSRMLS_CC);
	}
	RETURN_CCTOR(reserved);

}

/**
 * Sets if a model must use implicit objects ids
 */
PHP_METHOD(Phalcon_Mvc_Collection, useImplicitObjectIds) {

	int ZEPHIR_LAST_CALL_STATUS;
	zval *useImplicitObjectIds_param = NULL, *_0, *_1;
	zend_bool useImplicitObjectIds;

	ZEPHIR_MM_GROW();
	zephir_fetch_params(1, 1, 0, &useImplicitObjectIds_param);

	useImplicitObjectIds = zephir_get_boolval(useImplicitObjectIds_param);


	_0 = zephir_fetch_nproperty_this(this_ptr, SL("_modelsManager"), PH_NOISY_CC);
	ZEPHIR_INIT_VAR(_1);
	if (useImplicitObjectIds) {
		ZVAL_BOOL(_1, 1);
	} else {
		ZVAL_BOOL(_1, 0);
	}
	ZEPHIR_CALL_METHOD(NULL, _0, "useimplicitobjectids", NULL, 0, this_ptr, _1);
	zephir_check_call_status();
	ZEPHIR_MM_RESTORE();

}

/**
 * Sets collection name which model should be mapped
 */
PHP_METHOD(Phalcon_Mvc_Collection, setSource) {

	zval *source_param = NULL;
	zval *source = NULL;

	ZEPHIR_MM_GROW();
	zephir_fetch_params(1, 1, 0, &source_param);

	if (unlikely(Z_TYPE_P(source_param) != IS_STRING && Z_TYPE_P(source_param) != IS_NULL)) {
		zephir_throw_exception_string(spl_ce_InvalidArgumentException, SL("Parameter 'source' must be a string") TSRMLS_CC);
		RETURN_MM_NULL();
	}
	if (likely(Z_TYPE_P(source_param) == IS_STRING)) {
		zephir_get_strval(source, source_param);
	} else {
		ZEPHIR_INIT_VAR(source);
		ZVAL_EMPTY_STRING(source);
	}


	zephir_update_property_this(this_ptr, SL("_source"), source TSRMLS_CC);
	RETURN_THIS();

}

/**
 * Returns collection name mapped in the model
 */
PHP_METHOD(Phalcon_Mvc_Collection, getSource) {

	zval *source = NULL, *collection = NULL, *_0;

	ZEPHIR_MM_GROW();

	ZEPHIR_OBS_VAR(source);
	zephir_read_property_this(&source, this_ptr, SL("_source"), PH_NOISY_CC);
	if (!(zephir_is_true(source))) {
		ZEPHIR_CPY_WRT(collection, this_ptr);
		ZEPHIR_INIT_VAR(_0);
		zephir_get_class_ns(_0, collection, 0 TSRMLS_CC);
		ZEPHIR_INIT_NVAR(source);
		zephir_uncamelize(source, _0);
		zephir_update_property_this(this_ptr, SL("_source"), source TSRMLS_CC);
	}
	RETURN_CCTOR(source);

}

/**
 * Sets the DependencyInjection connection service name
 */
PHP_METHOD(Phalcon_Mvc_Collection, setConnectionService) {

	int ZEPHIR_LAST_CALL_STATUS;
	zval *connectionService_param = NULL, *_0;
	zval *connectionService = NULL;

	ZEPHIR_MM_GROW();
	zephir_fetch_params(1, 1, 0, &connectionService_param);

	if (unlikely(Z_TYPE_P(connectionService_param) != IS_STRING && Z_TYPE_P(connectionService_param) != IS_NULL)) {
		zephir_throw_exception_string(spl_ce_InvalidArgumentException, SL("Parameter 'connectionService' must be a string") TSRMLS_CC);
		RETURN_MM_NULL();
	}
	if (likely(Z_TYPE_P(connectionService_param) == IS_STRING)) {
		zephir_get_strval(connectionService, connectionService_param);
	} else {
		ZEPHIR_INIT_VAR(connectionService);
		ZVAL_EMPTY_STRING(connectionService);
	}


	_0 = zephir_fetch_nproperty_this(this_ptr, SL("_modelsManager"), PH_NOISY_CC);
	ZEPHIR_CALL_METHOD(NULL, _0, "setconnectionservice", NULL, 0, this_ptr, connectionService);
	zephir_check_call_status();
	RETURN_THIS();

}

/**
 * Returns DependencyInjection connection service
 */
PHP_METHOD(Phalcon_Mvc_Collection, getConnectionService) {

	int ZEPHIR_LAST_CALL_STATUS;
	zval *_0;

	ZEPHIR_MM_GROW();

	_0 = zephir_fetch_nproperty_this(this_ptr, SL("_modelsManager"), PH_NOISY_CC);
	ZEPHIR_RETURN_CALL_METHOD(_0, "getconnectionservice", NULL, 0, this_ptr);
	zephir_check_call_status();
	RETURN_MM();

}

/**
 * Retrieves a database connection
 *
 * @return \MongoDb
 */
PHP_METHOD(Phalcon_Mvc_Collection, getConnection) {

	int ZEPHIR_LAST_CALL_STATUS;
	zval *connection = NULL, *_0;

	ZEPHIR_MM_GROW();

	ZEPHIR_OBS_VAR(connection);
	zephir_read_property_this(&connection, this_ptr, SL("_connection"), PH_NOISY_CC);
	if (Z_TYPE_P(connection) != IS_OBJECT) {
		_0 = zephir_fetch_nproperty_this(this_ptr, SL("_modelsManager"), PH_NOISY_CC);
		ZEPHIR_CALL_METHOD(&connection, _0, "getconnection", NULL, 0, this_ptr);
		zephir_check_call_status();
		zephir_update_property_this(this_ptr, SL("_connection"), connection TSRMLS_CC);
	}
	RETURN_CCTOR(connection);

}

/**
 * Reads an attribute value by its name
 *
 *<code>
 *	echo $robot->readAttribute('name');
 *</code>
 *
 * @param string attribute
 * @return mixed
 */
PHP_METHOD(Phalcon_Mvc_Collection, readAttribute) {

	zval *attribute_param = NULL, *_0;
	zval *attribute = NULL;

	ZEPHIR_MM_GROW();
	zephir_fetch_params(1, 1, 0, &attribute_param);

	if (unlikely(Z_TYPE_P(attribute_param) != IS_STRING && Z_TYPE_P(attribute_param) != IS_NULL)) {
		zephir_throw_exception_string(spl_ce_InvalidArgumentException, SL("Parameter 'attribute' must be a string") TSRMLS_CC);
		RETURN_MM_NULL();
	}
	if (likely(Z_TYPE_P(attribute_param) == IS_STRING)) {
		zephir_get_strval(attribute, attribute_param);
	} else {
		ZEPHIR_INIT_VAR(attribute);
		ZVAL_EMPTY_STRING(attribute);
	}


	if (!(zephir_isset_property_zval(this_ptr, attribute TSRMLS_CC))) {
		RETURN_MM_NULL();
	}
	ZEPHIR_OBS_VAR(_0);
	zephir_read_property_zval(&_0, this_ptr, attribute, PH_NOISY_CC);
	RETURN_CCTOR(_0);

}

/**
 * Writes an attribute value by its name
 *
 *<code>
 *	$robot->writeAttribute('name', 'Rosey');
 *</code>
 *
 * @param string attribute
 * @param mixed value
 */
PHP_METHOD(Phalcon_Mvc_Collection, writeAttribute) {

	zval *attribute_param = NULL, *value;
	zval *attribute = NULL;

	ZEPHIR_MM_GROW();
	zephir_fetch_params(1, 2, 0, &attribute_param, &value);

	if (unlikely(Z_TYPE_P(attribute_param) != IS_STRING && Z_TYPE_P(attribute_param) != IS_NULL)) {
		zephir_throw_exception_string(spl_ce_InvalidArgumentException, SL("Parameter 'attribute' must be a string") TSRMLS_CC);
		RETURN_MM_NULL();
	}
	if (likely(Z_TYPE_P(attribute_param) == IS_STRING)) {
		zephir_get_strval(attribute, attribute_param);
	} else {
		ZEPHIR_INIT_VAR(attribute);
		ZVAL_EMPTY_STRING(attribute);
	}


	zephir_update_property_zval_zval(this_ptr, attribute, value TSRMLS_CC);
	ZEPHIR_MM_RESTORE();

}

/**
 * Returns a cloned collection
 */
PHP_METHOD(Phalcon_Mvc_Collection, cloneResult) {

	zephir_fcall_cache_entry *_3 = NULL;
	int ZEPHIR_LAST_CALL_STATUS;
	HashTable *_1;
	HashPosition _0;
	zval *document = NULL;
	zval *collection, *document_param = NULL, *clonedCollection, *key = NULL, *value = NULL, **_2;

	ZEPHIR_MM_GROW();
	zephir_fetch_params(1, 2, 0, &collection, &document_param);

	document = document_param;


	ZEPHIR_INIT_VAR(clonedCollection);
	if (zephir_clone(clonedCollection, collection TSRMLS_CC) == FAILURE) {
		RETURN_MM();
	}
	zephir_is_iterable(document, &_1, &_0, 0, 0, "phalcon/mvc/collection.zep", 325);
	for (
	  ; zephir_hash_get_current_data_ex(_1, (void**) &_2, &_0) == SUCCESS
	  ; zephir_hash_move_forward_ex(_1, &_0)
	) {
		ZEPHIR_GET_HMKEY(key, _1, _0);
		ZEPHIR_GET_HVALUE(value, _2);
		ZEPHIR_CALL_METHOD(NULL, clonedCollection, "writeattribute", &_3, 0, key, value);
		zephir_check_call_status();
	}
	if ((zephir_method_exists_ex(clonedCollection, SS("afterfetch") TSRMLS_CC) == SUCCESS)) {
		ZEPHIR_CALL_METHOD(NULL, clonedCollection, "afterfetch", NULL, 0);
		zephir_check_call_status();
	}
	RETURN_CCTOR(clonedCollection);

}

/**
 * Returns a collection resultset
 *
 * @param array params
 * @param \Phalcon\Mvc\Collection collection
 * @param \MongoDb connection
 * @param boolean unique
 * @return array
 */
PHP_METHOD(Phalcon_Mvc_Collection, _getResultset) {

	zephir_fcall_cache_entry *_5 = NULL;
	HashTable *_2;
	HashPosition _1;
	int ZEPHIR_LAST_CALL_STATUS;
	zend_bool unique;
	zval *params, *collection, *connection, *unique_param = NULL, *source = NULL, *mongoCollection = NULL, *conditions = NULL, *base = NULL, *documentsCursor = NULL, *fields, *skip, *limit, *sort, *document = NULL, *collections, *_0 = NULL, **_3, *_4 = NULL;

	ZEPHIR_MM_GROW();
	zephir_fetch_params(1, 4, 0, &params, &collection, &connection, &unique_param);

	unique = zephir_get_boolval(unique_param);


	ZEPHIR_CALL_METHOD(&source, collection, "getsource", NULL, 0);
	zephir_check_call_status();
	if (ZEPHIR_IS_EMPTY(source)) {
		ZEPHIR_THROW_EXCEPTION_DEBUG_STR(phalcon_mvc_collection_exception_ce, "Method getSource() returns empty string", "phalcon/mvc/collection.zep", 348);
		return;
	}
	ZEPHIR_CALL_METHOD(&mongoCollection, connection, "selectcollection", NULL, 0, source);
	zephir_check_call_status();
	if (Z_TYPE_P(mongoCollection) != IS_OBJECT) {
		ZEPHIR_THROW_EXCEPTION_DEBUG_STR(phalcon_mvc_collection_exception_ce, "Couldn't select mongo collection", "phalcon/mvc/collection.zep", 354);
		return;
	}
	ZEPHIR_OBS_VAR(conditions);
	if (!(zephir_array_isset_long_fetch(&conditions, params, 0, 0 TSRMLS_CC))) {
		ZEPHIR_OBS_NVAR(conditions);
		if (!(zephir_array_isset_string_fetch(&conditions, params, SS("conditions"), 0 TSRMLS_CC))) {
			ZEPHIR_INIT_NVAR(conditions);
			array_init(conditions);
		}
	}
	if (Z_TYPE_P(conditions) != IS_ARRAY) {
		ZEPHIR_THROW_EXCEPTION_DEBUG_STR(phalcon_mvc_collection_exception_ce, "Find parameters must be an array", "phalcon/mvc/collection.zep", 367);
		return;
	}
	ZEPHIR_OBS_VAR(fields);
	if (zephir_array_isset_string_fetch(&fields, params, SS("fields"), 0 TSRMLS_CC)) {
		ZEPHIR_CALL_METHOD(&documentsCursor, mongoCollection, "find", NULL, 0, conditions, fields);
		zephir_check_call_status();
	} else {
		ZEPHIR_CALL_METHOD(&documentsCursor, mongoCollection, "find", NULL, 0, conditions);
		zephir_check_call_status();
	}
	ZEPHIR_OBS_VAR(limit);
	if (zephir_array_isset_string_fetch(&limit, params, SS("limit"), 0 TSRMLS_CC)) {
		ZEPHIR_CALL_METHOD(NULL, documentsCursor, "limit", NULL, 0, limit);
		zephir_check_call_status();
	}
	ZEPHIR_OBS_VAR(sort);
	if (zephir_array_isset_string_fetch(&sort, params, SS("sort"), 0 TSRMLS_CC)) {
		ZEPHIR_CALL_METHOD(NULL, documentsCursor, "sort", NULL, 0, sort);
		zephir_check_call_status();
	}
	ZEPHIR_OBS_VAR(skip);
	if (zephir_array_isset_string_fetch(&skip, params, SS("skip"), 0 TSRMLS_CC)) {
		ZEPHIR_CALL_METHOD(NULL, documentsCursor, "skip", NULL, 0, skip);
		zephir_check_call_status();
	}
	if (zephir_array_isset_string(params, SS("fields"))) {
		ZEPHIR_INIT_VAR(base);
		object_init_ex(base, phalcon_mvc_collection_document_ce);
		if (zephir_has_constructor(base TSRMLS_CC)) {
			ZEPHIR_CALL_METHOD(NULL, base, "__construct", NULL, 0);
			zephir_check_call_status();
		}
	} else {
		ZEPHIR_CPY_WRT(base, collection);
	}
	if (unique == 1) {
		ZEPHIR_CALL_METHOD(NULL, documentsCursor, "rewind", NULL, 0);
		zephir_check_call_status();
		ZEPHIR_CALL_METHOD(&document, documentsCursor, "current", NULL, 0);
		zephir_check_call_status();
		if (Z_TYPE_P(document) != IS_ARRAY) {
			RETURN_MM_BOOL(0);
		}
		ZEPHIR_RETURN_CALL_STATIC("cloneresult", NULL, 0, base, document);
		zephir_check_call_status();
		RETURN_MM();
	}
	ZEPHIR_INIT_VAR(collections);
	array_init(collections);
<<<<<<< HEAD
	ZEPHIR_CALL_FUNCTION(&_0, "iterator_to_array", NULL, 293, documentsCursor);
=======
	ZEPHIR_CALL_FUNCTION(&_0, "iterator_to_array", NULL, 294, documentsCursor);
>>>>>>> 58cb694b
	zephir_check_call_status();
	zephir_is_iterable(_0, &_2, &_1, 0, 0, "phalcon/mvc/collection.zep", 440);
	for (
	  ; zephir_hash_get_current_data_ex(_2, (void**) &_3, &_1) == SUCCESS
	  ; zephir_hash_move_forward_ex(_2, &_1)
	) {
		ZEPHIR_GET_HVALUE(document, _3);
		ZEPHIR_CALL_STATIC(&_4, "cloneresult", &_5, 0, base, document);
		zephir_check_call_status();
		zephir_array_append(&collections, _4, PH_SEPARATE, "phalcon/mvc/collection.zep", 437);
	}
	RETURN_CCTOR(collections);

}

/**
 * Perform a count over a resultset
 *
 * @param array params
 * @param \Phalcon\Mvc\Collection collection
 * @param \MongoDb connection
 * @return int
 */
PHP_METHOD(Phalcon_Mvc_Collection, _getGroupResultset) {

	zend_bool _0, _1;
	int ZEPHIR_LAST_CALL_STATUS;
	zval *params, *collection, *connection, *source = NULL, *mongoCollection = NULL, *conditions = NULL, *limit, *sort = NULL, *documentsCursor = NULL;

	ZEPHIR_MM_GROW();
	zephir_fetch_params(1, 3, 0, &params, &collection, &connection);



	ZEPHIR_CALL_METHOD(&source, collection, "getsource", NULL, 0);
	zephir_check_call_status();
	if (ZEPHIR_IS_EMPTY(source)) {
		ZEPHIR_THROW_EXCEPTION_DEBUG_STR(phalcon_mvc_collection_exception_ce, "Method getSource() returns empty string", "phalcon/mvc/collection.zep", 457);
		return;
	}
	ZEPHIR_CALL_METHOD(&mongoCollection, connection, "selectcollection", NULL, 0, source);
	zephir_check_call_status();
	ZEPHIR_OBS_VAR(conditions);
	if (!(zephir_array_isset_long_fetch(&conditions, params, 0, 0 TSRMLS_CC))) {
		ZEPHIR_OBS_NVAR(conditions);
		if (!(zephir_array_isset_string_fetch(&conditions, params, SS("conditions"), 0 TSRMLS_CC))) {
			ZEPHIR_INIT_NVAR(conditions);
			array_init(conditions);
		}
	}
	_0 = zephir_array_isset_string(params, SS("limit"));
	if (!(_0)) {
		_0 = zephir_array_isset_string(params, SS("sort"));
	}
	_1 = _0;
	if (!(_1)) {
		_1 = zephir_array_isset_string(params, SS("skip"));
	}
	if (_1) {
		ZEPHIR_CALL_METHOD(&documentsCursor, mongoCollection, "find", NULL, 0, conditions);
		zephir_check_call_status();
		ZEPHIR_OBS_VAR(limit);
		if (zephir_array_isset_string_fetch(&limit, params, SS("limit"), 0 TSRMLS_CC)) {
			ZEPHIR_CALL_METHOD(NULL, documentsCursor, "limit", NULL, 0, limit);
			zephir_check_call_status();
		}
		ZEPHIR_OBS_VAR(sort);
		if (zephir_array_isset_string_fetch(&sort, params, SS("sort"), 0 TSRMLS_CC)) {
			ZEPHIR_CALL_METHOD(NULL, documentsCursor, "sort", NULL, 0, sort);
			zephir_check_call_status();
		}
		ZEPHIR_OBS_NVAR(sort);
		if (zephir_array_isset_string_fetch(&sort, params, SS("skip"), 0 TSRMLS_CC)) {
			ZEPHIR_CALL_METHOD(NULL, documentsCursor, "skip", NULL, 0, sort);
			zephir_check_call_status();
		}
		RETURN_MM_LONG(zephir_fast_count_int(documentsCursor TSRMLS_CC));
	}
	ZEPHIR_RETURN_CALL_METHOD(mongoCollection, "count", NULL, 0, conditions);
	zephir_check_call_status();
	RETURN_MM();

}

/**
 * Executes internal hooks before save a document
 *
 * @param \Phalcon\DiInterface dependencyInjector
 * @param boolean disableEvents
 * @param boolean exists
 * @return boolean
 */
PHP_METHOD(Phalcon_Mvc_Collection, _preSave) {

	zephir_fcall_cache_entry *_2 = NULL;
	int ZEPHIR_LAST_CALL_STATUS;
	zend_bool disableEvents, exists;
	zval *dependencyInjector, *disableEvents_param = NULL, *exists_param = NULL, *eventName = NULL, *_0 = NULL, *_1 = NULL, *_3 = NULL, *_4 = NULL, *_5 = NULL;

	ZEPHIR_MM_GROW();
	zephir_fetch_params(1, 3, 0, &dependencyInjector, &disableEvents_param, &exists_param);

	disableEvents = zephir_get_boolval(disableEvents_param);
	exists = zephir_get_boolval(exists_param);


	if (!(disableEvents)) {
		ZEPHIR_INIT_VAR(_1);
		ZVAL_STRING(_1, "beforeValidation", ZEPHIR_TEMP_PARAM_COPY);
		ZEPHIR_CALL_METHOD(&_0, this_ptr, "fireeventcancel", &_2, 0, _1);
		zephir_check_temp_parameter(_1);
		zephir_check_call_status();
		if (ZEPHIR_IS_FALSE_IDENTICAL(_0)) {
			RETURN_MM_BOOL(0);
		}
		ZEPHIR_INIT_VAR(eventName);
		if (!(exists)) {
			ZVAL_STRING(eventName, "beforeValidationOnCreate", 1);
		} else {
			ZVAL_STRING(eventName, "beforeValidationOnUpdate", 1);
		}
		ZEPHIR_CALL_METHOD(&_3, this_ptr, "fireeventcancel", &_2, 0, eventName);
		zephir_check_call_status();
		if (ZEPHIR_IS_FALSE_IDENTICAL(_3)) {
			RETURN_MM_BOOL(0);
		}
	}
	ZEPHIR_INIT_NVAR(_1);
	ZVAL_STRING(_1, "validation", ZEPHIR_TEMP_PARAM_COPY);
	ZEPHIR_CALL_METHOD(&_0, this_ptr, "fireeventcancel", &_2, 0, _1);
	zephir_check_temp_parameter(_1);
	zephir_check_call_status();
	if (ZEPHIR_IS_FALSE_IDENTICAL(_0)) {
		if (!(disableEvents)) {
			ZEPHIR_INIT_NVAR(_1);
			ZVAL_STRING(_1, "onValidationFails", ZEPHIR_TEMP_PARAM_COPY);
			ZEPHIR_CALL_METHOD(NULL, this_ptr, "fireevent", NULL, 0, _1);
			zephir_check_temp_parameter(_1);
			zephir_check_call_status();
		}
		RETURN_MM_BOOL(0);
	}
	if (!(disableEvents)) {
		ZEPHIR_INIT_NVAR(eventName);
		if (!(exists)) {
			ZVAL_STRING(eventName, "afterValidationOnCreate", 1);
		} else {
			ZVAL_STRING(eventName, "afterValidationOnUpdate", 1);
		}
		ZEPHIR_CALL_METHOD(&_0, this_ptr, "fireeventcancel", &_2, 0, eventName);
		zephir_check_call_status();
		if (ZEPHIR_IS_FALSE_IDENTICAL(_0)) {
			RETURN_MM_BOOL(0);
		}
		ZEPHIR_INIT_NVAR(_1);
		ZVAL_STRING(_1, "afterValidation", ZEPHIR_TEMP_PARAM_COPY);
		ZEPHIR_CALL_METHOD(&_3, this_ptr, "fireeventcancel", &_2, 0, _1);
		zephir_check_temp_parameter(_1);
		zephir_check_call_status();
		if (ZEPHIR_IS_FALSE_IDENTICAL(_3)) {
			RETURN_MM_BOOL(0);
		}
		ZEPHIR_INIT_NVAR(_1);
		ZVAL_STRING(_1, "beforeSave", ZEPHIR_TEMP_PARAM_COPY);
		ZEPHIR_CALL_METHOD(&_4, this_ptr, "fireeventcancel", &_2, 0, _1);
		zephir_check_temp_parameter(_1);
		zephir_check_call_status();
		if (ZEPHIR_IS_FALSE_IDENTICAL(_4)) {
			RETURN_MM_BOOL(0);
		}
		ZEPHIR_INIT_NVAR(eventName);
		if (exists) {
			ZVAL_STRING(eventName, "beforeUpdate", 1);
		} else {
			ZVAL_STRING(eventName, "beforeCreate", 1);
		}
		ZEPHIR_CALL_METHOD(&_5, this_ptr, "fireeventcancel", &_2, 0, eventName);
		zephir_check_call_status();
		if (ZEPHIR_IS_FALSE_IDENTICAL(_5)) {
			RETURN_MM_BOOL(0);
		}
	}
	RETURN_MM_BOOL(1);

}

/**
 * Executes internal events after save a document
 */
PHP_METHOD(Phalcon_Mvc_Collection, _postSave) {

	zephir_fcall_cache_entry *_0 = NULL;
	int ZEPHIR_LAST_CALL_STATUS;
	zval *disableEvents_param = NULL, *success_param = NULL, *exists_param = NULL, *eventName, *_1 = NULL;
	zend_bool disableEvents, success, exists;

	ZEPHIR_MM_GROW();
	zephir_fetch_params(1, 3, 0, &disableEvents_param, &success_param, &exists_param);

	disableEvents = zephir_get_boolval(disableEvents_param);
	success = zephir_get_boolval(success_param);
	exists = zephir_get_boolval(exists_param);


	if (success == 1) {
		if (!(disableEvents)) {
			ZEPHIR_INIT_VAR(eventName);
			if (exists == 1) {
				ZVAL_STRING(eventName, "afterUpdate", 1);
			} else {
				ZVAL_STRING(eventName, "afterCreate", 1);
			}
			ZEPHIR_CALL_METHOD(NULL, this_ptr, "fireevent", &_0, 0, eventName);
			zephir_check_call_status();
			ZEPHIR_INIT_VAR(_1);
			ZVAL_STRING(_1, "afterSave", ZEPHIR_TEMP_PARAM_COPY);
			ZEPHIR_CALL_METHOD(NULL, this_ptr, "fireevent", &_0, 0, _1);
			zephir_check_temp_parameter(_1);
			zephir_check_call_status();
		}
		RETURN_MM_BOOL(success);
	}
	if (!(disableEvents)) {
		ZEPHIR_INIT_NVAR(_1);
		ZVAL_STRING(_1, "notSave", ZEPHIR_TEMP_PARAM_COPY);
		ZEPHIR_CALL_METHOD(NULL, this_ptr, "fireevent", &_0, 0, _1);
		zephir_check_temp_parameter(_1);
		zephir_check_call_status();
	}
	ZEPHIR_INIT_NVAR(_1);
	if (disableEvents) {
		ZVAL_BOOL(_1, 1);
	} else {
		ZVAL_BOOL(_1, 0);
	}
	ZEPHIR_CALL_METHOD(NULL, this_ptr, "_canceloperation", NULL, 0, _1);
	zephir_check_call_status();
	RETURN_MM_BOOL(0);

}

/**
 * Executes validators on every validation call
 *
 *<code>
 *use Phalcon\Mvc\Model\Validator\ExclusionIn as ExclusionIn;
 *
 *class Subscriptors extends \Phalcon\Mvc\Collection
 *{
 *
 *	public function validation()
 *	{
 *		this->validate(new ExclusionIn(array(
 *			'field' => 'status',
 *			'domain' => array('A', 'I')
 *		)));
 *		if (this->validationHasFailed() == true) {
 *			return false;
 *		}
 *	}
 *
 *}
 *</code>
 */
PHP_METHOD(Phalcon_Mvc_Collection, validate) {

	HashTable *_3;
	HashPosition _2;
	int ZEPHIR_LAST_CALL_STATUS;
	zval *validator, *message = NULL, *_0 = NULL, *_1 = NULL, **_4;

	ZEPHIR_MM_GROW();
	zephir_fetch_params(1, 1, 0, &validator);



	ZEPHIR_CALL_METHOD(&_0, validator, "validate", NULL, 0, this_ptr);
	zephir_check_call_status();
	if (ZEPHIR_IS_FALSE_IDENTICAL(_0)) {
		ZEPHIR_CALL_METHOD(&_1, validator, "getmessages", NULL, 0);
		zephir_check_call_status();
		zephir_is_iterable(_1, &_3, &_2, 0, 0, "phalcon/mvc/collection.zep", 653);
		for (
		  ; zephir_hash_get_current_data_ex(_3, (void**) &_4, &_2) == SUCCESS
		  ; zephir_hash_move_forward_ex(_3, &_2)
		) {
			ZEPHIR_GET_HVALUE(message, _4);
			zephir_update_property_array_append(this_ptr, SL("_errorMessages"), message TSRMLS_CC);
		}
	}
	ZEPHIR_MM_RESTORE();

}

/**
 * Check whether validation process has generated any messages
 *
 *<code>
 *use Phalcon\Mvc\Model\Validator\ExclusionIn as ExclusionIn;
 *
 *class Subscriptors extends \Phalcon\Mvc\Collection
 *{
 *
 *	public function validation()
 *	{
 *		this->validate(new ExclusionIn(array(
 *			'field' => 'status',
 *			'domain' => array('A', 'I')
 *		)));
 *		if (this->validationHasFailed() == true) {
 *			return false;
 *		}
 *	}
 *
 *}
 *</code>
 */
PHP_METHOD(Phalcon_Mvc_Collection, validationHasFailed) {

	zval *errorMessages;

	ZEPHIR_MM_GROW();

	ZEPHIR_OBS_VAR(errorMessages);
	zephir_read_property_this(&errorMessages, this_ptr, SL("_errorMessages"), PH_NOISY_CC);
	if (Z_TYPE_P(errorMessages) == IS_ARRAY) {
		if (zephir_fast_count_int(errorMessages TSRMLS_CC)) {
			RETURN_MM_BOOL(1);
		}
	}
	RETURN_MM_BOOL(0);

}

/**
 * Fires an internal event
 */
PHP_METHOD(Phalcon_Mvc_Collection, fireEvent) {

	int ZEPHIR_LAST_CALL_STATUS;
	zval *eventName_param = NULL, *_0;
	zval *eventName = NULL;

	ZEPHIR_MM_GROW();
	zephir_fetch_params(1, 1, 0, &eventName_param);

	if (unlikely(Z_TYPE_P(eventName_param) != IS_STRING && Z_TYPE_P(eventName_param) != IS_NULL)) {
		zephir_throw_exception_string(spl_ce_InvalidArgumentException, SL("Parameter 'eventName' must be a string") TSRMLS_CC);
		RETURN_MM_NULL();
	}
	if (likely(Z_TYPE_P(eventName_param) == IS_STRING)) {
		zephir_get_strval(eventName, eventName_param);
	} else {
		ZEPHIR_INIT_VAR(eventName);
		ZVAL_EMPTY_STRING(eventName);
	}


	if ((zephir_method_exists(this_ptr, eventName TSRMLS_CC)  == SUCCESS)) {
		ZEPHIR_CALL_METHOD_ZVAL(NULL, this_ptr, eventName, NULL, 0);
		zephir_check_call_status();
	}
	_0 = zephir_fetch_nproperty_this(this_ptr, SL("_modelsManager"), PH_NOISY_CC);
	ZEPHIR_RETURN_CALL_METHOD(_0, "notifyevent", NULL, 0, eventName, this_ptr);
	zephir_check_call_status();
	RETURN_MM();

}

/**
 * Fires an internal event that cancels the operation
 */
PHP_METHOD(Phalcon_Mvc_Collection, fireEventCancel) {

	int ZEPHIR_LAST_CALL_STATUS;
	zval *eventName_param = NULL, *_0 = NULL, *_1;
	zval *eventName = NULL;

	ZEPHIR_MM_GROW();
	zephir_fetch_params(1, 1, 0, &eventName_param);

	if (unlikely(Z_TYPE_P(eventName_param) != IS_STRING && Z_TYPE_P(eventName_param) != IS_NULL)) {
		zephir_throw_exception_string(spl_ce_InvalidArgumentException, SL("Parameter 'eventName' must be a string") TSRMLS_CC);
		RETURN_MM_NULL();
	}
	if (likely(Z_TYPE_P(eventName_param) == IS_STRING)) {
		zephir_get_strval(eventName, eventName_param);
	} else {
		ZEPHIR_INIT_VAR(eventName);
		ZVAL_EMPTY_STRING(eventName);
	}


	if ((zephir_method_exists(this_ptr, eventName TSRMLS_CC)  == SUCCESS)) {
		ZEPHIR_CALL_METHOD_ZVAL(&_0, this_ptr, eventName, NULL, 0);
		zephir_check_call_status();
		if (ZEPHIR_IS_FALSE_IDENTICAL(_0)) {
			RETURN_MM_BOOL(0);
		}
	}
	_1 = zephir_fetch_nproperty_this(this_ptr, SL("_modelsManager"), PH_NOISY_CC);
	ZEPHIR_CALL_METHOD(&_0, _1, "notifyevent", NULL, 0, eventName, this_ptr);
	zephir_check_call_status();
	if (ZEPHIR_IS_FALSE_IDENTICAL(_0)) {
		RETURN_MM_BOOL(0);
	}
	RETURN_MM_BOOL(1);

}

/**
 * Cancel the current operation
 */
PHP_METHOD(Phalcon_Mvc_Collection, _cancelOperation) {

	int ZEPHIR_LAST_CALL_STATUS;
	zval *disableEvents_param = NULL, *eventName, *_0;
	zend_bool disableEvents;

	ZEPHIR_MM_GROW();
	zephir_fetch_params(1, 1, 0, &disableEvents_param);

	disableEvents = zephir_get_boolval(disableEvents_param);


	if (!(disableEvents)) {
		_0 = zephir_fetch_nproperty_this(this_ptr, SL("_operationMade"), PH_NOISY_CC);
		ZEPHIR_INIT_VAR(eventName);
		if (ZEPHIR_IS_LONG(_0, 3)) {
			ZVAL_STRING(eventName, "notDeleted", 1);
		} else {
			ZVAL_STRING(eventName, "notSaved", 1);
		}
		ZEPHIR_CALL_METHOD(NULL, this_ptr, "fireevent", NULL, 0, eventName);
		zephir_check_call_status();
	}
	RETURN_MM_BOOL(0);

}

/**
 * Checks if the document exists in the collection
 *
 * @param \MongoCollection collection
 * @return boolean
 */
PHP_METHOD(Phalcon_Mvc_Collection, _exists) {

	zval *_2;
	int ZEPHIR_LAST_CALL_STATUS;
	zval *collection, *id, *mongoId = NULL, *_0, *_1 = NULL;

	ZEPHIR_MM_GROW();
	zephir_fetch_params(1, 1, 0, &collection);



	ZEPHIR_OBS_VAR(id);
	if (!(zephir_fetch_property(&id, this_ptr, SL("_id"), PH_SILENT_CC))) {
		RETURN_MM_BOOL(0);
	}
	if (Z_TYPE_P(id) == IS_OBJECT) {
		ZEPHIR_CPY_WRT(mongoId, id);
	} else {
		_0 = zephir_fetch_nproperty_this(this_ptr, SL("_modelsManager"), PH_NOISY_CC);
		ZEPHIR_CALL_METHOD(&_1, _0, "isusingimplicitobjectids", NULL, 0, this_ptr);
		zephir_check_call_status();
		if (zephir_is_true(_1)) {
			ZEPHIR_INIT_NVAR(mongoId);
			object_init_ex(mongoId, zephir_get_internal_ce(SS("mongoid") TSRMLS_CC));
			ZEPHIR_CALL_METHOD(NULL, mongoId, "__construct", NULL, 0, id);
			zephir_check_call_status();
			zephir_update_property_this(this_ptr, SL("_id"), mongoId TSRMLS_CC);
		} else {
			ZEPHIR_CPY_WRT(mongoId, id);
		}
	}
	ZEPHIR_INIT_VAR(_2);
	zephir_create_array(_2, 1, 0 TSRMLS_CC);
	zephir_array_update_string(&_2, SL("_id"), &mongoId, PH_COPY | PH_SEPARATE);
	ZEPHIR_CALL_METHOD(&_1, collection, "count", NULL, 0, _2);
	zephir_check_call_status();
	RETURN_MM_BOOL(ZEPHIR_GT_LONG(_1, 0));

}

/**
 * Returns all the validation messages
 *
 * <code>
 * $robot = new Robots();
 * $robot->type = 'mechanical';
 * $robot->name = 'Astro Boy';
 * $robot->year = 1952;
 * if ($robot->save() == false) {
 *	echo "Umh, We can't store robots right now ";
 *	foreach ($robot->getMessages() as message) {
 *		echo message;
 *	}
 *} else {
 *	echo "Great, a new robot was saved successfully!";
 *}
 * </code>
 */
PHP_METHOD(Phalcon_Mvc_Collection, getMessages) {


	RETURN_MEMBER(this_ptr, "_errorMessages");

}

/**
 * Appends a customized message on the validation process
 *
 *<code>
 *	use \Phalcon\Mvc\Model\Message as Message;
 *
 *	class Robots extends \Phalcon\Mvc\Model
 *	{
 *
 *		public function beforeSave()
 *		{
 *			if ($this->name == 'Peter') {
 *				message = new Message("Sorry, but a robot cannot be named Peter");
 *				$this->appendMessage(message);
 *			}
 *		}
 *	}
 *</code>
 */
PHP_METHOD(Phalcon_Mvc_Collection, appendMessage) {

	zval *message;

	zephir_fetch_params(0, 1, 0, &message);



	zephir_update_property_array_append(this_ptr, SL("_errorMessages"), message TSRMLS_CC);

}

/**
 * Creates/Updates a collection based on the values in the attributes
 */
PHP_METHOD(Phalcon_Mvc_Collection, save) {

	zval *_3;
	int ZEPHIR_LAST_CALL_STATUS;
	zend_bool success;
	zval *dependencyInjector, *connection = NULL, *exists = NULL, *source = NULL, *data = NULL, *status = NULL, *id, *ok, *collection = NULL, *disableEvents, *_0, *_1, *_2 = NULL, *_4;

	ZEPHIR_MM_GROW();

	ZEPHIR_OBS_VAR(dependencyInjector);
	zephir_read_property_this(&dependencyInjector, this_ptr, SL("_dependencyInjector"), PH_NOISY_CC);
	if (Z_TYPE_P(dependencyInjector) != IS_OBJECT) {
		ZEPHIR_THROW_EXCEPTION_DEBUG_STR(phalcon_mvc_collection_exception_ce, "A dependency injector container is required to obtain the services related to the ORM", "phalcon/mvc/collection.zep", 844);
		return;
	}
	ZEPHIR_CALL_METHOD(&source, this_ptr, "getsource", NULL, 0);
	zephir_check_call_status();
	if (ZEPHIR_IS_EMPTY(source)) {
		ZEPHIR_THROW_EXCEPTION_DEBUG_STR(phalcon_mvc_collection_exception_ce, "Method getSource() returns empty string", "phalcon/mvc/collection.zep", 849);
		return;
	}
	ZEPHIR_CALL_METHOD(&connection, this_ptr, "getconnection", NULL, 0);
	zephir_check_call_status();
	ZEPHIR_CALL_METHOD(&collection, connection, "selectcollection", NULL, 0, source);
	zephir_check_call_status();
	ZEPHIR_CALL_METHOD(&exists, this_ptr, "_exists", NULL, 0, collection);
	zephir_check_call_status();
	if (ZEPHIR_IS_FALSE_IDENTICAL(exists)) {
		ZEPHIR_INIT_ZVAL_NREF(_0);
		ZVAL_LONG(_0, 1);
		zephir_update_property_this(this_ptr, SL("_operationMade"), _0 TSRMLS_CC);
	} else {
		ZEPHIR_INIT_ZVAL_NREF(_0);
		ZVAL_LONG(_0, 2);
		zephir_update_property_this(this_ptr, SL("_operationMade"), _0 TSRMLS_CC);
	}
	ZEPHIR_INIT_VAR(_1);
	array_init(_1);
	zephir_update_property_this(this_ptr, SL("_errorMessages"), _1 TSRMLS_CC);
	ZEPHIR_OBS_VAR(disableEvents);
	zephir_read_static_property_ce(&disableEvents, phalcon_mvc_collection_ce, SL("_disableEvents") TSRMLS_CC);
<<<<<<< HEAD
	ZEPHIR_CALL_METHOD(&_2, this_ptr, "_presave", NULL, 294, dependencyInjector, disableEvents, exists);
=======
	ZEPHIR_CALL_METHOD(&_2, this_ptr, "_presave", NULL, 295, dependencyInjector, disableEvents, exists);
>>>>>>> 58cb694b
	zephir_check_call_status();
	if (ZEPHIR_IS_FALSE_IDENTICAL(_2)) {
		RETURN_MM_BOOL(0);
	}
	ZEPHIR_CALL_METHOD(&data, this_ptr, "toarray", NULL, 0);
	zephir_check_call_status();
	success = 0;
	ZEPHIR_INIT_VAR(_3);
	zephir_create_array(_3, 1, 0 TSRMLS_CC);
	zephir_array_update_string(&_3, SL("w"), &ZEPHIR_GLOBAL(global_true), PH_COPY | PH_SEPARATE);
	ZEPHIR_CALL_METHOD(&status, collection, "save", NULL, 0, data, _3);
	zephir_check_call_status();
	if (Z_TYPE_P(status) == IS_ARRAY) {
		ZEPHIR_OBS_VAR(ok);
		if (zephir_array_isset_string_fetch(&ok, status, SS("ok"), 0 TSRMLS_CC)) {
			if (zephir_is_true(ok)) {
				success = 1;
				if (ZEPHIR_IS_FALSE_IDENTICAL(exists)) {
					ZEPHIR_OBS_VAR(id);
					if (zephir_array_isset_string_fetch(&id, data, SS("_id"), 0 TSRMLS_CC)) {
						zephir_update_property_this(this_ptr, SL("_id"), id TSRMLS_CC);
					}
				}
			}
		}
	} else {
		success = 0;
	}
<<<<<<< HEAD
	ZEPHIR_RETURN_CALL_METHOD(this_ptr, "_postsave", NULL, 295, disableEvents, (success ? ZEPHIR_GLOBAL(global_true) : ZEPHIR_GLOBAL(global_false)), exists);
=======
	ZEPHIR_INIT_VAR(_4);
	if (success) {
		ZVAL_BOOL(_4, 1);
	} else {
		ZVAL_BOOL(_4, 0);
	}
	ZEPHIR_RETURN_CALL_METHOD(this_ptr, "_postsave", NULL, 296, disableEvents, _4, exists);
>>>>>>> 58cb694b
	zephir_check_call_status();
	RETURN_MM();

}

/**
 * Find a document by its id (_id)
 *
 * @param string|\MongoId id
 * @return \Phalcon\Mvc\Collection
 */
PHP_METHOD(Phalcon_Mvc_Collection, findById) {

	zval *_4, *_5;
	int ZEPHIR_LAST_CALL_STATUS;
	zend_class_entry *_1;
	zval *id, *className, *collection, *mongoId = NULL, *_0 = NULL, *_2 = NULL, *_3 = NULL;

	ZEPHIR_MM_GROW();
	zephir_fetch_params(1, 1, 0, &id);



	if (Z_TYPE_P(id) != IS_OBJECT) {
		ZEPHIR_INIT_VAR(className);
		zephir_get_called_class(className TSRMLS_CC);
		ZEPHIR_INIT_VAR(collection);
		zephir_fetch_safe_class(_0, className);
			_1 = zend_fetch_class(Z_STRVAL_P(_0), Z_STRLEN_P(_0), ZEND_FETCH_CLASS_AUTO TSRMLS_CC);
		object_init_ex(collection, _1);
		if (zephir_has_constructor(collection TSRMLS_CC)) {
			ZEPHIR_CALL_METHOD(NULL, collection, "__construct", NULL, 0);
			zephir_check_call_status();
		}
		ZEPHIR_CALL_METHOD(&_2, collection, "getcollectionmanager", NULL, 0);
		zephir_check_call_status();
		ZEPHIR_CALL_METHOD(&_3, _2, "isusingimplicitobjectids", NULL, 0, collection);
		zephir_check_call_status();
		if (zephir_is_true(_3)) {
			ZEPHIR_INIT_VAR(mongoId);
			object_init_ex(mongoId, zephir_get_internal_ce(SS("mongoid") TSRMLS_CC));
			ZEPHIR_CALL_METHOD(NULL, mongoId, "__construct", NULL, 0, id);
			zephir_check_call_status();
		} else {
			ZEPHIR_CPY_WRT(mongoId, id);
		}
	} else {
		ZEPHIR_CPY_WRT(mongoId, id);
	}
	ZEPHIR_INIT_VAR(_4);
	zephir_create_array(_4, 1, 0 TSRMLS_CC);
	ZEPHIR_INIT_VAR(_5);
	zephir_create_array(_5, 1, 0 TSRMLS_CC);
	zephir_array_update_string(&_5, SL("_id"), &mongoId, PH_COPY | PH_SEPARATE);
	zephir_array_fast_append(_4, _5);
	ZEPHIR_RETURN_CALL_STATIC("findfirst", NULL, 0, _4);
	zephir_check_call_status();
	RETURN_MM();

}

/**
 * Allows to query the first record that match the specified conditions
 *
 * <code>
 *
 * //What's the first robot in the robots table?
 * $robot = Robots::findFirst();
 * echo "The robot name is ", $robot->name, "\n";
 *
 * //What's the first mechanical robot in robots table?
 * $robot = Robots::findFirst(array(
 *     array("type" => "mechanical")
 * ));
 * echo "The first mechanical robot name is ", $robot->name, "\n";
 *
 * //Get first virtual robot ordered by name
 * $robot = Robots::findFirst(array(
 *     array("type" => "mechanical"),
 *     "order" => array("name" => 1)
 * ));
 * echo "The first virtual robot name is ", $robot->name, "\n";
 * </code>
 */
PHP_METHOD(Phalcon_Mvc_Collection, findFirst) {

	int ZEPHIR_LAST_CALL_STATUS;
	zend_class_entry *_1;
	zval *parameters_param = NULL, *className, *collection, *connection = NULL, *_0 = NULL, *_2;
	zval *parameters = NULL;

	ZEPHIR_MM_GROW();
	zephir_fetch_params(1, 0, 1, &parameters_param);

	if (!parameters_param) {
		ZEPHIR_INIT_VAR(parameters);
		array_init(parameters);
	} else {
		zephir_get_arrval(parameters, parameters_param);
	}


	ZEPHIR_INIT_VAR(className);
	zephir_get_called_class(className TSRMLS_CC);
	ZEPHIR_INIT_VAR(collection);
	zephir_fetch_safe_class(_0, className);
		_1 = zend_fetch_class(Z_STRVAL_P(_0), Z_STRLEN_P(_0), ZEND_FETCH_CLASS_AUTO TSRMLS_CC);
	object_init_ex(collection, _1);
	if (zephir_has_constructor(collection TSRMLS_CC)) {
		ZEPHIR_CALL_METHOD(NULL, collection, "__construct", NULL, 0);
		zephir_check_call_status();
	}
	ZEPHIR_CALL_METHOD(&connection, collection, "getconnection", NULL, 0);
	zephir_check_call_status();
	ZEPHIR_INIT_VAR(_2);
	ZVAL_BOOL(_2, 1);
	ZEPHIR_RETURN_CALL_STATIC("_getresultset", NULL, 0, parameters, collection, connection, _2);
	zephir_check_call_status();
	RETURN_MM();

}

/**
 * Allows to query a set of records that match the specified conditions
 *
 * <code>
 *
 * //How many robots are there?
 * $robots = Robots::find();
 * echo "There are ", count($robots), "\n";
 *
 * //How many mechanical robots are there?
 * $robots = Robots::find(array(
 *     array("type" => "mechanical")
 * ));
 * echo "There are ", count(robots), "\n";
 *
 * //Get and print virtual robots ordered by name
 * $robots = Robots::findFirst(array(
 *     array("type" => "virtual"),
 *     "order" => array("name" => 1)
 * ));
 * foreach ($robots as $robot) {
 *	   echo $robot->name, "\n";
 * }
 *
 * //Get first 100 virtual robots ordered by name
 * $robots = Robots::find(array(
 *     array("type" => "virtual"),
 *     "order" => array("name" => 1),
 *     "limit" => 100
 * ));
 * foreach ($robots as $robot) {
 *	   echo $robot->name, "\n";
 * }
 * </code>
 */
PHP_METHOD(Phalcon_Mvc_Collection, find) {

	int ZEPHIR_LAST_CALL_STATUS;
	zend_class_entry *_1;
	zval *parameters_param = NULL, *className, *collection, *_0 = NULL, *_2 = NULL, *_3;
	zval *parameters = NULL;

	ZEPHIR_MM_GROW();
	zephir_fetch_params(1, 0, 1, &parameters_param);

	if (!parameters_param) {
		ZEPHIR_INIT_VAR(parameters);
		array_init(parameters);
	} else {
		zephir_get_arrval(parameters, parameters_param);
	}


	ZEPHIR_INIT_VAR(className);
	zephir_get_called_class(className TSRMLS_CC);
	ZEPHIR_INIT_VAR(collection);
	zephir_fetch_safe_class(_0, className);
		_1 = zend_fetch_class(Z_STRVAL_P(_0), Z_STRLEN_P(_0), ZEND_FETCH_CLASS_AUTO TSRMLS_CC);
	object_init_ex(collection, _1);
	if (zephir_has_constructor(collection TSRMLS_CC)) {
		ZEPHIR_CALL_METHOD(NULL, collection, "__construct", NULL, 0);
		zephir_check_call_status();
	}
	ZEPHIR_CALL_METHOD(&_2, collection, "getconnection", NULL, 0);
	zephir_check_call_status();
	ZEPHIR_INIT_VAR(_3);
	ZVAL_BOOL(_3, 0);
	ZEPHIR_RETURN_CALL_STATIC("_getresultset", NULL, 0, parameters, collection, _2, _3);
	zephir_check_call_status();
	RETURN_MM();

}

/**
 * Perform a count over a collection
 *
 *<code>
 * echo 'There are ', Robots::count(), ' robots';
 *</code>
 */
PHP_METHOD(Phalcon_Mvc_Collection, count) {

	int ZEPHIR_LAST_CALL_STATUS;
	zend_class_entry *_1;
	zval *parameters_param = NULL, *className, *collection, *connection = NULL, *_0 = NULL;
	zval *parameters = NULL;

	ZEPHIR_MM_GROW();
	zephir_fetch_params(1, 0, 1, &parameters_param);

	if (!parameters_param) {
		ZEPHIR_INIT_VAR(parameters);
		array_init(parameters);
	} else {
		zephir_get_arrval(parameters, parameters_param);
	}


	ZEPHIR_INIT_VAR(className);
	zephir_get_called_class(className TSRMLS_CC);
	ZEPHIR_INIT_VAR(collection);
	zephir_fetch_safe_class(_0, className);
		_1 = zend_fetch_class(Z_STRVAL_P(_0), Z_STRLEN_P(_0), ZEND_FETCH_CLASS_AUTO TSRMLS_CC);
	object_init_ex(collection, _1);
	if (zephir_has_constructor(collection TSRMLS_CC)) {
		ZEPHIR_CALL_METHOD(NULL, collection, "__construct", NULL, 0);
		zephir_check_call_status();
	}
	ZEPHIR_CALL_METHOD(&connection, collection, "getconnection", NULL, 0);
	zephir_check_call_status();
	ZEPHIR_RETURN_CALL_STATIC("_getgroupresultset", NULL, 0, parameters, collection, connection);
	zephir_check_call_status();
	RETURN_MM();

}

/**
 * Perform an aggregation using the Mongo aggregation framework
 */
PHP_METHOD(Phalcon_Mvc_Collection, aggregate) {

	int ZEPHIR_LAST_CALL_STATUS;
	zend_class_entry *_1;
	zval *parameters_param = NULL, *className, *model, *connection = NULL, *source = NULL, *_0 = NULL, *_2 = NULL;
	zval *parameters = NULL;

	ZEPHIR_MM_GROW();
	zephir_fetch_params(1, 0, 1, &parameters_param);

	if (!parameters_param) {
		ZEPHIR_INIT_VAR(parameters);
		array_init(parameters);
	} else {
		zephir_get_arrval(parameters, parameters_param);
	}


	ZEPHIR_INIT_VAR(className);
	zephir_get_called_class(className TSRMLS_CC);
	ZEPHIR_INIT_VAR(model);
	zephir_fetch_safe_class(_0, className);
		_1 = zend_fetch_class(Z_STRVAL_P(_0), Z_STRLEN_P(_0), ZEND_FETCH_CLASS_AUTO TSRMLS_CC);
	object_init_ex(model, _1);
	if (zephir_has_constructor(model TSRMLS_CC)) {
		ZEPHIR_CALL_METHOD(NULL, model, "__construct", NULL, 0);
		zephir_check_call_status();
	}
	ZEPHIR_CALL_METHOD(&connection, model, "getconnection", NULL, 0);
	zephir_check_call_status();
	ZEPHIR_CALL_METHOD(&source, model, "getsource", NULL, 0);
	zephir_check_call_status();
	if (ZEPHIR_IS_EMPTY(source)) {
		ZEPHIR_THROW_EXCEPTION_DEBUG_STR(phalcon_mvc_collection_exception_ce, "Method getSource() returns empty string", "phalcon/mvc/collection.zep", 1061);
		return;
	}
	ZEPHIR_CALL_METHOD(&_2, connection, "selectcollection", NULL, 0, source);
	zephir_check_call_status();
	ZEPHIR_RETURN_CALL_METHOD(_2, "aggregate", NULL, 0, parameters);
	zephir_check_call_status();
	RETURN_MM();

}

/**
 * Allows to perform a summatory group for a column in the collection
 */
PHP_METHOD(Phalcon_Mvc_Collection, summatory) {

	int ZEPHIR_LAST_CALL_STATUS;
	zend_class_entry *_1;
	zval *field_param = NULL, *conditions = NULL, *finalize = NULL, *className, *model, *connection = NULL, *source = NULL, *collection = NULL, *initial, *reduce = NULL, *group = NULL, *retval, *firstRetval, *_0 = NULL, *_2 = NULL, *_4;
	zval *field = NULL, *_3;

	ZEPHIR_MM_GROW();
	zephir_fetch_params(1, 1, 2, &field_param, &conditions, &finalize);

	if (unlikely(Z_TYPE_P(field_param) != IS_STRING && Z_TYPE_P(field_param) != IS_NULL)) {
		zephir_throw_exception_string(spl_ce_InvalidArgumentException, SL("Parameter 'field' must be a string") TSRMLS_CC);
		RETURN_MM_NULL();
	}
	if (likely(Z_TYPE_P(field_param) == IS_STRING)) {
		zephir_get_strval(field, field_param);
	} else {
		ZEPHIR_INIT_VAR(field);
		ZVAL_EMPTY_STRING(field);
	}
	if (!conditions) {
		conditions = ZEPHIR_GLOBAL(global_null);
	}
	if (!finalize) {
		finalize = ZEPHIR_GLOBAL(global_null);
	}


	ZEPHIR_INIT_VAR(className);
	zephir_get_called_class(className TSRMLS_CC);
	ZEPHIR_INIT_VAR(model);
	zephir_fetch_safe_class(_0, className);
		_1 = zend_fetch_class(Z_STRVAL_P(_0), Z_STRLEN_P(_0), ZEND_FETCH_CLASS_AUTO TSRMLS_CC);
	object_init_ex(model, _1);
	if (zephir_has_constructor(model TSRMLS_CC)) {
		ZEPHIR_CALL_METHOD(NULL, model, "__construct", NULL, 0);
		zephir_check_call_status();
	}
	ZEPHIR_CALL_METHOD(&connection, model, "getconnection", NULL, 0);
	zephir_check_call_status();
	ZEPHIR_CALL_METHOD(&source, model, "getsource", NULL, 0);
	zephir_check_call_status();
	if (ZEPHIR_IS_EMPTY(source)) {
		ZEPHIR_THROW_EXCEPTION_DEBUG_STR(phalcon_mvc_collection_exception_ce, "Method getSource() returns empty string", "phalcon/mvc/collection.zep", 1083);
		return;
	}
	ZEPHIR_CALL_METHOD(&collection, connection, "selectcollection", NULL, 0, source);
	zephir_check_call_status();
	ZEPHIR_INIT_VAR(initial);
	zephir_create_array(initial, 1, 0 TSRMLS_CC);
	ZEPHIR_INIT_VAR(_2);
	array_init(_2);
	zephir_array_update_string(&initial, SL("summatory"), &_2, PH_COPY | PH_SEPARATE);
	ZEPHIR_INIT_VAR(_3);
	ZEPHIR_CONCAT_SVSVSVS(_3, "function (curr, result) { if (typeof result.summatory[curr.", field, "] === \"undefined\") { result.summatory[curr.", field, "] = 1; } else { result.summatory[curr.", field, "]++; } }");
	ZEPHIR_CPY_WRT(reduce, _3);
	ZEPHIR_INIT_NVAR(_2);
	array_init(_2);
	ZEPHIR_CALL_METHOD(&group, collection, "group", NULL, 0, _2, initial, reduce);
	zephir_check_call_status();
	if (zephir_array_isset_string_fetch(&retval, group, SS("retval"), 1 TSRMLS_CC)) {
		if (zephir_array_isset_long_fetch(&firstRetval, retval, 0, 1 TSRMLS_CC)) {
			if (zephir_array_isset_string(firstRetval, SS("summatory"))) {
				zephir_array_fetch_string(&_4, firstRetval, SL("summatory"), PH_NOISY | PH_READONLY, "phalcon/mvc/collection.zep", 1103 TSRMLS_CC);
				RETURN_CTOR(_4);
			}
			RETURN_CTOR(firstRetval);
		}
		RETURN_CTOR(retval);
	}
	array_init(return_value);
	RETURN_MM();

}

/**
 * Deletes a model instance. Returning true on success or false otherwise.
 *
 * <code>
 *	$robot = Robots::findFirst();
 *	$robot->delete();
 *
 *	foreach (Robots::find() as $robot) {
 *		$robot->delete();
 *	}
 * </code>
 */
PHP_METHOD(Phalcon_Mvc_Collection, delete) {

	zval *_4, *_5;
	int ZEPHIR_LAST_CALL_STATUS;
	zend_bool success;
	zval *disableEvents, *status = NULL, *id, *connection = NULL, *source = NULL, *collection = NULL, *mongoId = NULL, *ok, *_0 = NULL, *_1 = NULL, *_2, *_3;

	ZEPHIR_MM_GROW();

	ZEPHIR_OBS_VAR(id);
	if (!(zephir_fetch_property(&id, this_ptr, SL("_id"), PH_SILENT_CC))) {
		ZEPHIR_THROW_EXCEPTION_DEBUG_STR(phalcon_mvc_collection_exception_ce, "The document cannot be deleted because it doesn't exist", "phalcon/mvc/collection.zep", 1131);
		return;
	}
	ZEPHIR_OBS_VAR(disableEvents);
	zephir_read_static_property_ce(&disableEvents, phalcon_mvc_collection_ce, SL("_disableEvents") TSRMLS_CC);
	if (!(zephir_is_true(disableEvents))) {
		ZEPHIR_INIT_VAR(_1);
		ZVAL_STRING(_1, "beforeDelete", ZEPHIR_TEMP_PARAM_COPY);
		ZEPHIR_CALL_METHOD(&_0, this_ptr, "fireeventcancel", NULL, 0, _1);
		zephir_check_temp_parameter(_1);
		zephir_check_call_status();
		if (ZEPHIR_IS_FALSE_IDENTICAL(_0)) {
			RETURN_MM_BOOL(0);
		}
	}
	_2 = zephir_fetch_nproperty_this(this_ptr, SL("_skipped"), PH_NOISY_CC);
	if (ZEPHIR_IS_TRUE_IDENTICAL(_2)) {
		RETURN_MM_BOOL(1);
	}
	ZEPHIR_CALL_METHOD(&connection, this_ptr, "getconnection", NULL, 0);
	zephir_check_call_status();
	ZEPHIR_CALL_METHOD(&source, this_ptr, "getsource", NULL, 0);
	zephir_check_call_status();
	if (ZEPHIR_IS_EMPTY(source)) {
		ZEPHIR_THROW_EXCEPTION_DEBUG_STR(phalcon_mvc_collection_exception_ce, "Method getSource() returns empty string", "phalcon/mvc/collection.zep", 1150);
		return;
	}
	ZEPHIR_CALL_METHOD(&collection, connection, "selectcollection", NULL, 0, source);
	zephir_check_call_status();
	if (Z_TYPE_P(id) == IS_OBJECT) {
		ZEPHIR_CPY_WRT(mongoId, id);
	} else {
		_3 = zephir_fetch_nproperty_this(this_ptr, SL("_modelsManager"), PH_NOISY_CC);
		ZEPHIR_CALL_METHOD(&_0, _3, "isusingimplicitobjectids", NULL, 0, this_ptr);
		zephir_check_call_status();
		if (zephir_is_true(_0)) {
			ZEPHIR_INIT_NVAR(mongoId);
			object_init_ex(mongoId, zephir_get_internal_ce(SS("mongoid") TSRMLS_CC));
			ZEPHIR_CALL_METHOD(NULL, mongoId, "__construct", NULL, 0, id);
			zephir_check_call_status();
		} else {
			ZEPHIR_CPY_WRT(mongoId, id);
		}
	}
	success = 0;
	ZEPHIR_INIT_VAR(_4);
	zephir_create_array(_4, 1, 0 TSRMLS_CC);
	zephir_array_update_string(&_4, SL("_id"), &mongoId, PH_COPY | PH_SEPARATE);
	ZEPHIR_INIT_VAR(_5);
	zephir_create_array(_5, 1, 0 TSRMLS_CC);
	zephir_array_update_string(&_5, SL("w"), &ZEPHIR_GLOBAL(global_true), PH_COPY | PH_SEPARATE);
	ZEPHIR_CALL_METHOD(&status, collection, "remove", NULL, 0, _4, _5);
	zephir_check_call_status();
	if (Z_TYPE_P(status) != IS_ARRAY) {
		RETURN_MM_BOOL(0);
	}
	ZEPHIR_OBS_VAR(ok);
	if (zephir_array_isset_string_fetch(&ok, status, SS("ok"), 0 TSRMLS_CC)) {
		if (zephir_is_true(ok)) {
			success = 1;
			if (!(zephir_is_true(disableEvents))) {
				ZEPHIR_INIT_NVAR(_1);
				ZVAL_STRING(_1, "afterDelete", ZEPHIR_TEMP_PARAM_COPY);
				ZEPHIR_CALL_METHOD(NULL, this_ptr, "fireevent", NULL, 0, _1);
				zephir_check_temp_parameter(_1);
				zephir_check_call_status();
			}
		}
	} else {
		success = 0;
	}
	RETURN_MM_BOOL(success);

}

/**
 * Sets up a behavior in a collection
 */
PHP_METHOD(Phalcon_Mvc_Collection, addBehavior) {

	int ZEPHIR_LAST_CALL_STATUS;
	zval *behavior, *_0;

	ZEPHIR_MM_GROW();
	zephir_fetch_params(1, 1, 0, &behavior);



	_0 = zephir_fetch_nproperty_this(this_ptr, SL("_modelsManager"), PH_NOISY_CC);
	ZEPHIR_CALL_METHOD(NULL, _0, "addbehavior", NULL, 0, this_ptr, behavior);
	zephir_check_call_status();
	ZEPHIR_MM_RESTORE();

}

/**
 * Skips the current operation forcing a success state
 */
PHP_METHOD(Phalcon_Mvc_Collection, skipOperation) {

	zval *skip_param = NULL;
	zend_bool skip;

	zephir_fetch_params(0, 1, 0, &skip_param);

	skip = zephir_get_boolval(skip_param);


	if (skip) {
		zephir_update_property_this(this_ptr, SL("_skipped"), ZEPHIR_GLOBAL(global_true) TSRMLS_CC);
	} else {
		zephir_update_property_this(this_ptr, SL("_skipped"), ZEPHIR_GLOBAL(global_false) TSRMLS_CC);
	}

}

/**
 * Returns the instance as an array representation
 *
 *<code>
 * print_r($robot->toArray());
 *</code>
 */
PHP_METHOD(Phalcon_Mvc_Collection, toArray) {

	HashTable *_2;
	HashPosition _1;
	int ZEPHIR_LAST_CALL_STATUS;
	zval *data, *reserved = NULL, *key = NULL, *value = NULL, *_0 = NULL, **_3;

	ZEPHIR_MM_GROW();

	ZEPHIR_CALL_METHOD(&reserved, this_ptr, "getreservedattributes", NULL, 0);
	zephir_check_call_status();
	ZEPHIR_INIT_VAR(data);
	array_init(data);
	ZEPHIR_CALL_FUNCTION(&_0, "get_object_vars", NULL, 24, this_ptr);
	zephir_check_call_status();
	zephir_is_iterable(_0, &_2, &_1, 0, 0, "phalcon/mvc/collection.zep", 1244);
	for (
	  ; zephir_hash_get_current_data_ex(_2, (void**) &_3, &_1) == SUCCESS
	  ; zephir_hash_move_forward_ex(_2, &_1)
	) {
		ZEPHIR_GET_HMKEY(key, _2, _1);
		ZEPHIR_GET_HVALUE(value, _3);
		if (ZEPHIR_IS_STRING(key, "_id")) {
			if (zephir_is_true(value)) {
				zephir_array_update_zval(&data, key, &value, PH_COPY | PH_SEPARATE);
			}
		} else {
			if (!(zephir_array_isset(reserved, key))) {
				zephir_array_update_zval(&data, key, &value, PH_COPY | PH_SEPARATE);
			}
		}
	}
	RETURN_CCTOR(data);

}

/**
 * Serializes the object ignoring connections or protected properties
 */
PHP_METHOD(Phalcon_Mvc_Collection, serialize) {

	int ZEPHIR_LAST_CALL_STATUS;
	zval *_0 = NULL;

	ZEPHIR_MM_GROW();

	ZEPHIR_CALL_METHOD(&_0, this_ptr, "toarray", NULL, 0);
	zephir_check_call_status();
	ZEPHIR_RETURN_CALL_FUNCTION("serialize", NULL, 71, _0);
	zephir_check_call_status();
	RETURN_MM();

}

/**
 * Unserializes the object from a serialized string
 */
PHP_METHOD(Phalcon_Mvc_Collection, unserialize) {

	HashTable *_3;
	HashPosition _2;
	zephir_fcall_cache_entry *_0 = NULL;
	int ZEPHIR_LAST_CALL_STATUS;
	zval *data_param = NULL, *attributes = NULL, *dependencyInjector = NULL, *manager = NULL, *key = NULL, *value = NULL, *_1, **_4;
	zval *data = NULL;

	ZEPHIR_MM_GROW();
	zephir_fetch_params(1, 1, 0, &data_param);

	if (unlikely(Z_TYPE_P(data_param) != IS_STRING && Z_TYPE_P(data_param) != IS_NULL)) {
		zephir_throw_exception_string(spl_ce_InvalidArgumentException, SL("Parameter 'data' must be a string") TSRMLS_CC);
		RETURN_MM_NULL();
	}
	if (likely(Z_TYPE_P(data_param) == IS_STRING)) {
		zephir_get_strval(data, data_param);
	} else {
		ZEPHIR_INIT_VAR(data);
		ZVAL_EMPTY_STRING(data);
	}


	ZEPHIR_CALL_FUNCTION(&attributes, "unserialize", NULL, 72, data);
	zephir_check_call_status();
	if (Z_TYPE_P(attributes) == IS_ARRAY) {
		ZEPHIR_CALL_CE_STATIC(&dependencyInjector, phalcon_di_ce, "getdefault", &_0, 1);
		zephir_check_call_status();
		if (Z_TYPE_P(dependencyInjector) != IS_OBJECT) {
			ZEPHIR_THROW_EXCEPTION_DEBUG_STR(phalcon_mvc_collection_exception_ce, "A dependency injector container is required to obtain the services related to the ODM", "phalcon/mvc/collection.zep", 1273);
			return;
		}
		zephir_update_property_this(this_ptr, SL("_dependencyInjector"), dependencyInjector TSRMLS_CC);
		ZEPHIR_INIT_VAR(_1);
		ZVAL_STRING(_1, "collectionManager", ZEPHIR_TEMP_PARAM_COPY);
		ZEPHIR_CALL_METHOD(&manager, dependencyInjector, "getshared", NULL, 0, _1);
		zephir_check_temp_parameter(_1);
		zephir_check_call_status();
		if (Z_TYPE_P(manager) != IS_OBJECT) {
			ZEPHIR_THROW_EXCEPTION_DEBUG_STR(phalcon_mvc_collection_exception_ce, "The injected service 'collectionManager' is not valid", "phalcon/mvc/collection.zep", 1286);
			return;
		}
		zephir_update_property_this(this_ptr, SL("_modelsManager"), manager TSRMLS_CC);
		zephir_is_iterable(attributes, &_3, &_2, 0, 0, "phalcon/mvc/collection.zep", 1300);
		for (
		  ; zephir_hash_get_current_data_ex(_3, (void**) &_4, &_2) == SUCCESS
		  ; zephir_hash_move_forward_ex(_3, &_2)
		) {
			ZEPHIR_GET_HMKEY(key, _3, _2);
			ZEPHIR_GET_HVALUE(value, _4);
			zephir_update_property_zval_zval(this_ptr, key, value TSRMLS_CC);
		}
	}
	ZEPHIR_MM_RESTORE();

}
<|MERGE_RESOLUTION|>--- conflicted
+++ resolved
@@ -629,11 +629,7 @@
 	}
 	ZEPHIR_INIT_VAR(collections);
 	array_init(collections);
-<<<<<<< HEAD
-	ZEPHIR_CALL_FUNCTION(&_0, "iterator_to_array", NULL, 293, documentsCursor);
-=======
-	ZEPHIR_CALL_FUNCTION(&_0, "iterator_to_array", NULL, 294, documentsCursor);
->>>>>>> 58cb694b
+	ZEPHIR_CALL_FUNCTION(&_0, "iterator_to_array", NULL, 292, documentsCursor);
 	zephir_check_call_status();
 	zephir_is_iterable(_0, &_2, &_1, 0, 0, "phalcon/mvc/collection.zep", 440);
 	for (
@@ -1220,11 +1216,7 @@
 	zephir_update_property_this(this_ptr, SL("_errorMessages"), _1 TSRMLS_CC);
 	ZEPHIR_OBS_VAR(disableEvents);
 	zephir_read_static_property_ce(&disableEvents, phalcon_mvc_collection_ce, SL("_disableEvents") TSRMLS_CC);
-<<<<<<< HEAD
-	ZEPHIR_CALL_METHOD(&_2, this_ptr, "_presave", NULL, 294, dependencyInjector, disableEvents, exists);
-=======
-	ZEPHIR_CALL_METHOD(&_2, this_ptr, "_presave", NULL, 295, dependencyInjector, disableEvents, exists);
->>>>>>> 58cb694b
+	ZEPHIR_CALL_METHOD(&_2, this_ptr, "_presave", NULL, 293, dependencyInjector, disableEvents, exists);
 	zephir_check_call_status();
 	if (ZEPHIR_IS_FALSE_IDENTICAL(_2)) {
 		RETURN_MM_BOOL(0);
@@ -1253,17 +1245,13 @@
 	} else {
 		success = 0;
 	}
-<<<<<<< HEAD
-	ZEPHIR_RETURN_CALL_METHOD(this_ptr, "_postsave", NULL, 295, disableEvents, (success ? ZEPHIR_GLOBAL(global_true) : ZEPHIR_GLOBAL(global_false)), exists);
-=======
 	ZEPHIR_INIT_VAR(_4);
 	if (success) {
 		ZVAL_BOOL(_4, 1);
 	} else {
 		ZVAL_BOOL(_4, 0);
 	}
-	ZEPHIR_RETURN_CALL_METHOD(this_ptr, "_postsave", NULL, 296, disableEvents, _4, exists);
->>>>>>> 58cb694b
+	ZEPHIR_RETURN_CALL_METHOD(this_ptr, "_postsave", NULL, 294, disableEvents, _4, exists);
 	zephir_check_call_status();
 	RETURN_MM();
 
