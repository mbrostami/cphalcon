--- conflicted
+++ resolved
@@ -69,11 +69,7 @@
 
 
 	if (mustClean == 1) {
-<<<<<<< HEAD
-		ZEPHIR_CALL_FUNCTION(NULL, "ob_clean", NULL, 368);
-=======
-		ZEPHIR_CALL_FUNCTION(NULL, "ob_clean", NULL, 363);
->>>>>>> 2682ae08
+		ZEPHIR_CALL_FUNCTION(NULL, "ob_clean", NULL, 366);
 		zephir_check_call_status();
 	}
 	if (Z_TYPE_P(params) == IS_ARRAY) {
@@ -94,13 +90,8 @@
 		RETURN_MM_NULL();
 	}
 	if (mustClean == 1) {
-<<<<<<< HEAD
-		_4 = zephir_fetch_nproperty_this(this_ptr, SL("_view"), PH_NOISY_CC);
-		ZEPHIR_CALL_FUNCTION(&_5, "ob_get_contents", NULL, 118);
-=======
 		_4$$6 = zephir_fetch_nproperty_this(this_ptr, SL("_view"), PH_NOISY_CC);
-		ZEPHIR_CALL_FUNCTION(&_5$$6, "ob_get_contents", NULL, 120);
->>>>>>> 2682ae08
+		ZEPHIR_CALL_FUNCTION(&_5$$6, "ob_get_contents", NULL, 118);
 		zephir_check_call_status();
 		ZEPHIR_CALL_METHOD(NULL, _4$$6, "setcontent", NULL, 0, _5$$6);
 		zephir_check_call_status();
