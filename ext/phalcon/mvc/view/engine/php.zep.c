
#ifdef HAVE_CONFIG_H
#include "../../../../ext_config.h"
#endif

#include <php.h>
#include "../../../../php_ext.h"
#include "../../../../ext.h"

#include <Zend/zend_operators.h>
#include <Zend/zend_exceptions.h>
#include <Zend/zend_interfaces.h>

#include "kernel/main.h"
#include "kernel/fcall.h"
#include "kernel/hash.h"
#include "kernel/memory.h"
#include "kernel/require.h"
#include "kernel/object.h"
#include "ext/spl/spl_exceptions.h"
#include "kernel/exception.h"
#include "kernel/operators.h"


/**
 * Phalcon\Mvc\View\Engine\Php
 *
 * Adapter to use PHP itself as templating engine
 */
ZEPHIR_INIT_CLASS(Phalcon_Mvc_View_Engine_Php) {

	ZEPHIR_REGISTER_CLASS_EX(Phalcon\\Mvc\\View\\Engine, Php, phalcon, mvc_view_engine_php, phalcon_mvc_view_engine_ce, phalcon_mvc_view_engine_php_method_entry, 0);

	zend_class_implements(phalcon_mvc_view_engine_php_ce TSRMLS_CC, 1, phalcon_mvc_view_engineinterface_ce);
	return SUCCESS;

}

/**
 * Renders a view using the template engine
 */
PHP_METHOD(Phalcon_Mvc_View_Engine_Php, render) {

	HashTable *_1;
	HashPosition _0;
	int ZEPHIR_LAST_CALL_STATUS;
	zend_bool mustClean;
	zval *path_param = NULL, *params, *mustClean_param = NULL, *key = NULL, *value = NULL, **_2, *_3 = NULL, *_4, *_5 = NULL;
	zval *path = NULL;

	ZEPHIR_MM_GROW();
	zephir_fetch_params(1, 2, 1, &path_param, &params, &mustClean_param);

	if (unlikely(Z_TYPE_P(path_param) != IS_STRING && Z_TYPE_P(path_param) != IS_NULL)) {
		zephir_throw_exception_string(spl_ce_InvalidArgumentException, SL("Parameter 'path' must be a string") TSRMLS_CC);
		RETURN_MM_NULL();
	}

	if (likely(Z_TYPE_P(path_param) == IS_STRING)) {
		zephir_get_strval(path, path_param);
	} else {
		ZEPHIR_INIT_VAR(path);
		ZVAL_EMPTY_STRING(path);
	}
	if (!mustClean_param) {
		mustClean = 0;
	} else {
		mustClean = zephir_get_boolval(mustClean_param);
	}


	if (mustClean == 1) {
<<<<<<< HEAD
		ZEPHIR_CALL_FUNCTION(NULL, "ob_clean", NULL, 366);
=======
		ZEPHIR_CALL_FUNCTION(NULL, "ob_clean", NULL, 365);
>>>>>>> 08711796
		zephir_check_call_status();
	}
	if (Z_TYPE_P(params) == IS_ARRAY) {
		zephir_is_iterable(params, &_1, &_0, 0, 0, "phalcon/mvc/view/engine/php.zep", 51);
		for (
		  ; zephir_hash_get_current_data_ex(_1, (void**) &_2, &_0) == SUCCESS
		  ; zephir_hash_move_forward_ex(_1, &_0)
		) {
			ZEPHIR_GET_HMKEY(key, _1, _0);
			ZEPHIR_GET_HVALUE(value, _2);
			ZEPHIR_CPY_WRT(_3, value);
			if (zephir_set_symbol(key, _3 TSRMLS_CC) == FAILURE){
				return;
			}
		}
	}
	if (zephir_require_zval(path TSRMLS_CC) == FAILURE) {
		RETURN_MM_NULL();
	}
	if (mustClean == 1) {
		_4 = zephir_fetch_nproperty_this(this_ptr, SL("_view"), PH_NOISY_CC);
<<<<<<< HEAD
		ZEPHIR_CALL_FUNCTION(&_5, "ob_get_contents", NULL, 117);
=======
		ZEPHIR_CALL_FUNCTION(&_5, "ob_get_contents", NULL, 120);
>>>>>>> 08711796
		zephir_check_call_status();
		ZEPHIR_CALL_METHOD(NULL, _4, "setcontent", NULL, 0, _5);
		zephir_check_call_status();
	}
	ZEPHIR_MM_RESTORE();

}
<|MERGE_RESOLUTION|>--- conflicted
+++ resolved
@@ -70,11 +70,7 @@
 
 
 	if (mustClean == 1) {
-<<<<<<< HEAD
-		ZEPHIR_CALL_FUNCTION(NULL, "ob_clean", NULL, 366);
-=======
-		ZEPHIR_CALL_FUNCTION(NULL, "ob_clean", NULL, 365);
->>>>>>> 08711796
+		ZEPHIR_CALL_FUNCTION(NULL, "ob_clean", NULL, 367);
 		zephir_check_call_status();
 	}
 	if (Z_TYPE_P(params) == IS_ARRAY) {
@@ -96,11 +92,7 @@
 	}
 	if (mustClean == 1) {
 		_4 = zephir_fetch_nproperty_this(this_ptr, SL("_view"), PH_NOISY_CC);
-<<<<<<< HEAD
-		ZEPHIR_CALL_FUNCTION(&_5, "ob_get_contents", NULL, 117);
-=======
-		ZEPHIR_CALL_FUNCTION(&_5, "ob_get_contents", NULL, 120);
->>>>>>> 08711796
+		ZEPHIR_CALL_FUNCTION(&_5, "ob_get_contents", NULL, 118);
 		zephir_check_call_status();
 		ZEPHIR_CALL_METHOD(NULL, _4, "setcontent", NULL, 0, _5);
 		zephir_check_call_status();
