--- conflicted
+++ resolved
@@ -88,32 +88,19 @@
 	if (Z_TYPE_P(compiler) != IS_OBJECT) {
 		ZEPHIR_INIT_NVAR(compiler);
 		object_init_ex(compiler, phalcon_mvc_view_engine_volt_compiler_ce);
-<<<<<<< HEAD
-		_0 = zephir_fetch_nproperty_this(this_ptr, SL("_view"), PH_NOISY_CC);
-		ZEPHIR_CALL_METHOD(NULL, compiler, "__construct", NULL, 369, _0);
-=======
 		_0$$3 = zephir_fetch_nproperty_this(this_ptr, SL("_view"), PH_NOISY_CC);
-		ZEPHIR_CALL_METHOD(NULL, compiler, "__construct", NULL, 364, _0$$3);
->>>>>>> 2682ae08
+		ZEPHIR_CALL_METHOD(NULL, compiler, "__construct", NULL, 367, _0$$3);
 		zephir_check_call_status();
 		_1$$3 = zephir_fetch_nproperty_this(this_ptr, SL("_dependencyInjector"), PH_NOISY_CC);
 		ZEPHIR_CPY_WRT(dependencyInjector, _1$$3);
 		if (Z_TYPE_P(dependencyInjector) == IS_OBJECT) {
-<<<<<<< HEAD
-			ZEPHIR_CALL_METHOD(NULL, compiler, "setdi", NULL, 370, dependencyInjector);
-=======
-			ZEPHIR_CALL_METHOD(NULL, compiler, "setdi", NULL, 365, dependencyInjector);
->>>>>>> 2682ae08
+			ZEPHIR_CALL_METHOD(NULL, compiler, "setdi", NULL, 368, dependencyInjector);
 			zephir_check_call_status();
 		}
 		ZEPHIR_OBS_VAR(options);
 		zephir_read_property_this(&options, this_ptr, SL("_options"), PH_NOISY_CC);
 		if (Z_TYPE_P(options) == IS_ARRAY) {
-<<<<<<< HEAD
-			ZEPHIR_CALL_METHOD(NULL, compiler, "setoptions", NULL, 371, options);
-=======
-			ZEPHIR_CALL_METHOD(NULL, compiler, "setoptions", NULL, 366, options);
->>>>>>> 2682ae08
+			ZEPHIR_CALL_METHOD(NULL, compiler, "setoptions", NULL, 369, options);
 			zephir_check_call_status();
 		}
 		zephir_update_property_this(this_ptr, SL("_compiler"), compiler TSRMLS_CC);
@@ -155,11 +142,7 @@
 
 
 	if (mustClean) {
-<<<<<<< HEAD
-		ZEPHIR_CALL_FUNCTION(NULL, "ob_clean", NULL, 368);
-=======
-		ZEPHIR_CALL_FUNCTION(NULL, "ob_clean", NULL, 363);
->>>>>>> 2682ae08
+		ZEPHIR_CALL_FUNCTION(NULL, "ob_clean", NULL, 366);
 		zephir_check_call_status();
 	}
 	ZEPHIR_CALL_METHOD(&compiler, this_ptr, "getcompiler", NULL, 0);
@@ -186,13 +169,8 @@
 		RETURN_MM_NULL();
 	}
 	if (mustClean) {
-<<<<<<< HEAD
-		_4 = zephir_fetch_nproperty_this(this_ptr, SL("_view"), PH_NOISY_CC);
-		ZEPHIR_CALL_FUNCTION(&_5, "ob_get_contents", NULL, 118);
-=======
 		_4$$6 = zephir_fetch_nproperty_this(this_ptr, SL("_view"), PH_NOISY_CC);
-		ZEPHIR_CALL_FUNCTION(&_5$$6, "ob_get_contents", NULL, 120);
->>>>>>> 2682ae08
+		ZEPHIR_CALL_FUNCTION(&_5$$6, "ob_get_contents", NULL, 118);
 		zephir_check_call_status();
 		ZEPHIR_CALL_METHOD(NULL, _4$$6, "setcontent", NULL, 0, _5$$6);
 		zephir_check_call_status();
@@ -226,11 +204,7 @@
 		ZVAL_LONG(length, zephir_fast_count_int(item TSRMLS_CC));
 	} else {
 		if ((zephir_function_exists_ex(SS("mb_strlen") TSRMLS_CC) == SUCCESS)) {
-<<<<<<< HEAD
-			ZEPHIR_CALL_FUNCTION(&length, "mb_strlen", NULL, 362, item);
-=======
-			ZEPHIR_CALL_FUNCTION(&length, "mb_strlen", NULL, 358, item);
->>>>>>> 2682ae08
+			ZEPHIR_CALL_FUNCTION(&length, "mb_strlen", NULL, 360, item);
 			zephir_check_call_status();
 		} else {
 			ZEPHIR_INIT_NVAR(length);
@@ -259,11 +233,7 @@
 	}
 	if (Z_TYPE_P(haystack) == IS_STRING) {
 		if ((zephir_function_exists_ex(SS("mb_strpos") TSRMLS_CC) == SUCCESS)) {
-<<<<<<< HEAD
-			ZEPHIR_CALL_FUNCTION(&_0, "mb_strpos", NULL, 372, haystack, needle);
-=======
-			ZEPHIR_CALL_FUNCTION(&_0$$5, "mb_strpos", NULL, 367, haystack, needle);
->>>>>>> 2682ae08
+			ZEPHIR_CALL_FUNCTION(&_0$$5, "mb_strpos", NULL, 370, haystack, needle);
 			zephir_check_call_status();
 			RETURN_MM_BOOL(!ZEPHIR_IS_FALSE_IDENTICAL(_0$$5));
 		}
@@ -317,11 +287,7 @@
 		_0 = ZEPHIR_IS_STRING(to, "utf8");
 	}
 	if (_0) {
-<<<<<<< HEAD
-		ZEPHIR_RETURN_CALL_FUNCTION("utf8_encode", NULL, 373, text);
-=======
-		ZEPHIR_RETURN_CALL_FUNCTION("utf8_encode", NULL, 368, text);
->>>>>>> 2682ae08
+		ZEPHIR_RETURN_CALL_FUNCTION("utf8_encode", NULL, 371, text);
 		zephir_check_call_status();
 		RETURN_MM();
 	}
@@ -330,11 +296,7 @@
 		_1 = ZEPHIR_IS_STRING(from, "utf8");
 	}
 	if (_1) {
-<<<<<<< HEAD
-		ZEPHIR_RETURN_CALL_FUNCTION("utf8_decode", NULL, 374, text);
-=======
-		ZEPHIR_RETURN_CALL_FUNCTION("utf8_decode", NULL, 369, text);
->>>>>>> 2682ae08
+		ZEPHIR_RETURN_CALL_FUNCTION("utf8_decode", NULL, 372, text);
 		zephir_check_call_status();
 		RETURN_MM();
 	}
@@ -344,11 +306,7 @@
 		RETURN_MM();
 	}
 	if ((zephir_function_exists_ex(SS("iconv") TSRMLS_CC) == SUCCESS)) {
-<<<<<<< HEAD
-		ZEPHIR_RETURN_CALL_FUNCTION("iconv", NULL, 375, from, to, text);
-=======
-		ZEPHIR_RETURN_CALL_FUNCTION("iconv", NULL, 370, from, to, text);
->>>>>>> 2682ae08
+		ZEPHIR_RETURN_CALL_FUNCTION("iconv", NULL, 373, from, to, text);
 		zephir_check_call_status();
 		RETURN_MM();
 	}
@@ -420,41 +378,23 @@
 		ZVAL_NULL(length);
 	}
 	if (Z_TYPE_P(value) == IS_ARRAY) {
-<<<<<<< HEAD
-		ZEPHIR_SINIT_VAR(_5);
-		ZVAL_LONG(&_5, start);
-		ZEPHIR_RETURN_CALL_FUNCTION("array_slice", NULL, 376, value, &_5, length);
-=======
 		ZEPHIR_SINIT_VAR(_5$$9);
 		ZVAL_LONG(&_5$$9, start);
-		ZEPHIR_RETURN_CALL_FUNCTION("array_slice", NULL, 371, value, &_5$$9, length);
->>>>>>> 2682ae08
+		ZEPHIR_RETURN_CALL_FUNCTION("array_slice", NULL, 374, value, &_5$$9, length);
 		zephir_check_call_status();
 		RETURN_MM();
 	}
 	if ((zephir_function_exists_ex(SS("mb_substr") TSRMLS_CC) == SUCCESS)) {
 		if (Z_TYPE_P(length) != IS_NULL) {
-<<<<<<< HEAD
-			ZEPHIR_SINIT_NVAR(_5);
-			ZVAL_LONG(&_5, start);
-			ZEPHIR_RETURN_CALL_FUNCTION("mb_substr", &_6, 377, value, &_5, length);
-			zephir_check_call_status();
-			RETURN_MM();
-		}
-		ZEPHIR_SINIT_NVAR(_5);
-		ZVAL_LONG(&_5, start);
-		ZEPHIR_RETURN_CALL_FUNCTION("mb_substr", &_6, 377, value, &_5);
-=======
 			ZEPHIR_SINIT_VAR(_6$$11);
 			ZVAL_LONG(&_6$$11, start);
-			ZEPHIR_RETURN_CALL_FUNCTION("mb_substr", &_7, 372, value, &_6$$11, length);
+			ZEPHIR_RETURN_CALL_FUNCTION("mb_substr", &_7, 375, value, &_6$$11, length);
 			zephir_check_call_status();
 			RETURN_MM();
 		}
 		ZEPHIR_SINIT_VAR(_8$$10);
 		ZVAL_LONG(&_8$$10, start);
-		ZEPHIR_RETURN_CALL_FUNCTION("mb_substr", &_7, 372, value, &_8$$10);
->>>>>>> 2682ae08
+		ZEPHIR_RETURN_CALL_FUNCTION("mb_substr", &_7, 375, value, &_8$$10);
 		zephir_check_call_status();
 		RETURN_MM();
 	}
@@ -487,11 +427,7 @@
 
 
 	ZEPHIR_MAKE_REF(value);
-<<<<<<< HEAD
-	ZEPHIR_CALL_FUNCTION(NULL, "asort", NULL, 378, value);
-=======
-	ZEPHIR_CALL_FUNCTION(NULL, "asort", NULL, 373, value);
->>>>>>> 2682ae08
+	ZEPHIR_CALL_FUNCTION(NULL, "asort", NULL, 376, value);
 	ZEPHIR_UNREF(value);
 	zephir_check_call_status();
 	RETURN_CTOR(value);
@@ -537,11 +473,7 @@
 		ZEPHIR_MM_RESTORE();
 		return;
 	}
-<<<<<<< HEAD
-	ZEPHIR_RETURN_CALL_FUNCTION("call_user_func", NULL, 379, macro, arguments);
-=======
-	ZEPHIR_RETURN_CALL_FUNCTION("call_user_func", NULL, 374, macro, arguments);
->>>>>>> 2682ae08
+	ZEPHIR_RETURN_CALL_FUNCTION("call_user_func", NULL, 377, macro, arguments);
 	zephir_check_call_status();
 	RETURN_MM();
 
