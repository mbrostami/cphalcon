--- conflicted
+++ resolved
@@ -300,11 +300,7 @@
 		RETURN_MM();
 	}
 	if ((zephir_function_exists_ex(SS("mb_convert_encoding") TSRMLS_CC) == SUCCESS)) {
-<<<<<<< HEAD
-		ZEPHIR_RETURN_CALL_FUNCTION("mb_convert_encoding", NULL, 180, text, from, to);
-=======
-		ZEPHIR_RETURN_CALL_FUNCTION("mb_convert_encoding", NULL, 181, text, from, to);
->>>>>>> 58cb694b
+		ZEPHIR_RETURN_CALL_FUNCTION("mb_convert_encoding", NULL, 179, text, from, to);
 		zephir_check_call_status();
 		RETURN_MM();
 	}
@@ -429,15 +425,9 @@
 	zephir_get_arrval(value, value_param);
 
 
-<<<<<<< HEAD
-	Z_SET_ISREF_P(value);
+	ZEPHIR_MAKE_REF(value);
 	ZEPHIR_CALL_FUNCTION(NULL, "asort", NULL, 378, value);
-	Z_UNSET_ISREF_P(value);
-=======
-	ZEPHIR_MAKE_REF(value);
-	ZEPHIR_CALL_FUNCTION(NULL, "asort", NULL, 375, value);
 	ZEPHIR_UNREF(value);
->>>>>>> 58cb694b
 	zephir_check_call_status();
 	RETURN_CTOR(value);
 
