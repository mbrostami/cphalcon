
#ifdef HAVE_CONFIG_H
#include "../ext_config.h"
#endif

#include <php.h>
#include "../php_ext.h"
#include "../ext.h"

#include <Zend/zend_operators.h>
#include <Zend/zend_exceptions.h>
#include <Zend/zend_interfaces.h>

#include "kernel/main.h"
#include "kernel/memory.h"
#include "kernel/string.h"
#include "ext/spl/spl_exceptions.h"
#include "kernel/exception.h"
#include "kernel/operators.h"
#include "kernel/array.h"
#include "kernel/concat.h"
#include "kernel/fcall.h"
#include "kernel/math.h"
#include "kernel/object.h"
#include "kernel/hash.h"


/**
 * Phalcon\Text
 *
 * Provides utilities to work with texts
 */
ZEPHIR_INIT_CLASS(Phalcon_Text) {

	ZEPHIR_REGISTER_CLASS(Phalcon, Text, phalcon, text, phalcon_text_method_entry, ZEND_ACC_EXPLICIT_ABSTRACT_CLASS);

	zend_declare_class_constant_long(phalcon_text_ce, SL("RANDOM_ALNUM"), 0 TSRMLS_CC);

	zend_declare_class_constant_long(phalcon_text_ce, SL("RANDOM_ALPHA"), 1 TSRMLS_CC);

	zend_declare_class_constant_long(phalcon_text_ce, SL("RANDOM_HEXDEC"), 2 TSRMLS_CC);

	zend_declare_class_constant_long(phalcon_text_ce, SL("RANDOM_NUMERIC"), 3 TSRMLS_CC);

	zend_declare_class_constant_long(phalcon_text_ce, SL("RANDOM_NOZERO"), 4 TSRMLS_CC);

	return SUCCESS;

}

/**
 * Converts strings to camelize style
 *
 * <code>
 *    echo Phalcon\Text::camelize('coco_bongo'); //CocoBongo
 * </code>
 */
PHP_METHOD(Phalcon_Text, camelize) {

	zval *str_param = NULL, *_0;
	zval *str = NULL;

	ZEPHIR_MM_GROW();
	zephir_fetch_params(1, 1, 0, &str_param);

	if (unlikely(Z_TYPE_P(str_param) != IS_STRING && Z_TYPE_P(str_param) != IS_NULL)) {
		zephir_throw_exception_string(spl_ce_InvalidArgumentException, SL("Parameter 'str' must be a string") TSRMLS_CC);
		RETURN_MM_NULL();
	}
	if (likely(Z_TYPE_P(str_param) == IS_STRING)) {
		zephir_get_strval(str, str_param);
	} else {
		ZEPHIR_INIT_VAR(str);
		ZVAL_EMPTY_STRING(str);
	}


	ZEPHIR_INIT_VAR(_0);
	zephir_camelize(_0, str);
	RETURN_CCTOR(_0);

}

/**
 * Uncamelize strings which are camelized
 *
 * <code>
 *    echo Phalcon\Text::uncamelize('CocoBongo'); //coco_bongo
 * </code>
 */
PHP_METHOD(Phalcon_Text, uncamelize) {

	zval *str_param = NULL, *_0;
	zval *str = NULL;

	ZEPHIR_MM_GROW();
	zephir_fetch_params(1, 1, 0, &str_param);

	if (unlikely(Z_TYPE_P(str_param) != IS_STRING && Z_TYPE_P(str_param) != IS_NULL)) {
		zephir_throw_exception_string(spl_ce_InvalidArgumentException, SL("Parameter 'str' must be a string") TSRMLS_CC);
		RETURN_MM_NULL();
	}
	if (likely(Z_TYPE_P(str_param) == IS_STRING)) {
		zephir_get_strval(str, str_param);
	} else {
		ZEPHIR_INIT_VAR(str);
		ZVAL_EMPTY_STRING(str);
	}


	ZEPHIR_INIT_VAR(_0);
	zephir_uncamelize(_0, str);
	RETURN_CCTOR(_0);

}

/**
 * Adds a number to a string or increment that number if it already is defined
 *
 * <code>
 *    echo Phalcon\Text::increment("a"); // "a_1"
 *    echo Phalcon\Text::increment("a_1"); // "a_2"
 * </code>
 */
PHP_METHOD(Phalcon_Text, increment) {

	zval *str_param = NULL, *separator_param = NULL, *parts, *number = NULL, *_0;
	zval *str = NULL, *separator = NULL;

	ZEPHIR_MM_GROW();
	zephir_fetch_params(1, 1, 1, &str_param, &separator_param);

	zephir_get_strval(str, str_param);
	if (!separator_param) {
		ZEPHIR_INIT_VAR(separator);
		ZVAL_STRING(separator, "_", 1);
	} else {
		zephir_get_strval(separator, separator_param);
	}


	ZEPHIR_INIT_VAR(parts);
	zephir_fast_explode(parts, separator, str, LONG_MAX TSRMLS_CC);
	ZEPHIR_OBS_VAR(number);
	if (zephir_array_isset_long_fetch(&number, parts, 1, 0 TSRMLS_CC)) {
		ZEPHIR_SEPARATE(number);
		zephir_increment(number);
	} else {
		ZEPHIR_INIT_NVAR(number);
		ZVAL_LONG(number, 1);
	}
	zephir_array_fetch_long(&_0, parts, 0, PH_NOISY | PH_READONLY, "phalcon/text.zep", 84 TSRMLS_CC);
	ZEPHIR_CONCAT_VVV(return_value, _0, separator, number);
	RETURN_MM();

}

/**
 * Generates a random string based on the given type. Type is one of the RANDOM_* constants
 *
 * <code>
 *    echo Phalcon\Text::random(Phalcon\Text::RANDOM_ALNUM); //"aloiwkqz"
 * </code>
 */
PHP_METHOD(Phalcon_Text, random) {

	zephir_fcall_cache_entry *_3 = NULL, *_6 = NULL;
	long length;
	zval *type_param = NULL, *length_param = NULL, *pool = NULL, *str, _0 = zval_used_for_init, _1 = zval_used_for_init, *_2 = NULL, *_4 = NULL, *_5 = NULL, *_7;
	int type, end, ZEPHIR_LAST_CALL_STATUS;

	ZEPHIR_MM_GROW();
	zephir_fetch_params(1, 0, 2, &type_param, &length_param);

	if (!type_param) {
		type = 0;
	} else {
		type = zephir_get_intval(type_param);
	}
	if (!length_param) {
		length = 8;
	} else {
		length = zephir_get_intval(length_param);
	}
	ZEPHIR_INIT_VAR(str);
	ZVAL_STRING(str, "", 1);


	do {
		if (type == 1) {
			ZEPHIR_SINIT_VAR(_0);
			ZVAL_STRING(&_0, "a", 0);
			ZEPHIR_SINIT_VAR(_1);
			ZVAL_STRING(&_1, "z", 0);
<<<<<<< HEAD
			ZEPHIR_CALL_FUNCTION(&_2, "range", &_3, 423, &_0, &_1);
=======
			ZEPHIR_CALL_FUNCTION(&_2, "range", &_3, 418, &_0, &_1);
>>>>>>> 58cb694b
			zephir_check_call_status();
			ZEPHIR_SINIT_NVAR(_0);
			ZVAL_STRING(&_0, "A", 0);
			ZEPHIR_SINIT_NVAR(_1);
			ZVAL_STRING(&_1, "Z", 0);
<<<<<<< HEAD
			ZEPHIR_CALL_FUNCTION(&_4, "range", &_3, 423, &_0, &_1);
=======
			ZEPHIR_CALL_FUNCTION(&_4, "range", &_3, 418, &_0, &_1);
>>>>>>> 58cb694b
			zephir_check_call_status();
			ZEPHIR_INIT_VAR(pool);
			zephir_fast_array_merge(pool, &(_2), &(_4) TSRMLS_CC);
			break;
		}
		if (type == 2) {
			ZEPHIR_SINIT_NVAR(_0);
			ZVAL_LONG(&_0, 0);
			ZEPHIR_SINIT_NVAR(_1);
			ZVAL_LONG(&_1, 9);
<<<<<<< HEAD
			ZEPHIR_CALL_FUNCTION(&_2, "range", &_3, 423, &_0, &_1);
=======
			ZEPHIR_CALL_FUNCTION(&_2, "range", &_3, 418, &_0, &_1);
>>>>>>> 58cb694b
			zephir_check_call_status();
			ZEPHIR_SINIT_NVAR(_0);
			ZVAL_STRING(&_0, "a", 0);
			ZEPHIR_SINIT_NVAR(_1);
			ZVAL_STRING(&_1, "f", 0);
<<<<<<< HEAD
			ZEPHIR_CALL_FUNCTION(&_4, "range", &_3, 423, &_0, &_1);
=======
			ZEPHIR_CALL_FUNCTION(&_4, "range", &_3, 418, &_0, &_1);
>>>>>>> 58cb694b
			zephir_check_call_status();
			ZEPHIR_INIT_NVAR(pool);
			zephir_fast_array_merge(pool, &(_2), &(_4) TSRMLS_CC);
			break;
		}
		if (type == 3) {
			ZEPHIR_SINIT_NVAR(_0);
			ZVAL_LONG(&_0, 0);
			ZEPHIR_SINIT_NVAR(_1);
			ZVAL_LONG(&_1, 9);
<<<<<<< HEAD
			ZEPHIR_CALL_FUNCTION(&pool, "range", &_3, 423, &_0, &_1);
=======
			ZEPHIR_CALL_FUNCTION(&pool, "range", &_3, 418, &_0, &_1);
>>>>>>> 58cb694b
			zephir_check_call_status();
			break;
		}
		if (type == 4) {
			ZEPHIR_SINIT_NVAR(_0);
			ZVAL_LONG(&_0, 1);
			ZEPHIR_SINIT_NVAR(_1);
			ZVAL_LONG(&_1, 9);
<<<<<<< HEAD
			ZEPHIR_CALL_FUNCTION(&pool, "range", &_3, 423, &_0, &_1);
=======
			ZEPHIR_CALL_FUNCTION(&pool, "range", &_3, 418, &_0, &_1);
>>>>>>> 58cb694b
			zephir_check_call_status();
			break;
		}
		ZEPHIR_SINIT_NVAR(_0);
		ZVAL_LONG(&_0, 0);
		ZEPHIR_SINIT_NVAR(_1);
		ZVAL_LONG(&_1, 9);
<<<<<<< HEAD
		ZEPHIR_CALL_FUNCTION(&_2, "range", &_3, 423, &_0, &_1);
=======
		ZEPHIR_CALL_FUNCTION(&_2, "range", &_3, 418, &_0, &_1);
>>>>>>> 58cb694b
		zephir_check_call_status();
		ZEPHIR_SINIT_NVAR(_0);
		ZVAL_STRING(&_0, "a", 0);
		ZEPHIR_SINIT_NVAR(_1);
		ZVAL_STRING(&_1, "z", 0);
<<<<<<< HEAD
		ZEPHIR_CALL_FUNCTION(&_4, "range", &_3, 423, &_0, &_1);
=======
		ZEPHIR_CALL_FUNCTION(&_4, "range", &_3, 418, &_0, &_1);
>>>>>>> 58cb694b
		zephir_check_call_status();
		ZEPHIR_SINIT_NVAR(_0);
		ZVAL_STRING(&_0, "A", 0);
		ZEPHIR_SINIT_NVAR(_1);
		ZVAL_STRING(&_1, "Z", 0);
<<<<<<< HEAD
		ZEPHIR_CALL_FUNCTION(&_5, "range", &_3, 423, &_0, &_1);
		zephir_check_call_status();
		ZEPHIR_CALL_FUNCTION(&pool, "array_merge", &_6, 424, _2, _4, _5);
=======
		ZEPHIR_CALL_FUNCTION(&_5, "range", &_3, 418, &_0, &_1);
		zephir_check_call_status();
		ZEPHIR_CALL_FUNCTION(&pool, "array_merge", &_6, 419, _2, _4, _5);
>>>>>>> 58cb694b
		zephir_check_call_status();
		break;
	} while(0);

	end = (zephir_fast_count_int(pool TSRMLS_CC) - 1);
	while (1) {
		if (!(zephir_fast_strlen_ev(str) < length)) {
			break;
		}
		ZEPHIR_SINIT_NVAR(_0);
		ZVAL_LONG(&_0, 0);
		ZEPHIR_SINIT_NVAR(_1);
		ZVAL_LONG(&_1, end);
		zephir_array_fetch_long(&_7, pool, zephir_mt_rand(zephir_get_intval(&_0), zephir_get_intval(&_1) TSRMLS_CC), PH_NOISY | PH_READONLY, "phalcon/text.zep", 126 TSRMLS_CC);
		zephir_concat_self(&str, _7 TSRMLS_CC);
	}
	RETURN_CCTOR(str);

}

/**
 * Check if a string starts with a given string
 *
 * <code>
 *    echo Phalcon\Text::startsWith("Hello", "He"); // true
 *    echo Phalcon\Text::startsWith("Hello", "he", false); // false
 *    echo Phalcon\Text::startsWith("Hello", "he"); // true
 * </code>
 */
PHP_METHOD(Phalcon_Text, startsWith) {

	zend_bool ignoreCase;
	zval *str_param = NULL, *start_param = NULL, *ignoreCase_param = NULL, _0;
	zval *str = NULL, *start = NULL;

	ZEPHIR_MM_GROW();
	zephir_fetch_params(1, 2, 1, &str_param, &start_param, &ignoreCase_param);

	zephir_get_strval(str, str_param);
	zephir_get_strval(start, start_param);
	if (!ignoreCase_param) {
		ignoreCase = 1;
	} else {
		ignoreCase = zephir_get_boolval(ignoreCase_param);
	}


	ZEPHIR_SINIT_VAR(_0);
	ZVAL_BOOL(&_0, (ignoreCase ? 1 : 0));
	RETURN_MM_BOOL(zephir_start_with(str, start, &_0));

}

/**
 * Check if a string ends with a given string
 *
 * <code>
 *    echo Phalcon\Text::endsWith("Hello", "llo"); // true
 *    echo Phalcon\Text::endsWith("Hello", "LLO", false); // false
 *    echo Phalcon\Text::endsWith("Hello", "LLO"); // true
 * </code>
 */
PHP_METHOD(Phalcon_Text, endsWith) {

	zend_bool ignoreCase;
	zval *str_param = NULL, *end_param = NULL, *ignoreCase_param = NULL, _0;
	zval *str = NULL, *end = NULL;

	ZEPHIR_MM_GROW();
	zephir_fetch_params(1, 2, 1, &str_param, &end_param, &ignoreCase_param);

	zephir_get_strval(str, str_param);
	zephir_get_strval(end, end_param);
	if (!ignoreCase_param) {
		ignoreCase = 1;
	} else {
		ignoreCase = zephir_get_boolval(ignoreCase_param);
	}


	ZEPHIR_SINIT_VAR(_0);
	ZVAL_BOOL(&_0, (ignoreCase ? 1 : 0));
	RETURN_MM_BOOL(zephir_end_with(str, end, &_0));

}

/**
 * Lowercases a string, this function makes use of the mbstring extension if available
 *
 * <code>
 *    echo Phalcon\Text::lower("HELLO"); // hello
 * </code>
 */
PHP_METHOD(Phalcon_Text, lower) {

	int ZEPHIR_LAST_CALL_STATUS;
	zval *str_param = NULL, *encoding_param = NULL;
	zval *str = NULL, *encoding = NULL;

	ZEPHIR_MM_GROW();
	zephir_fetch_params(1, 1, 1, &str_param, &encoding_param);

	if (unlikely(Z_TYPE_P(str_param) != IS_STRING && Z_TYPE_P(str_param) != IS_NULL)) {
		zephir_throw_exception_string(spl_ce_InvalidArgumentException, SL("Parameter 'str' must be a string") TSRMLS_CC);
		RETURN_MM_NULL();
	}
	if (likely(Z_TYPE_P(str_param) == IS_STRING)) {
		zephir_get_strval(str, str_param);
	} else {
		ZEPHIR_INIT_VAR(str);
		ZVAL_EMPTY_STRING(str);
	}
	if (!encoding_param) {
		ZEPHIR_INIT_VAR(encoding);
		ZVAL_STRING(encoding, "UTF-8", 1);
	} else {
	if (unlikely(Z_TYPE_P(encoding_param) != IS_STRING && Z_TYPE_P(encoding_param) != IS_NULL)) {
		zephir_throw_exception_string(spl_ce_InvalidArgumentException, SL("Parameter 'encoding' must be a string") TSRMLS_CC);
		RETURN_MM_NULL();
	}
	if (likely(Z_TYPE_P(encoding_param) == IS_STRING)) {
		zephir_get_strval(encoding, encoding_param);
	} else {
		ZEPHIR_INIT_VAR(encoding);
		ZVAL_EMPTY_STRING(encoding);
	}
	}


	if ((zephir_function_exists_ex(SS("mb_strtolower") TSRMLS_CC) == SUCCESS)) {
<<<<<<< HEAD
		ZEPHIR_RETURN_CALL_FUNCTION("mb_strtolower", NULL, 194, str, encoding);
=======
		ZEPHIR_RETURN_CALL_FUNCTION("mb_strtolower", NULL, 195, str, encoding);
>>>>>>> 58cb694b
		zephir_check_call_status();
		RETURN_MM();
	}
	zephir_fast_strtolower(return_value, str);
	RETURN_MM();

}

/**
 * Uppercases a string, this function makes use of the mbstring extension if available
 *
 * <code>
 *    echo Phalcon\Text::upper("hello"); // HELLO
 * </code>
 */
PHP_METHOD(Phalcon_Text, upper) {

	int ZEPHIR_LAST_CALL_STATUS;
	zval *str_param = NULL, *encoding_param = NULL;
	zval *str = NULL, *encoding = NULL;

	ZEPHIR_MM_GROW();
	zephir_fetch_params(1, 1, 1, &str_param, &encoding_param);

	if (unlikely(Z_TYPE_P(str_param) != IS_STRING && Z_TYPE_P(str_param) != IS_NULL)) {
		zephir_throw_exception_string(spl_ce_InvalidArgumentException, SL("Parameter 'str' must be a string") TSRMLS_CC);
		RETURN_MM_NULL();
	}
	if (likely(Z_TYPE_P(str_param) == IS_STRING)) {
		zephir_get_strval(str, str_param);
	} else {
		ZEPHIR_INIT_VAR(str);
		ZVAL_EMPTY_STRING(str);
	}
	if (!encoding_param) {
		ZEPHIR_INIT_VAR(encoding);
		ZVAL_STRING(encoding, "UTF-8", 1);
	} else {
	if (unlikely(Z_TYPE_P(encoding_param) != IS_STRING && Z_TYPE_P(encoding_param) != IS_NULL)) {
		zephir_throw_exception_string(spl_ce_InvalidArgumentException, SL("Parameter 'encoding' must be a string") TSRMLS_CC);
		RETURN_MM_NULL();
	}
	if (likely(Z_TYPE_P(encoding_param) == IS_STRING)) {
		zephir_get_strval(encoding, encoding_param);
	} else {
		ZEPHIR_INIT_VAR(encoding);
		ZVAL_EMPTY_STRING(encoding);
	}
	}


	if ((zephir_function_exists_ex(SS("mb_strtoupper") TSRMLS_CC) == SUCCESS)) {
<<<<<<< HEAD
		ZEPHIR_RETURN_CALL_FUNCTION("mb_strtoupper", NULL, 195, str, encoding);
=======
		ZEPHIR_RETURN_CALL_FUNCTION("mb_strtoupper", NULL, 196, str, encoding);
>>>>>>> 58cb694b
		zephir_check_call_status();
		RETURN_MM();
	}
	zephir_fast_strtoupper(return_value, str);
	RETURN_MM();

}

/**
 * Reduces multiple slashes in a string to single slashes
 *
 * <code>
 *    echo Phalcon\Text::reduceSlashes("foo//bar/baz"); // foo/bar/baz
 *    echo Phalcon\Text::reduceSlashes("http://foo.bar///baz/buz"); // http://foo.bar/baz/buz
 * </code>
 */
PHP_METHOD(Phalcon_Text, reduceSlashes) {

	int ZEPHIR_LAST_CALL_STATUS;
	zval *str_param = NULL, *_0, *_1;
	zval *str = NULL;

	ZEPHIR_MM_GROW();
	zephir_fetch_params(1, 1, 0, &str_param);

	zephir_get_strval(str, str_param);


	ZEPHIR_INIT_VAR(_0);
	ZVAL_STRING(_0, "#(?<!:)//+#", ZEPHIR_TEMP_PARAM_COPY);
	ZEPHIR_INIT_VAR(_1);
	ZVAL_STRING(_1, "/", ZEPHIR_TEMP_PARAM_COPY);
	ZEPHIR_RETURN_CALL_FUNCTION("preg_replace", NULL, 29, _0, _1, str);
	zephir_check_temp_parameter(_0);
	zephir_check_temp_parameter(_1);
	zephir_check_call_status();
	RETURN_MM();

}

/**
 * Concatenates strings using the separator only once without duplication in places concatenation
 *
 * <code>
 *    $str = Phalcon\Text::concat("/", "/tmp/", "/folder_1/", "/folder_2", "folder_3/");
 *    echo $str; // /tmp/folder_1/folder_2/folder_3/
 * </code>
 *
 * @param string separator
 * @param string a
 * @param string b
 * @param string ...N
 */
PHP_METHOD(Phalcon_Text, concat) {

	HashTable *_6;
	HashPosition _5;
	int ZEPHIR_LAST_CALL_STATUS;
	zephir_fcall_cache_entry *_1 = NULL;
	zval *separator = NULL, *a = NULL, *b = NULL, _0 = zval_used_for_init, *c = NULL, *_2 = NULL, *_3 = NULL, *_4 = NULL, **_7, *_8 = NULL, *_9 = NULL, *_10 = NULL;

	ZEPHIR_MM_GROW();

	ZEPHIR_SINIT_VAR(_0);
	ZVAL_LONG(&_0, 0);
<<<<<<< HEAD
	ZEPHIR_CALL_FUNCTION(&separator, "func_get_arg", &_1, 425, &_0);
	zephir_check_call_status();
	ZEPHIR_SINIT_NVAR(_0);
	ZVAL_LONG(&_0, 1);
	ZEPHIR_CALL_FUNCTION(&a, "func_get_arg", &_1, 425, &_0);
	zephir_check_call_status();
	ZEPHIR_SINIT_NVAR(_0);
	ZVAL_LONG(&_0, 2);
	ZEPHIR_CALL_FUNCTION(&b, "func_get_arg", &_1, 425, &_0);
	zephir_check_call_status();
	ZEPHIR_CALL_FUNCTION(&_2, "func_num_args", NULL, 426);
	zephir_check_call_status();
	if (ZEPHIR_GT_LONG(_2, 3)) {
		ZEPHIR_CALL_FUNCTION(&_3, "func_get_args", NULL, 166);
=======
	ZEPHIR_CALL_FUNCTION(&separator, "func_get_arg", &_1, 420, &_0);
	zephir_check_call_status();
	ZEPHIR_SINIT_NVAR(_0);
	ZVAL_LONG(&_0, 1);
	ZEPHIR_CALL_FUNCTION(&a, "func_get_arg", &_1, 420, &_0);
	zephir_check_call_status();
	ZEPHIR_SINIT_NVAR(_0);
	ZVAL_LONG(&_0, 2);
	ZEPHIR_CALL_FUNCTION(&b, "func_get_arg", &_1, 420, &_0);
	zephir_check_call_status();
	ZEPHIR_CALL_FUNCTION(&_2, "func_num_args", NULL, 421);
	zephir_check_call_status();
	if (ZEPHIR_GT_LONG(_2, 3)) {
		ZEPHIR_CALL_FUNCTION(&_3, "func_get_args", NULL, 167);
>>>>>>> 58cb694b
		zephir_check_call_status();
		ZEPHIR_SINIT_NVAR(_0);
		ZVAL_LONG(&_0, 3);
		ZEPHIR_CALL_FUNCTION(&_4, "array_slice", NULL, 376, _3, &_0);
		zephir_check_call_status();
		zephir_is_iterable(_4, &_6, &_5, 0, 0, "phalcon/text.zep", 242);
		for (
		  ; zephir_hash_get_current_data_ex(_6, (void**) &_7, &_5) == SUCCESS
		  ; zephir_hash_move_forward_ex(_6, &_5)
		) {
			ZEPHIR_GET_HVALUE(c, _7);
			ZEPHIR_INIT_NVAR(_8);
			zephir_fast_trim(_8, b, separator, ZEPHIR_TRIM_RIGHT TSRMLS_CC);
			ZEPHIR_INIT_NVAR(_9);
			zephir_fast_trim(_9, c, separator, ZEPHIR_TRIM_LEFT TSRMLS_CC);
			ZEPHIR_INIT_LNVAR(_10);
			ZEPHIR_CONCAT_VVV(_10, _8, separator, _9);
			ZEPHIR_CPY_WRT(b, _10);
		}
	}
	ZEPHIR_INIT_NVAR(_8);
	zephir_fast_trim(_8, a, separator, ZEPHIR_TRIM_RIGHT TSRMLS_CC);
	ZEPHIR_INIT_NVAR(_9);
	zephir_fast_trim(_9, b, separator, ZEPHIR_TRIM_LEFT TSRMLS_CC);
	ZEPHIR_CONCAT_VVV(return_value, _8, separator, _9);
	RETURN_MM();

}

/**
 * Generates random text in accordance with the template
 *
 * <code>
 *    echo Phalcon\Text::dynamic("{Hi|Hello}, my name is a {Bob|Mark|Jon}!"); // Hi my name is a Bob
 *    echo Phalcon\Text::dynamic("{Hi|Hello}, my name is a {Bob|Mark|Jon}!"); // Hi my name is a Jon
 *    echo Phalcon\Text::dynamic("{Hi|Hello}, my name is a {Bob|Mark|Jon}!"); // Hello my name is a Bob
 * </code>
 */
PHP_METHOD(Phalcon_Text, dynamic) {

	int ZEPHIR_LAST_CALL_STATUS;
	zephir_fcall_cache_entry *_1 = NULL, *_5 = NULL, *_7 = NULL;
	zval *text_param = NULL, *leftDelimiter_param = NULL, *rightDelimiter_param = NULL, *separator_param = NULL, *ldS = NULL, *rdS = NULL, *result = NULL, *pattern, *_0 = NULL, *_2 = NULL, *_3 = NULL, *_6 = NULL;
	zval *text = NULL, *leftDelimiter = NULL, *rightDelimiter = NULL, *separator = NULL, *_4;

	ZEPHIR_MM_GROW();
	zephir_fetch_params(1, 1, 3, &text_param, &leftDelimiter_param, &rightDelimiter_param, &separator_param);

	if (unlikely(Z_TYPE_P(text_param) != IS_STRING && Z_TYPE_P(text_param) != IS_NULL)) {
		zephir_throw_exception_string(spl_ce_InvalidArgumentException, SL("Parameter 'text' must be a string") TSRMLS_CC);
		RETURN_MM_NULL();
	}
	if (likely(Z_TYPE_P(text_param) == IS_STRING)) {
		zephir_get_strval(text, text_param);
	} else {
		ZEPHIR_INIT_VAR(text);
		ZVAL_EMPTY_STRING(text);
	}
	if (!leftDelimiter_param) {
		ZEPHIR_INIT_VAR(leftDelimiter);
		ZVAL_STRING(leftDelimiter, "{", 1);
	} else {
	if (unlikely(Z_TYPE_P(leftDelimiter_param) != IS_STRING && Z_TYPE_P(leftDelimiter_param) != IS_NULL)) {
		zephir_throw_exception_string(spl_ce_InvalidArgumentException, SL("Parameter 'leftDelimiter' must be a string") TSRMLS_CC);
		RETURN_MM_NULL();
	}
	if (likely(Z_TYPE_P(leftDelimiter_param) == IS_STRING)) {
		zephir_get_strval(leftDelimiter, leftDelimiter_param);
	} else {
		ZEPHIR_INIT_VAR(leftDelimiter);
		ZVAL_EMPTY_STRING(leftDelimiter);
	}
	}
	if (!rightDelimiter_param) {
		ZEPHIR_INIT_VAR(rightDelimiter);
		ZVAL_STRING(rightDelimiter, "}", 1);
	} else {
	if (unlikely(Z_TYPE_P(rightDelimiter_param) != IS_STRING && Z_TYPE_P(rightDelimiter_param) != IS_NULL)) {
		zephir_throw_exception_string(spl_ce_InvalidArgumentException, SL("Parameter 'rightDelimiter' must be a string") TSRMLS_CC);
		RETURN_MM_NULL();
	}
	if (likely(Z_TYPE_P(rightDelimiter_param) == IS_STRING)) {
		zephir_get_strval(rightDelimiter, rightDelimiter_param);
	} else {
		ZEPHIR_INIT_VAR(rightDelimiter);
		ZVAL_EMPTY_STRING(rightDelimiter);
	}
	}
	if (!separator_param) {
		ZEPHIR_INIT_VAR(separator);
		ZVAL_STRING(separator, "|", 1);
	} else {
	if (unlikely(Z_TYPE_P(separator_param) != IS_STRING && Z_TYPE_P(separator_param) != IS_NULL)) {
		zephir_throw_exception_string(spl_ce_InvalidArgumentException, SL("Parameter 'separator' must be a string") TSRMLS_CC);
		RETURN_MM_NULL();
	}
	if (likely(Z_TYPE_P(separator_param) == IS_STRING)) {
		zephir_get_strval(separator, separator_param);
	} else {
		ZEPHIR_INIT_VAR(separator);
		ZVAL_EMPTY_STRING(separator);
	}
	}


<<<<<<< HEAD
	ZEPHIR_CALL_FUNCTION(&_0, "substr_count", &_1, 427, text, leftDelimiter);
	zephir_check_call_status();
	ZEPHIR_CALL_FUNCTION(&_2, "substr_count", &_1, 427, text, rightDelimiter);
=======
	ZEPHIR_CALL_FUNCTION(&_0, "substr_count", &_1, 422, text, leftDelimiter);
	zephir_check_call_status();
	ZEPHIR_CALL_FUNCTION(&_2, "substr_count", &_1, 422, text, rightDelimiter);
>>>>>>> 58cb694b
	zephir_check_call_status();
	if (!ZEPHIR_IS_IDENTICAL(_0, _2)) {
		ZEPHIR_INIT_VAR(_3);
		object_init_ex(_3, spl_ce_RuntimeException);
		ZEPHIR_INIT_VAR(_4);
		ZEPHIR_CONCAT_SVS(_4, "Syntax error in string \"", text, "\"");
<<<<<<< HEAD
		ZEPHIR_CALL_METHOD(NULL, _3, "__construct", NULL, 428, _4);
=======
		ZEPHIR_CALL_METHOD(NULL, _3, "__construct", NULL, 423, _4);
>>>>>>> 58cb694b
		zephir_check_call_status();
		zephir_throw_exception_debug(_3, "phalcon/text.zep", 261 TSRMLS_CC);
		ZEPHIR_MM_RESTORE();
		return;
	}
<<<<<<< HEAD
	ZEPHIR_CALL_FUNCTION(&ldS, "preg_quote", &_5, 429, leftDelimiter);
	zephir_check_call_status();
	ZEPHIR_CALL_FUNCTION(&rdS, "preg_quote", &_5, 429, rightDelimiter);
=======
	ZEPHIR_CALL_FUNCTION(&ldS, "preg_quote", &_5, 424, leftDelimiter);
	zephir_check_call_status();
	ZEPHIR_CALL_FUNCTION(&rdS, "preg_quote", &_5, 424, rightDelimiter);
>>>>>>> 58cb694b
	zephir_check_call_status();
	ZEPHIR_INIT_VAR(pattern);
	ZEPHIR_CONCAT_SVSVVSVS(pattern, "/", ldS, "([^", ldS, rdS, "]+)", rdS, "/");
	ZEPHIR_CPY_WRT(result, text);
	while (1) {
		if (!(zephir_memnstr(result, leftDelimiter, "phalcon/text.zep", 269))) {
			break;
		}
		ZEPHIR_INIT_NVAR(_3);
		ZEPHIR_INIT_NVAR(_3);
		zephir_create_closure_ex(_3, NULL, phalcon_0__closure_ce, SS("__invoke") TSRMLS_CC);
<<<<<<< HEAD
		ZEPHIR_CALL_FUNCTION(&_6, "preg_replace_callback", &_7, 430, pattern, _3, result);
=======
		ZEPHIR_CALL_FUNCTION(&_6, "preg_replace_callback", &_7, 425, pattern, _3, result);
>>>>>>> 58cb694b
		zephir_check_call_status();
		ZEPHIR_CPY_WRT(result, _6);
	}
	RETURN_CCTOR(result);

}
<|MERGE_RESOLUTION|>--- conflicted
+++ resolved
@@ -192,21 +192,13 @@
 			ZVAL_STRING(&_0, "a", 0);
 			ZEPHIR_SINIT_VAR(_1);
 			ZVAL_STRING(&_1, "z", 0);
-<<<<<<< HEAD
-			ZEPHIR_CALL_FUNCTION(&_2, "range", &_3, 423, &_0, &_1);
-=======
-			ZEPHIR_CALL_FUNCTION(&_2, "range", &_3, 418, &_0, &_1);
->>>>>>> 58cb694b
+			ZEPHIR_CALL_FUNCTION(&_2, "range", &_3, 422, &_0, &_1);
 			zephir_check_call_status();
 			ZEPHIR_SINIT_NVAR(_0);
 			ZVAL_STRING(&_0, "A", 0);
 			ZEPHIR_SINIT_NVAR(_1);
 			ZVAL_STRING(&_1, "Z", 0);
-<<<<<<< HEAD
-			ZEPHIR_CALL_FUNCTION(&_4, "range", &_3, 423, &_0, &_1);
-=======
-			ZEPHIR_CALL_FUNCTION(&_4, "range", &_3, 418, &_0, &_1);
->>>>>>> 58cb694b
+			ZEPHIR_CALL_FUNCTION(&_4, "range", &_3, 422, &_0, &_1);
 			zephir_check_call_status();
 			ZEPHIR_INIT_VAR(pool);
 			zephir_fast_array_merge(pool, &(_2), &(_4) TSRMLS_CC);
@@ -217,21 +209,13 @@
 			ZVAL_LONG(&_0, 0);
 			ZEPHIR_SINIT_NVAR(_1);
 			ZVAL_LONG(&_1, 9);
-<<<<<<< HEAD
-			ZEPHIR_CALL_FUNCTION(&_2, "range", &_3, 423, &_0, &_1);
-=======
-			ZEPHIR_CALL_FUNCTION(&_2, "range", &_3, 418, &_0, &_1);
->>>>>>> 58cb694b
+			ZEPHIR_CALL_FUNCTION(&_2, "range", &_3, 422, &_0, &_1);
 			zephir_check_call_status();
 			ZEPHIR_SINIT_NVAR(_0);
 			ZVAL_STRING(&_0, "a", 0);
 			ZEPHIR_SINIT_NVAR(_1);
 			ZVAL_STRING(&_1, "f", 0);
-<<<<<<< HEAD
-			ZEPHIR_CALL_FUNCTION(&_4, "range", &_3, 423, &_0, &_1);
-=======
-			ZEPHIR_CALL_FUNCTION(&_4, "range", &_3, 418, &_0, &_1);
->>>>>>> 58cb694b
+			ZEPHIR_CALL_FUNCTION(&_4, "range", &_3, 422, &_0, &_1);
 			zephir_check_call_status();
 			ZEPHIR_INIT_NVAR(pool);
 			zephir_fast_array_merge(pool, &(_2), &(_4) TSRMLS_CC);
@@ -242,11 +226,7 @@
 			ZVAL_LONG(&_0, 0);
 			ZEPHIR_SINIT_NVAR(_1);
 			ZVAL_LONG(&_1, 9);
-<<<<<<< HEAD
-			ZEPHIR_CALL_FUNCTION(&pool, "range", &_3, 423, &_0, &_1);
-=======
-			ZEPHIR_CALL_FUNCTION(&pool, "range", &_3, 418, &_0, &_1);
->>>>>>> 58cb694b
+			ZEPHIR_CALL_FUNCTION(&pool, "range", &_3, 422, &_0, &_1);
 			zephir_check_call_status();
 			break;
 		}
@@ -255,11 +235,7 @@
 			ZVAL_LONG(&_0, 1);
 			ZEPHIR_SINIT_NVAR(_1);
 			ZVAL_LONG(&_1, 9);
-<<<<<<< HEAD
-			ZEPHIR_CALL_FUNCTION(&pool, "range", &_3, 423, &_0, &_1);
-=======
-			ZEPHIR_CALL_FUNCTION(&pool, "range", &_3, 418, &_0, &_1);
->>>>>>> 58cb694b
+			ZEPHIR_CALL_FUNCTION(&pool, "range", &_3, 422, &_0, &_1);
 			zephir_check_call_status();
 			break;
 		}
@@ -267,35 +243,21 @@
 		ZVAL_LONG(&_0, 0);
 		ZEPHIR_SINIT_NVAR(_1);
 		ZVAL_LONG(&_1, 9);
-<<<<<<< HEAD
-		ZEPHIR_CALL_FUNCTION(&_2, "range", &_3, 423, &_0, &_1);
-=======
-		ZEPHIR_CALL_FUNCTION(&_2, "range", &_3, 418, &_0, &_1);
->>>>>>> 58cb694b
+		ZEPHIR_CALL_FUNCTION(&_2, "range", &_3, 422, &_0, &_1);
 		zephir_check_call_status();
 		ZEPHIR_SINIT_NVAR(_0);
 		ZVAL_STRING(&_0, "a", 0);
 		ZEPHIR_SINIT_NVAR(_1);
 		ZVAL_STRING(&_1, "z", 0);
-<<<<<<< HEAD
-		ZEPHIR_CALL_FUNCTION(&_4, "range", &_3, 423, &_0, &_1);
-=======
-		ZEPHIR_CALL_FUNCTION(&_4, "range", &_3, 418, &_0, &_1);
->>>>>>> 58cb694b
+		ZEPHIR_CALL_FUNCTION(&_4, "range", &_3, 422, &_0, &_1);
 		zephir_check_call_status();
 		ZEPHIR_SINIT_NVAR(_0);
 		ZVAL_STRING(&_0, "A", 0);
 		ZEPHIR_SINIT_NVAR(_1);
 		ZVAL_STRING(&_1, "Z", 0);
-<<<<<<< HEAD
-		ZEPHIR_CALL_FUNCTION(&_5, "range", &_3, 423, &_0, &_1);
-		zephir_check_call_status();
-		ZEPHIR_CALL_FUNCTION(&pool, "array_merge", &_6, 424, _2, _4, _5);
-=======
-		ZEPHIR_CALL_FUNCTION(&_5, "range", &_3, 418, &_0, &_1);
-		zephir_check_call_status();
-		ZEPHIR_CALL_FUNCTION(&pool, "array_merge", &_6, 419, _2, _4, _5);
->>>>>>> 58cb694b
+		ZEPHIR_CALL_FUNCTION(&_5, "range", &_3, 422, &_0, &_1);
+		zephir_check_call_status();
+		ZEPHIR_CALL_FUNCTION(&pool, "array_merge", &_6, 423, _2, _4, _5);
 		zephir_check_call_status();
 		break;
 	} while(0);
@@ -426,11 +388,7 @@
 
 
 	if ((zephir_function_exists_ex(SS("mb_strtolower") TSRMLS_CC) == SUCCESS)) {
-<<<<<<< HEAD
-		ZEPHIR_RETURN_CALL_FUNCTION("mb_strtolower", NULL, 194, str, encoding);
-=======
-		ZEPHIR_RETURN_CALL_FUNCTION("mb_strtolower", NULL, 195, str, encoding);
->>>>>>> 58cb694b
+		ZEPHIR_RETURN_CALL_FUNCTION("mb_strtolower", NULL, 193, str, encoding);
 		zephir_check_call_status();
 		RETURN_MM();
 	}
@@ -483,11 +441,7 @@
 
 
 	if ((zephir_function_exists_ex(SS("mb_strtoupper") TSRMLS_CC) == SUCCESS)) {
-<<<<<<< HEAD
-		ZEPHIR_RETURN_CALL_FUNCTION("mb_strtoupper", NULL, 195, str, encoding);
-=======
-		ZEPHIR_RETURN_CALL_FUNCTION("mb_strtoupper", NULL, 196, str, encoding);
->>>>>>> 58cb694b
+		ZEPHIR_RETURN_CALL_FUNCTION("mb_strtoupper", NULL, 194, str, encoding);
 		zephir_check_call_status();
 		RETURN_MM();
 	}
@@ -553,37 +507,20 @@
 
 	ZEPHIR_SINIT_VAR(_0);
 	ZVAL_LONG(&_0, 0);
-<<<<<<< HEAD
-	ZEPHIR_CALL_FUNCTION(&separator, "func_get_arg", &_1, 425, &_0);
+	ZEPHIR_CALL_FUNCTION(&separator, "func_get_arg", &_1, 424, &_0);
 	zephir_check_call_status();
 	ZEPHIR_SINIT_NVAR(_0);
 	ZVAL_LONG(&_0, 1);
-	ZEPHIR_CALL_FUNCTION(&a, "func_get_arg", &_1, 425, &_0);
+	ZEPHIR_CALL_FUNCTION(&a, "func_get_arg", &_1, 424, &_0);
 	zephir_check_call_status();
 	ZEPHIR_SINIT_NVAR(_0);
 	ZVAL_LONG(&_0, 2);
-	ZEPHIR_CALL_FUNCTION(&b, "func_get_arg", &_1, 425, &_0);
-	zephir_check_call_status();
-	ZEPHIR_CALL_FUNCTION(&_2, "func_num_args", NULL, 426);
+	ZEPHIR_CALL_FUNCTION(&b, "func_get_arg", &_1, 424, &_0);
+	zephir_check_call_status();
+	ZEPHIR_CALL_FUNCTION(&_2, "func_num_args", NULL, 425);
 	zephir_check_call_status();
 	if (ZEPHIR_GT_LONG(_2, 3)) {
-		ZEPHIR_CALL_FUNCTION(&_3, "func_get_args", NULL, 166);
-=======
-	ZEPHIR_CALL_FUNCTION(&separator, "func_get_arg", &_1, 420, &_0);
-	zephir_check_call_status();
-	ZEPHIR_SINIT_NVAR(_0);
-	ZVAL_LONG(&_0, 1);
-	ZEPHIR_CALL_FUNCTION(&a, "func_get_arg", &_1, 420, &_0);
-	zephir_check_call_status();
-	ZEPHIR_SINIT_NVAR(_0);
-	ZVAL_LONG(&_0, 2);
-	ZEPHIR_CALL_FUNCTION(&b, "func_get_arg", &_1, 420, &_0);
-	zephir_check_call_status();
-	ZEPHIR_CALL_FUNCTION(&_2, "func_num_args", NULL, 421);
-	zephir_check_call_status();
-	if (ZEPHIR_GT_LONG(_2, 3)) {
-		ZEPHIR_CALL_FUNCTION(&_3, "func_get_args", NULL, 167);
->>>>>>> 58cb694b
+		ZEPHIR_CALL_FUNCTION(&_3, "func_get_args", NULL, 165);
 		zephir_check_call_status();
 		ZEPHIR_SINIT_NVAR(_0);
 		ZVAL_LONG(&_0, 3);
@@ -689,40 +626,24 @@
 	}
 
 
-<<<<<<< HEAD
-	ZEPHIR_CALL_FUNCTION(&_0, "substr_count", &_1, 427, text, leftDelimiter);
-	zephir_check_call_status();
-	ZEPHIR_CALL_FUNCTION(&_2, "substr_count", &_1, 427, text, rightDelimiter);
-=======
-	ZEPHIR_CALL_FUNCTION(&_0, "substr_count", &_1, 422, text, leftDelimiter);
-	zephir_check_call_status();
-	ZEPHIR_CALL_FUNCTION(&_2, "substr_count", &_1, 422, text, rightDelimiter);
->>>>>>> 58cb694b
+	ZEPHIR_CALL_FUNCTION(&_0, "substr_count", &_1, 426, text, leftDelimiter);
+	zephir_check_call_status();
+	ZEPHIR_CALL_FUNCTION(&_2, "substr_count", &_1, 426, text, rightDelimiter);
 	zephir_check_call_status();
 	if (!ZEPHIR_IS_IDENTICAL(_0, _2)) {
 		ZEPHIR_INIT_VAR(_3);
 		object_init_ex(_3, spl_ce_RuntimeException);
 		ZEPHIR_INIT_VAR(_4);
 		ZEPHIR_CONCAT_SVS(_4, "Syntax error in string \"", text, "\"");
-<<<<<<< HEAD
-		ZEPHIR_CALL_METHOD(NULL, _3, "__construct", NULL, 428, _4);
-=======
-		ZEPHIR_CALL_METHOD(NULL, _3, "__construct", NULL, 423, _4);
->>>>>>> 58cb694b
+		ZEPHIR_CALL_METHOD(NULL, _3, "__construct", NULL, 427, _4);
 		zephir_check_call_status();
 		zephir_throw_exception_debug(_3, "phalcon/text.zep", 261 TSRMLS_CC);
 		ZEPHIR_MM_RESTORE();
 		return;
 	}
-<<<<<<< HEAD
-	ZEPHIR_CALL_FUNCTION(&ldS, "preg_quote", &_5, 429, leftDelimiter);
-	zephir_check_call_status();
-	ZEPHIR_CALL_FUNCTION(&rdS, "preg_quote", &_5, 429, rightDelimiter);
-=======
-	ZEPHIR_CALL_FUNCTION(&ldS, "preg_quote", &_5, 424, leftDelimiter);
-	zephir_check_call_status();
-	ZEPHIR_CALL_FUNCTION(&rdS, "preg_quote", &_5, 424, rightDelimiter);
->>>>>>> 58cb694b
+	ZEPHIR_CALL_FUNCTION(&ldS, "preg_quote", &_5, 428, leftDelimiter);
+	zephir_check_call_status();
+	ZEPHIR_CALL_FUNCTION(&rdS, "preg_quote", &_5, 428, rightDelimiter);
 	zephir_check_call_status();
 	ZEPHIR_INIT_VAR(pattern);
 	ZEPHIR_CONCAT_SVSVVSVS(pattern, "/", ldS, "([^", ldS, rdS, "]+)", rdS, "/");
@@ -734,11 +655,7 @@
 		ZEPHIR_INIT_NVAR(_3);
 		ZEPHIR_INIT_NVAR(_3);
 		zephir_create_closure_ex(_3, NULL, phalcon_0__closure_ce, SS("__invoke") TSRMLS_CC);
-<<<<<<< HEAD
-		ZEPHIR_CALL_FUNCTION(&_6, "preg_replace_callback", &_7, 430, pattern, _3, result);
-=======
-		ZEPHIR_CALL_FUNCTION(&_6, "preg_replace_callback", &_7, 425, pattern, _3, result);
->>>>>>> 58cb694b
+		ZEPHIR_CALL_FUNCTION(&_6, "preg_replace_callback", &_7, 429, pattern, _3, result);
 		zephir_check_call_status();
 		ZEPHIR_CPY_WRT(result, _6);
 	}
