
#ifdef HAVE_CONFIG_H
#include "../../ext_config.h"
#endif

#include <php.h>
#include "../../php_ext.h"
#include "../../ext.h"

#include <Zend/zend_operators.h>
#include <Zend/zend_exceptions.h>
#include <Zend/zend_interfaces.h>

#include "kernel/main.h"
#include "kernel/array.h"
#include "kernel/object.h"
#include "kernel/memory.h"
#include "kernel/hash.h"
#include "kernel/fcall.h"
#include "ext/spl/spl_exceptions.h"
#include "kernel/exception.h"
#include "kernel/operators.h"
#include "kernel/concat.h"


/**
 * Phalcon\Annotations\Annotation
 *
 * Represents a single annotation in an annotations collection
 */
ZEPHIR_INIT_CLASS(Phalcon_Annotations_Annotation) {

	ZEPHIR_REGISTER_CLASS(Phalcon\\Annotations, Annotation, phalcon, annotations_annotation, phalcon_annotations_annotation_method_entry, 0);

	/**
	 * Annotation Name
	 * @var string
	 */
	zend_declare_property_null(phalcon_annotations_annotation_ce, SL("_name"), ZEND_ACC_PROTECTED TSRMLS_CC);

	/**
	 * Annotation Arguments
	 * @var string
	 */
	zend_declare_property_null(phalcon_annotations_annotation_ce, SL("_arguments"), ZEND_ACC_PROTECTED TSRMLS_CC);

	/**
	 * Annotation ExprArguments
	 * @var string
	 */
	zend_declare_property_null(phalcon_annotations_annotation_ce, SL("_exprArguments"), ZEND_ACC_PROTECTED TSRMLS_CC);

	return SUCCESS;

}

/**
 * Phalcon\Annotations\Annotation constructor
 */
PHP_METHOD(Phalcon_Annotations_Annotation, __construct) {

	HashTable *_2$$3;
	HashPosition _1$$3;
	zephir_fcall_cache_entry *_5 = NULL;
	int ZEPHIR_LAST_CALL_STATUS;
	zval *reflectionData_param = NULL, *name = NULL, *exprArguments = NULL, *argument = NULL, *resolvedArgument = NULL, *arguments = NULL, *_0, **_3$$3, *_4$$4;
	zval *reflectionData = NULL;

	ZEPHIR_MM_GROW();
	zephir_fetch_params(1, 1, 0, &reflectionData_param);

	reflectionData = reflectionData_param;


	zephir_array_fetch_string(&_0, reflectionData, SL("name"), PH_NOISY | PH_READONLY, "phalcon/annotations/annotation.zep", 58 TSRMLS_CC);
	zephir_update_property_this(this_ptr, SL("_name"), _0 TSRMLS_CC);
	ZEPHIR_OBS_VAR(exprArguments);
	if (zephir_array_isset_string_fetch(&exprArguments, reflectionData, SS("arguments"), 0 TSRMLS_CC)) {
		ZEPHIR_INIT_VAR(arguments);
		array_init(arguments);
		zephir_is_iterable(exprArguments, &_2$$3, &_1$$3, 0, 0, "phalcon/annotations/annotation.zep", 73);
		for (
		  ; zephir_hash_get_current_data_ex(_2$$3, (void**) &_3$$3, &_1$$3) == SUCCESS
		  ; zephir_hash_move_forward_ex(_2$$3, &_1$$3)
		) {
			ZEPHIR_GET_HVALUE(argument, _3$$3);
			zephir_array_fetch_string(&_4$$4, argument, SL("expr"), PH_NOISY | PH_READONLY, "phalcon/annotations/annotation.zep", 66 TSRMLS_CC);
			ZEPHIR_CALL_METHOD(&resolvedArgument, this_ptr, "getexpression", &_5, 0, _4$$4);
			zephir_check_call_status();
			if (zephir_array_isset_string_fetch(&name, argument, SS("name"), 1 TSRMLS_CC)) {
				zephir_array_update_zval(&arguments, name, &resolvedArgument, PH_COPY | PH_SEPARATE);
			} else {
				zephir_array_append(&arguments, resolvedArgument, PH_SEPARATE, "phalcon/annotations/annotation.zep", 70);
			}
		}
		zephir_update_property_this(this_ptr, SL("_arguments"), arguments TSRMLS_CC);
		zephir_update_property_this(this_ptr, SL("_exprArguments"), exprArguments TSRMLS_CC);
	}
	ZEPHIR_MM_RESTORE();

}

/**
 * Returns the annotation's name
 */
PHP_METHOD(Phalcon_Annotations_Annotation, getName) {

	

	RETURN_MEMBER(this_ptr, "_name");

}

/**
 * Resolves an annotation expression
 *
 * @param array expr
 * @return mixed
 */
PHP_METHOD(Phalcon_Annotations_Annotation, getExpression) {

	HashTable *_2$$7;
	HashPosition _1$$7;
	zephir_fcall_cache_entry *_5 = NULL;
	int ZEPHIR_LAST_CALL_STATUS;
	zval *expr_param = NULL, *value = NULL, *item = NULL, *resolvedItem = NULL, *arrayValue = NULL, *name = NULL, *type = NULL, *_0$$7, **_3$$7, *_4$$8, *_6$$12, *_7$$12;
	zval *expr = NULL;

	ZEPHIR_MM_GROW();
	zephir_fetch_params(1, 1, 0, &expr_param);

	expr = expr_param;


	ZEPHIR_OBS_VAR(type);
	zephir_array_fetch_string(&type, expr, SL("type"), PH_NOISY, "phalcon/annotations/annotation.zep", 96 TSRMLS_CC);
	do {
		if (ZEPHIR_IS_LONG(type, 301) || ZEPHIR_IS_LONG(type, 302) || ZEPHIR_IS_LONG(type, 303) || ZEPHIR_IS_LONG(type, 307)) {
			ZEPHIR_OBS_VAR(value);
			zephir_array_fetch_string(&value, expr, SL("value"), PH_NOISY, "phalcon/annotations/annotation.zep", 103 TSRMLS_CC);
			break;
		}
		if (ZEPHIR_IS_LONG(type, 304)) {
			ZEPHIR_INIT_NVAR(value);
			ZVAL_NULL(value);
			break;
		}
		if (ZEPHIR_IS_LONG(type, 305)) {
			ZEPHIR_INIT_NVAR(value);
			ZVAL_BOOL(value, 0);
			break;
		}
		if (ZEPHIR_IS_LONG(type, 306)) {
			ZEPHIR_INIT_NVAR(value);
			ZVAL_BOOL(value, 1);
			break;
		}
		if (ZEPHIR_IS_LONG(type, 308)) {
			ZEPHIR_INIT_VAR(arrayValue);
			array_init(arrayValue);
			zephir_array_fetch_string(&_0$$7, expr, SL("items"), PH_NOISY | PH_READONLY, "phalcon/annotations/annotation.zep", 120 TSRMLS_CC);
			zephir_is_iterable(_0$$7, &_2$$7, &_1$$7, 0, 0, "phalcon/annotations/annotation.zep", 128);
			for (
			  ; zephir_hash_get_current_data_ex(_2$$7, (void**) &_3$$7, &_1$$7) == SUCCESS
			  ; zephir_hash_move_forward_ex(_2$$7, &_1$$7)
			) {
<<<<<<< HEAD
				ZEPHIR_GET_HVALUE(item, _3);
				zephir_array_fetch_string(&_4, item, SL("expr"), PH_NOISY | PH_READONLY, "phalcon/annotations/annotation.zep", 121 TSRMLS_CC);
				ZEPHIR_CALL_METHOD(&resolvedItem, this_ptr, "getexpression", &_5, 83, _4);
=======
				ZEPHIR_GET_HVALUE(item, _3$$7);
				zephir_array_fetch_string(&_4$$8, item, SL("expr"), PH_NOISY | PH_READONLY, "phalcon/annotations/annotation.zep", 121 TSRMLS_CC);
				ZEPHIR_CALL_METHOD(&resolvedItem, this_ptr, "getexpression", &_5, 86, _4$$8);
>>>>>>> 2682ae08
				zephir_check_call_status();
				ZEPHIR_OBS_NVAR(name);
				if (zephir_array_isset_string_fetch(&name, item, SS("name"), 0 TSRMLS_CC)) {
					zephir_array_update_zval(&arrayValue, name, &resolvedItem, PH_COPY | PH_SEPARATE);
				} else {
					zephir_array_append(&arrayValue, resolvedItem, PH_SEPARATE, "phalcon/annotations/annotation.zep", 125);
				}
			}
			RETURN_CCTOR(arrayValue);
		}
		if (ZEPHIR_IS_LONG(type, 300)) {
			object_init_ex(return_value, phalcon_annotations_annotation_ce);
			ZEPHIR_CALL_METHOD(NULL, return_value, "__construct", NULL, 84, expr);
			zephir_check_call_status();
			RETURN_MM();
		}
		ZEPHIR_INIT_VAR(_6$$12);
		object_init_ex(_6$$12, phalcon_annotations_exception_ce);
		ZEPHIR_INIT_VAR(_7$$12);
		ZEPHIR_CONCAT_SVS(_7$$12, "The expression ", type, " is unknown");
		ZEPHIR_CALL_METHOD(NULL, _6$$12, "__construct", NULL, 9, _7$$12);
		zephir_check_call_status();
		zephir_throw_exception_debug(_6$$12, "phalcon/annotations/annotation.zep", 134 TSRMLS_CC);
		ZEPHIR_MM_RESTORE();
		return;
	} while(0);

	RETURN_CCTOR(value);

}

/**
 * Returns the expression arguments without resolving
 *
 * @return array
 */
PHP_METHOD(Phalcon_Annotations_Annotation, getExprArguments) {

	

	RETURN_MEMBER(this_ptr, "_exprArguments");

}

/**
 * Returns the expression arguments
 *
 * @return array
 */
PHP_METHOD(Phalcon_Annotations_Annotation, getArguments) {

	

	RETURN_MEMBER(this_ptr, "_arguments");

}

/**
 * Returns the number of arguments that the annotation has
 */
PHP_METHOD(Phalcon_Annotations_Annotation, numberArguments) {

	zval *_0;


	_0 = zephir_fetch_nproperty_this(this_ptr, SL("_arguments"), PH_NOISY_CC);
	RETURN_LONG(zephir_fast_count_int(_0 TSRMLS_CC));

}

/**
 * Returns an argument in a specific position
 *
 * @param int|string position
 * @return mixed
 */
PHP_METHOD(Phalcon_Annotations_Annotation, getArgument) {

	zval *position, *argument = NULL, *_0;

	zephir_fetch_params(0, 1, 0, &position);



	_0 = zephir_fetch_nproperty_this(this_ptr, SL("_arguments"), PH_NOISY_CC);
	if (zephir_array_isset_fetch(&argument, _0, position, 1 TSRMLS_CC)) {
		RETURN_CTORW(argument);
	}

}

/**
 * Returns an argument in a specific position
 *
 * @param int|string position
 * @return boolean
 */
PHP_METHOD(Phalcon_Annotations_Annotation, hasArgument) {

	zval *position, *_0;

	zephir_fetch_params(0, 1, 0, &position);



	_0 = zephir_fetch_nproperty_this(this_ptr, SL("_arguments"), PH_NOISY_CC);
	RETURN_BOOL(zephir_array_isset(_0, position));

}

/**
 * Returns a named argument
 *
 * @return mixed
 */
PHP_METHOD(Phalcon_Annotations_Annotation, getNamedArgument) {

	zval *name_param = NULL, *argument = NULL, *_0;
	zval *name = NULL;

	ZEPHIR_MM_GROW();
	zephir_fetch_params(1, 1, 0, &name_param);

	if (unlikely(Z_TYPE_P(name_param) != IS_STRING && Z_TYPE_P(name_param) != IS_NULL)) {
		zephir_throw_exception_string(spl_ce_InvalidArgumentException, SL("Parameter 'name' must be a string") TSRMLS_CC);
		RETURN_MM_NULL();
	}
	if (likely(Z_TYPE_P(name_param) == IS_STRING)) {
		zephir_get_strval(name, name_param);
	} else {
		ZEPHIR_INIT_VAR(name);
		ZVAL_EMPTY_STRING(name);
	}


	_0 = zephir_fetch_nproperty_this(this_ptr, SL("_arguments"), PH_NOISY_CC);
	if (zephir_array_isset_fetch(&argument, _0, name, 1 TSRMLS_CC)) {
		RETURN_CTOR(argument);
	}
	ZEPHIR_MM_RESTORE();

}

/**
 * Returns a named parameter
 *
 * @return mixed
 */
PHP_METHOD(Phalcon_Annotations_Annotation, getNamedParameter) {

	int ZEPHIR_LAST_CALL_STATUS;
	zval *name_param = NULL;
	zval *name = NULL;

	ZEPHIR_MM_GROW();
	zephir_fetch_params(1, 1, 0, &name_param);

	if (unlikely(Z_TYPE_P(name_param) != IS_STRING && Z_TYPE_P(name_param) != IS_NULL)) {
		zephir_throw_exception_string(spl_ce_InvalidArgumentException, SL("Parameter 'name' must be a string") TSRMLS_CC);
		RETURN_MM_NULL();
	}
	if (likely(Z_TYPE_P(name_param) == IS_STRING)) {
		zephir_get_strval(name, name_param);
	} else {
		ZEPHIR_INIT_VAR(name);
		ZVAL_EMPTY_STRING(name);
	}


	ZEPHIR_RETURN_CALL_METHOD(this_ptr, "getnamedargument", NULL, 0, name);
	zephir_check_call_status();
	RETURN_MM();

}
<|MERGE_RESOLUTION|>--- conflicted
+++ resolved
@@ -164,15 +164,9 @@
 			  ; zephir_hash_get_current_data_ex(_2$$7, (void**) &_3$$7, &_1$$7) == SUCCESS
 			  ; zephir_hash_move_forward_ex(_2$$7, &_1$$7)
 			) {
-<<<<<<< HEAD
-				ZEPHIR_GET_HVALUE(item, _3);
-				zephir_array_fetch_string(&_4, item, SL("expr"), PH_NOISY | PH_READONLY, "phalcon/annotations/annotation.zep", 121 TSRMLS_CC);
-				ZEPHIR_CALL_METHOD(&resolvedItem, this_ptr, "getexpression", &_5, 83, _4);
-=======
 				ZEPHIR_GET_HVALUE(item, _3$$7);
 				zephir_array_fetch_string(&_4$$8, item, SL("expr"), PH_NOISY | PH_READONLY, "phalcon/annotations/annotation.zep", 121 TSRMLS_CC);
-				ZEPHIR_CALL_METHOD(&resolvedItem, this_ptr, "getexpression", &_5, 86, _4$$8);
->>>>>>> 2682ae08
+				ZEPHIR_CALL_METHOD(&resolvedItem, this_ptr, "getexpression", &_5, 83, _4$$8);
 				zephir_check_call_status();
 				ZEPHIR_OBS_NVAR(name);
 				if (zephir_array_isset_string_fetch(&name, item, SS("name"), 0 TSRMLS_CC)) {
