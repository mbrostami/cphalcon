
#ifdef HAVE_CONFIG_H
#include "../ext_config.h"
#endif

#include <php.h>
#include "../php_ext.h"
#include "../ext.h"

#include <Zend/zend_operators.h>
#include <Zend/zend_exceptions.h>
#include <Zend/zend_interfaces.h>

#include "kernel/main.h"
#include "kernel/object.h"
#include "kernel/memory.h"
#include "kernel/fcall.h"
#include "kernel/operators.h"
#include "kernel/exception.h"
#include "kernel/hash.h"
#include "kernel/array.h"
#include "ext/spl/spl_exceptions.h"
#include "kernel/concat.h"
#include "kernel/string.h"


/**
 * Phalcon\Validation
 *
 * Allows to validate data using custom or built-in validators
 */
ZEPHIR_INIT_CLASS(Phalcon_Validation) {

	ZEPHIR_REGISTER_CLASS_EX(Phalcon, Validation, phalcon, validation, phalcon_di_injectable_ce, phalcon_validation_method_entry, 0);

	zend_declare_property_null(phalcon_validation_ce, SL("_data"), ZEND_ACC_PROTECTED TSRMLS_CC);

	zend_declare_property_null(phalcon_validation_ce, SL("_entity"), ZEND_ACC_PROTECTED TSRMLS_CC);

	zend_declare_property_null(phalcon_validation_ce, SL("_validators"), ZEND_ACC_PROTECTED TSRMLS_CC);

	zend_declare_property_null(phalcon_validation_ce, SL("_filters"), ZEND_ACC_PROTECTED TSRMLS_CC);

	zend_declare_property_null(phalcon_validation_ce, SL("_messages"), ZEND_ACC_PROTECTED TSRMLS_CC);

	zend_declare_property_null(phalcon_validation_ce, SL("_defaultMessages"), ZEND_ACC_PROTECTED TSRMLS_CC);

	zend_declare_property_null(phalcon_validation_ce, SL("_labels"), ZEND_ACC_PROTECTED TSRMLS_CC);

	zend_declare_property_null(phalcon_validation_ce, SL("_values"), ZEND_ACC_PROTECTED TSRMLS_CC);

	zend_class_implements(phalcon_validation_ce TSRMLS_CC, 1, phalcon_validationinterface_ce);
	return SUCCESS;

}

PHP_METHOD(Phalcon_Validation, setValidators) {

	zval *validators;

	zephir_fetch_params(0, 1, 0, &validators);



	zephir_update_property_this(this_ptr, SL("_validators"), validators TSRMLS_CC);

}

/**
 * Phalcon\Validation constructor
 */
PHP_METHOD(Phalcon_Validation, __construct) {

	int ZEPHIR_LAST_CALL_STATUS;
	zval *validators_param = NULL;
	zval *validators = NULL;

	ZEPHIR_MM_GROW();
	zephir_fetch_params(1, 0, 1, &validators_param);

	if (!validators_param) {
		ZEPHIR_INIT_VAR(validators);
		array_init(validators);
	} else {
		zephir_get_arrval(validators, validators_param);
	}


	if (1 == 1) {
		zephir_update_property_this(this_ptr, SL("_validators"), validators TSRMLS_CC);
	}
	ZEPHIR_CALL_METHOD(NULL, this_ptr, "setdefaultmessages", NULL, 0);
	zephir_check_call_status();
	if ((zephir_method_exists_ex(this_ptr, SS("initialize") TSRMLS_CC) == SUCCESS)) {
		ZEPHIR_CALL_METHOD(NULL, this_ptr, "initialize", NULL, 0);
		zephir_check_call_status();
	}
	ZEPHIR_MM_RESTORE();

}

/**
 * Validate a set of data according to a set of rules
 *
 * @param array|object data
 * @param object entity
 * @return \Phalcon\Validation\Message\Group
 */
PHP_METHOD(Phalcon_Validation, validate) {

	zephir_fcall_cache_entry *_5 = NULL;
	HashTable *_2;
	HashPosition _1;
	zend_bool _0;
	int ZEPHIR_LAST_CALL_STATUS;
	zval *data = NULL, *entity = NULL, *validators, *messages = NULL, *scope = NULL, *field = NULL, *validator = NULL, *status = NULL, **_3, *_4 = NULL, *_6 = NULL, *_7 = NULL, *_8 = NULL;

	ZEPHIR_MM_GROW();
	zephir_fetch_params(1, 0, 2, &data, &entity);

	if (!data) {
		data = ZEPHIR_GLOBAL(global_null);
	}
	if (!entity) {
		entity = ZEPHIR_GLOBAL(global_null);
	}


	ZEPHIR_OBS_VAR(validators);
	zephir_read_property_this(&validators, this_ptr, SL("_validators"), PH_NOISY_CC);
	if (Z_TYPE_P(validators) != IS_ARRAY) {
		ZEPHIR_THROW_EXCEPTION_DEBUG_STR(phalcon_validation_exception_ce, "There are no validators to validate", "phalcon/validation.zep", 84);
		return;
	}
	zephir_update_property_this(this_ptr, SL("_values"), ZEPHIR_GLOBAL(global_null) TSRMLS_CC);
	ZEPHIR_INIT_VAR(messages);
	object_init_ex(messages, phalcon_validation_message_group_ce);
	ZEPHIR_CALL_METHOD(NULL, messages, "__construct", NULL, 3);
	zephir_check_call_status();
	if (Z_TYPE_P(entity) != IS_NULL) {
		ZEPHIR_CALL_METHOD(NULL, this_ptr, "setentity", NULL, 0, entity);
		zephir_check_call_status();
	}
	if ((zephir_method_exists_ex(this_ptr, SS("beforevalidation") TSRMLS_CC) == SUCCESS)) {
		ZEPHIR_CALL_METHOD(&status, this_ptr, "beforevalidation", NULL, 0, data, entity, messages);
		zephir_check_call_status();
		if (ZEPHIR_IS_FALSE_IDENTICAL(status)) {
			RETURN_CCTOR(status);
		}
	}
	zephir_update_property_this(this_ptr, SL("_messages"), messages TSRMLS_CC);
	_0 = Z_TYPE_P(data) == IS_ARRAY;
	if (!(_0)) {
		_0 = Z_TYPE_P(data) == IS_OBJECT;
	}
	if (_0) {
		zephir_update_property_this(this_ptr, SL("_data"), data TSRMLS_CC);
	}
	zephir_is_iterable(validators, &_2, &_1, 0, 0, "phalcon/validation.zep", 150);
	for (
	  ; zephir_hash_get_current_data_ex(_2, (void**) &_3, &_1) == SUCCESS
	  ; zephir_hash_move_forward_ex(_2, &_1)
	) {
		ZEPHIR_GET_HVALUE(scope, _3);
		if (Z_TYPE_P(scope) != IS_ARRAY) {
			ZEPHIR_THROW_EXCEPTION_DEBUG_STR(phalcon_validation_exception_ce, "The validator scope is not valid", "phalcon/validation.zep", 120);
			return;
		}
		ZEPHIR_OBS_NVAR(field);
		zephir_array_fetch_long(&field, scope, 0, PH_NOISY, "phalcon/validation.zep", 123 TSRMLS_CC);
		ZEPHIR_OBS_NVAR(validator);
		zephir_array_fetch_long(&validator, scope, 1, PH_NOISY, "phalcon/validation.zep", 124 TSRMLS_CC);
		if (Z_TYPE_P(validator) != IS_OBJECT) {
			ZEPHIR_THROW_EXCEPTION_DEBUG_STR(phalcon_validation_exception_ce, "One of the validators is not valid", "phalcon/validation.zep", 127);
			return;
		}
		ZEPHIR_CALL_METHOD(&_4, this_ptr, "prechecking", &_5, 0, field, validator);
		zephir_check_call_status();
		if (zephir_is_true(_4)) {
			continue;
		}
		ZEPHIR_CALL_METHOD(&_6, validator, "validate", NULL, 0, this_ptr, field);
		zephir_check_call_status();
		if (ZEPHIR_IS_FALSE_IDENTICAL(_6)) {
			ZEPHIR_INIT_NVAR(_8);
			ZVAL_STRING(_8, "cancelOnFail", ZEPHIR_TEMP_PARAM_COPY);
			ZEPHIR_CALL_METHOD(&_7, validator, "getoption", NULL, 0, _8);
			zephir_check_temp_parameter(_8);
			zephir_check_call_status();
			if (zephir_is_true(_7)) {
				break;
			}
		}
	}
	ZEPHIR_OBS_NVAR(messages);
	zephir_read_property_this(&messages, this_ptr, SL("_messages"), PH_NOISY_CC);
	if ((zephir_method_exists_ex(this_ptr, SS("aftervalidation") TSRMLS_CC) == SUCCESS)) {
		ZEPHIR_CALL_METHOD(NULL, this_ptr, "aftervalidation", NULL, 0, data, entity, messages);
		zephir_check_call_status();
	}
	RETURN_CCTOR(messages);

}

/**
 * Adds a validator to a field
 */
PHP_METHOD(Phalcon_Validation, add) {

	zval *_0;
	zval *field_param = NULL, *validator;
	zval *field = NULL;

	ZEPHIR_MM_GROW();
	zephir_fetch_params(1, 2, 0, &field_param, &validator);

	zephir_get_strval(field, field_param);


	ZEPHIR_INIT_VAR(_0);
	zephir_create_array(_0, 2, 0 TSRMLS_CC);
	zephir_array_fast_append(_0, field);
	zephir_array_fast_append(_0, validator);
	zephir_update_property_array_append(this_ptr, SL("_validators"), _0 TSRMLS_CC);
	RETURN_THIS();

}

/**
 * Alias of `add` method
 */
PHP_METHOD(Phalcon_Validation, rule) {

	int ZEPHIR_LAST_CALL_STATUS;
	zval *field_param = NULL, *validator;
	zval *field = NULL;

	ZEPHIR_MM_GROW();
	zephir_fetch_params(1, 2, 0, &field_param, &validator);

	zephir_get_strval(field, field_param);


	ZEPHIR_RETURN_CALL_METHOD(this_ptr, "add", NULL, 0, field, validator);
	zephir_check_call_status();
	RETURN_MM();

}

/**
 * Adds the validators to a field
 */
PHP_METHOD(Phalcon_Validation, rules) {

	HashTable *_1;
	HashPosition _0;
	zval *validators = NULL, *_3 = NULL;
	zval *field_param = NULL, *validators_param = NULL, *validator = NULL, **_2;
	zval *field = NULL;

	ZEPHIR_MM_GROW();
	zephir_fetch_params(1, 2, 0, &field_param, &validators_param);

	if (unlikely(Z_TYPE_P(field_param) != IS_STRING && Z_TYPE_P(field_param) != IS_NULL)) {
		zephir_throw_exception_string(spl_ce_InvalidArgumentException, SL("Parameter 'field' must be a string") TSRMLS_CC);
		RETURN_MM_NULL();
	}
	if (likely(Z_TYPE_P(field_param) == IS_STRING)) {
		zephir_get_strval(field, field_param);
	} else {
		ZEPHIR_INIT_VAR(field);
		ZVAL_EMPTY_STRING(field);
	}
	validators = validators_param;


<<<<<<< HEAD

	zephir_is_iterable(validators, &_1, &_0, 0, 0, "phalcon/validation.zep", 187);
=======
	zephir_is_iterable(validators, &_1, &_0, 0, 0, "phalcon/validation.zep", 175);
>>>>>>> 58cb694b
	for (
	  ; zephir_hash_get_current_data_ex(_1, (void**) &_2, &_0) == SUCCESS
	  ; zephir_hash_move_forward_ex(_1, &_0)
	) {
		ZEPHIR_GET_HVALUE(validator, _2);
		if (zephir_instance_of_ev(validator, phalcon_validation_validatorinterface_ce TSRMLS_CC)) {
			ZEPHIR_INIT_NVAR(_3);
			zephir_create_array(_3, 2, 0 TSRMLS_CC);
			zephir_array_fast_append(_3, field);
			zephir_array_fast_append(_3, validator);
			zephir_update_property_array_append(this_ptr, SL("_validators"), _3 TSRMLS_CC);
		}
	}
	RETURN_THIS();

}

/**
 * Adds filters to the field
 *
 * @param string field
 * @param array|string filters
 * @return \Phalcon\Validation
 */
PHP_METHOD(Phalcon_Validation, setFilters) {

	zval *field_param = NULL, *filters;
	zval *field = NULL;

	ZEPHIR_MM_GROW();
	zephir_fetch_params(1, 2, 0, &field_param, &filters);

	zephir_get_strval(field, field_param);


	zephir_update_property_array(this_ptr, SL("_filters"), field, filters TSRMLS_CC);
	RETURN_THIS();

}

/**
 * Returns all the filters or a specific one
 *
 * @param string field
 * @return mixed
 */
PHP_METHOD(Phalcon_Validation, getFilters) {

	zval *field_param = NULL, *filters, *fieldFilters;
	zval *field = NULL;

	ZEPHIR_MM_GROW();
	zephir_fetch_params(1, 0, 1, &field_param);

	if (!field_param) {
		ZEPHIR_INIT_VAR(field);
		ZVAL_EMPTY_STRING(field);
	} else {
		zephir_get_strval(field, field_param);
	}


	filters = zephir_fetch_nproperty_this(this_ptr, SL("_filters"), PH_NOISY_CC);
	if (1 == 0) {
		RETURN_CTOR(filters);
	}
	if (!(zephir_array_isset_fetch(&fieldFilters, filters, field, 1 TSRMLS_CC))) {
		RETURN_MM_NULL();
	}
	RETURN_CTOR(fieldFilters);

}

/**
 * Returns the validators added to the validation
 */
PHP_METHOD(Phalcon_Validation, getValidators) {


	RETURN_MEMBER(this_ptr, "_validators");

}

/**
 * Sets the bound entity
 *
 * @param object entity
 */
PHP_METHOD(Phalcon_Validation, setEntity) {

	zval *entity;

	zephir_fetch_params(0, 1, 0, &entity);



	if (Z_TYPE_P(entity) != IS_OBJECT) {
		ZEPHIR_THROW_EXCEPTION_DEBUG_STRW(phalcon_validation_exception_ce, "Entity must be an object", "phalcon/validation.zep", 241);
		return;
	}
	zephir_update_property_this(this_ptr, SL("_entity"), entity TSRMLS_CC);

}

/**
 * Returns the bound entity
 *
 * @return object
 */
PHP_METHOD(Phalcon_Validation, getEntity) {


	RETURN_MEMBER(this_ptr, "_entity");

}

/**
 * Adds default messages to validators
 */
PHP_METHOD(Phalcon_Validation, setDefaultMessages) {

	zval *messages_param = NULL, *defaultMessages, *_0;
	zval *messages = NULL;

	ZEPHIR_MM_GROW();
	zephir_fetch_params(1, 0, 1, &messages_param);

	if (!messages_param) {
		ZEPHIR_INIT_VAR(messages);
		array_init(messages);
	} else {
		zephir_get_arrval(messages, messages_param);
	}


	ZEPHIR_INIT_VAR(defaultMessages);
	zephir_create_array(defaultMessages, 24, 0 TSRMLS_CC);
	add_assoc_stringl_ex(defaultMessages, SS("Alnum"), SL("Field :field must contain only letters and numbers"), 1);
	add_assoc_stringl_ex(defaultMessages, SS("Alpha"), SL("Field :field must contain only letters"), 1);
	add_assoc_stringl_ex(defaultMessages, SS("Between"), SL("Field :field must be within the range of :min to :max"), 1);
	add_assoc_stringl_ex(defaultMessages, SS("Confirmation"), SL("Field :field must be the same as :with"), 1);
	add_assoc_stringl_ex(defaultMessages, SS("Digit"), SL("Field :field must be numeric"), 1);
	add_assoc_stringl_ex(defaultMessages, SS("Email"), SL("Field :field must be an email address"), 1);
	add_assoc_stringl_ex(defaultMessages, SS("ExclusionIn"), SL("Field :field must not be a part of list: :domain"), 1);
	add_assoc_stringl_ex(defaultMessages, SS("FileEmpty"), SL("Field :field must not be empty"), 1);
	add_assoc_stringl_ex(defaultMessages, SS("FileIniSize"), SL("File :field exceeds the maximum file size"), 1);
	add_assoc_stringl_ex(defaultMessages, SS("FileMaxResolution"), SL("File :field must not exceed :max resolution"), 1);
	add_assoc_stringl_ex(defaultMessages, SS("FileMinResolution"), SL("File :field must be at least :min resolution"), 1);
	add_assoc_stringl_ex(defaultMessages, SS("FileSize"), SL("File :field exceeds the size of :max"), 1);
	add_assoc_stringl_ex(defaultMessages, SS("FileType"), SL("File :field must be of type: :types"), 1);
	add_assoc_stringl_ex(defaultMessages, SS("FileValid"), SL("Field :field is not valid"), 1);
	add_assoc_stringl_ex(defaultMessages, SS("Identical"), SL("Field :field does not have the expected value"), 1);
	add_assoc_stringl_ex(defaultMessages, SS("InclusionIn"), SL("Field :field must be a part of list: :domain"), 1);
	add_assoc_stringl_ex(defaultMessages, SS("Numericality"), SL("Field :field does not have a valid numeric format"), 1);
	add_assoc_stringl_ex(defaultMessages, SS("PresenceOf"), SL("Field :field is required"), 1);
	add_assoc_stringl_ex(defaultMessages, SS("Regex"), SL("Field :field does not match the required format"), 1);
	add_assoc_stringl_ex(defaultMessages, SS("TooLong"), SL("Field :field must not exceed :max characters long"), 1);
	add_assoc_stringl_ex(defaultMessages, SS("TooShort"), SL("Field :field must be at least :min characters long"), 1);
	add_assoc_stringl_ex(defaultMessages, SS("Uniqueness"), SL("Field :field must be unique"), 1);
	add_assoc_stringl_ex(defaultMessages, SS("Url"), SL("Field :field must be a url"), 1);
	add_assoc_stringl_ex(defaultMessages, SS("CreditCard"), SL("Field :field is not valid for a credit card number"), 1);
	ZEPHIR_INIT_VAR(_0);
	zephir_fast_array_merge(_0, &(defaultMessages), &(messages) TSRMLS_CC);
	zephir_update_property_this(this_ptr, SL("_defaultMessages"), _0 TSRMLS_CC);
	RETURN_MM_MEMBER(this_ptr, "_defaultMessages");

}

/**
 * Get default message for validator type
 *
 * @param string type
 */
PHP_METHOD(Phalcon_Validation, getDefaultMessage) {

	zval *type_param = NULL, *_0, *_1, *_2;
	zval *type = NULL;

	ZEPHIR_MM_GROW();
	zephir_fetch_params(1, 1, 0, &type_param);

	if (unlikely(Z_TYPE_P(type_param) != IS_STRING && Z_TYPE_P(type_param) != IS_NULL)) {
		zephir_throw_exception_string(spl_ce_InvalidArgumentException, SL("Parameter 'type' must be a string") TSRMLS_CC);
		RETURN_MM_NULL();
	}
	if (likely(Z_TYPE_P(type_param) == IS_STRING)) {
		zephir_get_strval(type, type_param);
	} else {
		ZEPHIR_INIT_VAR(type);
		ZVAL_EMPTY_STRING(type);
	}


	_0 = zephir_fetch_nproperty_this(this_ptr, SL("_defaultMessages"), PH_NOISY_CC);
	if (!(zephir_array_isset(_0, type))) {
		RETURN_MM_STRING("", 1);
	}
	_1 = zephir_fetch_nproperty_this(this_ptr, SL("_defaultMessages"), PH_NOISY_CC);
<<<<<<< HEAD
	zephir_array_fetch(&_2, _1, type, PH_NOISY | PH_READONLY, "phalcon/validation.zep", 303 TSRMLS_CC);
=======
	zephir_array_fetch(&_2, _1, type, PH_NOISY | PH_READONLY, "phalcon/validation.zep", 279 TSRMLS_CC);
>>>>>>> 58cb694b
	RETURN_CTOR(_2);

}

/**
 * Returns the registered validators
 */
PHP_METHOD(Phalcon_Validation, getMessages) {


	RETURN_MEMBER(this_ptr, "_messages");

}

/**
 * Adds labels for fields
 */
PHP_METHOD(Phalcon_Validation, setLabels) {

	zval *labels_param = NULL;
	zval *labels = NULL;

	zephir_fetch_params(0, 1, 0, &labels_param);

	labels = labels_param;


	zephir_update_property_this(this_ptr, SL("_labels"), labels TSRMLS_CC);

}

/**
 * Get label for field
 *
 * @param string field
 * @return string
 */
PHP_METHOD(Phalcon_Validation, getLabel) {

	zval *field_param = NULL, *labels, *value;
	zval *field = NULL;

	ZEPHIR_MM_GROW();
	zephir_fetch_params(1, 1, 0, &field_param);

	if (unlikely(Z_TYPE_P(field_param) != IS_STRING && Z_TYPE_P(field_param) != IS_NULL)) {
		zephir_throw_exception_string(spl_ce_InvalidArgumentException, SL("Parameter 'field' must be a string") TSRMLS_CC);
		RETURN_MM_NULL();
	}
	if (likely(Z_TYPE_P(field_param) == IS_STRING)) {
		zephir_get_strval(field, field_param);
	} else {
		ZEPHIR_INIT_VAR(field);
		ZVAL_EMPTY_STRING(field);
	}


	labels = zephir_fetch_nproperty_this(this_ptr, SL("_labels"), PH_NOISY_CC);
	if (Z_TYPE_P(labels) == IS_ARRAY) {
		if (zephir_array_isset_fetch(&value, labels, field, 1 TSRMLS_CC)) {
			RETURN_CTOR(value);
		}
	}
	RETURN_CTOR(field);

}

/**
 * Appends a message to the messages list
 */
PHP_METHOD(Phalcon_Validation, appendMessage) {

	int ZEPHIR_LAST_CALL_STATUS;
	zval *message, *_0;

	ZEPHIR_MM_GROW();
	zephir_fetch_params(1, 1, 0, &message);



	_0 = zephir_fetch_nproperty_this(this_ptr, SL("_messages"), PH_NOISY_CC);
	ZEPHIR_CALL_METHOD(NULL, _0, "appendmessage", NULL, 0, message);
	zephir_check_call_status();
	RETURN_THIS();

}

/**
 * Assigns the data to an entity
 * The entity is used to obtain the validation values
 *
 * @param object entity
 * @param array|object data
 * @return \Phalcon\Validation
 */
PHP_METHOD(Phalcon_Validation, bind) {

	zend_bool _0;
	zval *entity, *data;

	zephir_fetch_params(0, 2, 0, &entity, &data);



	if (Z_TYPE_P(entity) != IS_OBJECT) {
<<<<<<< HEAD
		ZEPHIR_THROW_EXCEPTION_DEBUG_STRW(phalcon_validation_exception_ce, "Entity must be an object", "phalcon/validation.zep", 360);
=======
		ZEPHIR_THROW_EXCEPTION_DEBUG_STRW(phalcon_validation_exception_ce, "Entity must be an object", "phalcon/validation.zep", 336);
>>>>>>> 58cb694b
		return;
	}
	_0 = Z_TYPE_P(data) != IS_ARRAY;
	if (_0) {
		_0 = Z_TYPE_P(data) != IS_OBJECT;
	}
	if (_0) {
<<<<<<< HEAD
		ZEPHIR_THROW_EXCEPTION_DEBUG_STRW(phalcon_validation_exception_ce, "Data to validate must be an array or object", "phalcon/validation.zep", 364);
=======
		ZEPHIR_THROW_EXCEPTION_DEBUG_STRW(phalcon_validation_exception_ce, "Data to validate must be an array or object", "phalcon/validation.zep", 340);
>>>>>>> 58cb694b
		return;
	}
	zephir_update_property_this(this_ptr, SL("_entity"), entity TSRMLS_CC);
	zephir_update_property_this(this_ptr, SL("_data"), data TSRMLS_CC);
	RETURN_THISW();

}

/**
 * Gets the a value to validate in the array/object data source
 *
 * @param string field
 * @return mixed
 */
PHP_METHOD(Phalcon_Validation, getValue) {

	zephir_fcall_cache_entry *_2 = NULL;
	zend_bool _1;
	int ZEPHIR_LAST_CALL_STATUS;
	zval *field_param = NULL, *entity, *method, *value = NULL, *data, *values, *filters, *fieldFilters, *dependencyInjector = NULL, *filterService = NULL, *_0 = NULL;
	zval *field = NULL;

	ZEPHIR_MM_GROW();
	zephir_fetch_params(1, 1, 0, &field_param);

	zephir_get_strval(field, field_param);


	ZEPHIR_OBS_VAR(entity);
	zephir_read_property_this(&entity, this_ptr, SL("_entity"), PH_NOISY_CC);
	if (Z_TYPE_P(entity) == IS_OBJECT) {
		ZEPHIR_INIT_VAR(_0);
		zephir_camelize(_0, field);
		ZEPHIR_INIT_VAR(method);
		ZEPHIR_CONCAT_SV(method, "get", _0);
		if ((zephir_method_exists(entity, method TSRMLS_CC)  == SUCCESS)) {
			ZEPHIR_CALL_METHOD_ZVAL(&value, entity, method, NULL, 0);
			zephir_check_call_status();
		} else {
			if ((zephir_method_exists_ex(entity, SS("readattribute") TSRMLS_CC) == SUCCESS)) {
				ZEPHIR_CALL_METHOD(&value, entity, "readattribute", NULL, 0, field);
				zephir_check_call_status();
			} else {
				ZEPHIR_INIT_NVAR(value);
				if (zephir_isset_property_zval(entity, field TSRMLS_CC)) {
					zephir_read_property_zval(&value, entity, field, PH_NOISY_CC);
				} else {
					ZVAL_NULL(value);
				}
			}
		}
		RETURN_CCTOR(value);
	}
	ZEPHIR_OBS_VAR(data);
	zephir_read_property_this(&data, this_ptr, SL("_data"), PH_NOISY_CC);
	_1 = Z_TYPE_P(data) != IS_ARRAY;
	if (_1) {
		_1 = Z_TYPE_P(data) != IS_OBJECT;
	}
	if (_1) {
<<<<<<< HEAD
		ZEPHIR_THROW_EXCEPTION_DEBUG_STR(phalcon_validation_exception_ce, "There is no data to validate", "phalcon/validation.zep", 411);
=======
		ZEPHIR_THROW_EXCEPTION_DEBUG_STR(phalcon_validation_exception_ce, "There is no data to validate", "phalcon/validation.zep", 387);
>>>>>>> 58cb694b
		return;
	}
	ZEPHIR_OBS_VAR(values);
	zephir_read_property_this(&values, this_ptr, SL("_values"), PH_NOISY_CC);
	ZEPHIR_OBS_NVAR(value);
	if (zephir_array_isset_fetch(&value, values, field, 0 TSRMLS_CC)) {
		RETURN_CCTOR(value);
	}
	ZEPHIR_INIT_NVAR(value);
	ZVAL_NULL(value);
	if (Z_TYPE_P(data) == IS_ARRAY) {
		if (zephir_array_isset(data, field)) {
			ZEPHIR_OBS_NVAR(value);
<<<<<<< HEAD
			zephir_array_fetch(&value, data, field, PH_NOISY, "phalcon/validation.zep", 425 TSRMLS_CC);
=======
			zephir_array_fetch(&value, data, field, PH_NOISY, "phalcon/validation.zep", 401 TSRMLS_CC);
>>>>>>> 58cb694b
		}
	} else if (Z_TYPE_P(data) == IS_OBJECT) {
		if (zephir_isset_property_zval(data, field TSRMLS_CC)) {
			ZEPHIR_OBS_NVAR(value);
			zephir_read_property_zval(&value, data, field, PH_NOISY_CC);
		}
	}
	if (Z_TYPE_P(value) == IS_NULL) {
		RETURN_MM_NULL();
	}
	ZEPHIR_OBS_VAR(filters);
	zephir_read_property_this(&filters, this_ptr, SL("_filters"), PH_NOISY_CC);
	if (Z_TYPE_P(filters) == IS_ARRAY) {
		ZEPHIR_OBS_VAR(fieldFilters);
		if (zephir_array_isset_fetch(&fieldFilters, filters, field, 0 TSRMLS_CC)) {
			if (zephir_is_true(fieldFilters)) {
				ZEPHIR_CALL_METHOD(&dependencyInjector, this_ptr, "getdi", NULL, 0);
				zephir_check_call_status();
				if (Z_TYPE_P(dependencyInjector) != IS_OBJECT) {
					ZEPHIR_CALL_CE_STATIC(&dependencyInjector, phalcon_di_ce, "getdefault", &_2, 1);
					zephir_check_call_status();
					if (Z_TYPE_P(dependencyInjector) != IS_OBJECT) {
<<<<<<< HEAD
						ZEPHIR_THROW_EXCEPTION_DEBUG_STR(phalcon_validation_exception_ce, "A dependency injector is required to obtain the 'filter' service", "phalcon/validation.zep", 448);
=======
						ZEPHIR_THROW_EXCEPTION_DEBUG_STR(phalcon_validation_exception_ce, "A dependency injector is required to obtain the 'filter' service", "phalcon/validation.zep", 424);
>>>>>>> 58cb694b
						return;
					}
				}
				ZEPHIR_INIT_NVAR(_0);
				ZVAL_STRING(_0, "filter", ZEPHIR_TEMP_PARAM_COPY);
				ZEPHIR_CALL_METHOD(&filterService, dependencyInjector, "getshared", NULL, 0, _0);
				zephir_check_temp_parameter(_0);
				zephir_check_call_status();
				if (Z_TYPE_P(filterService) != IS_OBJECT) {
<<<<<<< HEAD
					ZEPHIR_THROW_EXCEPTION_DEBUG_STR(phalcon_validation_exception_ce, "Returned 'filter' service is invalid", "phalcon/validation.zep", 454);
=======
					ZEPHIR_THROW_EXCEPTION_DEBUG_STR(phalcon_validation_exception_ce, "Returned 'filter' service is invalid", "phalcon/validation.zep", 430);
>>>>>>> 58cb694b
					return;
				}
				ZEPHIR_RETURN_CALL_METHOD(filterService, "sanitize", NULL, 0, value, fieldFilters);
				zephir_check_call_status();
				RETURN_MM();
			}
		}
	}
	zephir_update_property_array(this_ptr, SL("_values"), field, value TSRMLS_CC);
	RETURN_CCTOR(value);

}

/**
 * Internal validations, if it returns true, then skip the current validator
 */
PHP_METHOD(Phalcon_Validation, preChecking) {

	int ZEPHIR_LAST_CALL_STATUS;
	zval *field_param = NULL, *validator, *_0 = NULL, *_1, *_2, *_3 = NULL;
	zval *field = NULL;

	ZEPHIR_MM_GROW();
	zephir_fetch_params(1, 2, 0, &field_param, &validator);

	zephir_get_strval(field, field_param);


	ZEPHIR_INIT_VAR(_1);
	ZVAL_STRING(_1, "allowEmpty", ZEPHIR_TEMP_PARAM_COPY);
	ZEPHIR_INIT_VAR(_2);
	ZVAL_BOOL(_2, 0);
	ZEPHIR_CALL_METHOD(&_0, validator, "getoption", NULL, 0, _1, _2);
	zephir_check_temp_parameter(_1);
	zephir_check_call_status();
	if (zephir_is_true(_0)) {
		if ((zephir_method_exists_ex(validator, SS("isallowempty") TSRMLS_CC) == SUCCESS)) {
			ZEPHIR_RETURN_CALL_METHOD(validator, "isallowempty", NULL, 0, this_ptr, field);
			zephir_check_call_status();
			RETURN_MM();
		} else {
			ZEPHIR_CALL_METHOD(&_3, this_ptr, "getvalue", NULL, 0, field);
			zephir_check_call_status();
			RETURN_MM_BOOL(ZEPHIR_IS_EMPTY(_3));
		}
	}
	RETURN_MM_BOOL(0);

}
<|MERGE_RESOLUTION|>--- conflicted
+++ resolved
@@ -274,12 +274,7 @@
 	validators = validators_param;
 
 
-<<<<<<< HEAD
-
 	zephir_is_iterable(validators, &_1, &_0, 0, 0, "phalcon/validation.zep", 187);
-=======
-	zephir_is_iterable(validators, &_1, &_0, 0, 0, "phalcon/validation.zep", 175);
->>>>>>> 58cb694b
 	for (
 	  ; zephir_hash_get_current_data_ex(_1, (void**) &_2, &_0) == SUCCESS
 	  ; zephir_hash_move_forward_ex(_1, &_0)
@@ -478,11 +473,7 @@
 		RETURN_MM_STRING("", 1);
 	}
 	_1 = zephir_fetch_nproperty_this(this_ptr, SL("_defaultMessages"), PH_NOISY_CC);
-<<<<<<< HEAD
-	zephir_array_fetch(&_2, _1, type, PH_NOISY | PH_READONLY, "phalcon/validation.zep", 303 TSRMLS_CC);
-=======
-	zephir_array_fetch(&_2, _1, type, PH_NOISY | PH_READONLY, "phalcon/validation.zep", 279 TSRMLS_CC);
->>>>>>> 58cb694b
+	zephir_array_fetch(&_2, _1, type, PH_NOISY | PH_READONLY, "phalcon/validation.zep", 304 TSRMLS_CC);
 	RETURN_CTOR(_2);
 
 }
@@ -588,11 +579,7 @@
 
 
 	if (Z_TYPE_P(entity) != IS_OBJECT) {
-<<<<<<< HEAD
-		ZEPHIR_THROW_EXCEPTION_DEBUG_STRW(phalcon_validation_exception_ce, "Entity must be an object", "phalcon/validation.zep", 360);
-=======
-		ZEPHIR_THROW_EXCEPTION_DEBUG_STRW(phalcon_validation_exception_ce, "Entity must be an object", "phalcon/validation.zep", 336);
->>>>>>> 58cb694b
+		ZEPHIR_THROW_EXCEPTION_DEBUG_STRW(phalcon_validation_exception_ce, "Entity must be an object", "phalcon/validation.zep", 361);
 		return;
 	}
 	_0 = Z_TYPE_P(data) != IS_ARRAY;
@@ -600,11 +587,7 @@
 		_0 = Z_TYPE_P(data) != IS_OBJECT;
 	}
 	if (_0) {
-<<<<<<< HEAD
-		ZEPHIR_THROW_EXCEPTION_DEBUG_STRW(phalcon_validation_exception_ce, "Data to validate must be an array or object", "phalcon/validation.zep", 364);
-=======
-		ZEPHIR_THROW_EXCEPTION_DEBUG_STRW(phalcon_validation_exception_ce, "Data to validate must be an array or object", "phalcon/validation.zep", 340);
->>>>>>> 58cb694b
+		ZEPHIR_THROW_EXCEPTION_DEBUG_STRW(phalcon_validation_exception_ce, "Data to validate must be an array or object", "phalcon/validation.zep", 365);
 		return;
 	}
 	zephir_update_property_this(this_ptr, SL("_entity"), entity TSRMLS_CC);
@@ -665,11 +648,7 @@
 		_1 = Z_TYPE_P(data) != IS_OBJECT;
 	}
 	if (_1) {
-<<<<<<< HEAD
-		ZEPHIR_THROW_EXCEPTION_DEBUG_STR(phalcon_validation_exception_ce, "There is no data to validate", "phalcon/validation.zep", 411);
-=======
-		ZEPHIR_THROW_EXCEPTION_DEBUG_STR(phalcon_validation_exception_ce, "There is no data to validate", "phalcon/validation.zep", 387);
->>>>>>> 58cb694b
+		ZEPHIR_THROW_EXCEPTION_DEBUG_STR(phalcon_validation_exception_ce, "There is no data to validate", "phalcon/validation.zep", 412);
 		return;
 	}
 	ZEPHIR_OBS_VAR(values);
@@ -683,11 +662,7 @@
 	if (Z_TYPE_P(data) == IS_ARRAY) {
 		if (zephir_array_isset(data, field)) {
 			ZEPHIR_OBS_NVAR(value);
-<<<<<<< HEAD
-			zephir_array_fetch(&value, data, field, PH_NOISY, "phalcon/validation.zep", 425 TSRMLS_CC);
-=======
-			zephir_array_fetch(&value, data, field, PH_NOISY, "phalcon/validation.zep", 401 TSRMLS_CC);
->>>>>>> 58cb694b
+			zephir_array_fetch(&value, data, field, PH_NOISY, "phalcon/validation.zep", 426 TSRMLS_CC);
 		}
 	} else if (Z_TYPE_P(data) == IS_OBJECT) {
 		if (zephir_isset_property_zval(data, field TSRMLS_CC)) {
@@ -710,11 +685,7 @@
 					ZEPHIR_CALL_CE_STATIC(&dependencyInjector, phalcon_di_ce, "getdefault", &_2, 1);
 					zephir_check_call_status();
 					if (Z_TYPE_P(dependencyInjector) != IS_OBJECT) {
-<<<<<<< HEAD
-						ZEPHIR_THROW_EXCEPTION_DEBUG_STR(phalcon_validation_exception_ce, "A dependency injector is required to obtain the 'filter' service", "phalcon/validation.zep", 448);
-=======
-						ZEPHIR_THROW_EXCEPTION_DEBUG_STR(phalcon_validation_exception_ce, "A dependency injector is required to obtain the 'filter' service", "phalcon/validation.zep", 424);
->>>>>>> 58cb694b
+						ZEPHIR_THROW_EXCEPTION_DEBUG_STR(phalcon_validation_exception_ce, "A dependency injector is required to obtain the 'filter' service", "phalcon/validation.zep", 449);
 						return;
 					}
 				}
@@ -724,11 +695,7 @@
 				zephir_check_temp_parameter(_0);
 				zephir_check_call_status();
 				if (Z_TYPE_P(filterService) != IS_OBJECT) {
-<<<<<<< HEAD
-					ZEPHIR_THROW_EXCEPTION_DEBUG_STR(phalcon_validation_exception_ce, "Returned 'filter' service is invalid", "phalcon/validation.zep", 454);
-=======
-					ZEPHIR_THROW_EXCEPTION_DEBUG_STR(phalcon_validation_exception_ce, "Returned 'filter' service is invalid", "phalcon/validation.zep", 430);
->>>>>>> 58cb694b
+					ZEPHIR_THROW_EXCEPTION_DEBUG_STR(phalcon_validation_exception_ce, "Returned 'filter' service is invalid", "phalcon/validation.zep", 455);
 					return;
 				}
 				ZEPHIR_RETURN_CALL_METHOD(filterService, "sanitize", NULL, 0, value, fieldFilters);
