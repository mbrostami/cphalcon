--- conflicted
+++ resolved
@@ -259,11 +259,7 @@
 					ZEPHIR_GET_HVALUE(value, _7);
 					ZEPHIR_SINIT_NVAR(_8);
 					ZVAL_STRING(&_8, "\"", 0);
-<<<<<<< HEAD
-					ZEPHIR_CALL_FUNCTION(&_0, "addcslashes", &_9, 140, value, &_8);
-=======
-					ZEPHIR_CALL_FUNCTION(&_0, "addcslashes", &_9, 143, value, &_8);
->>>>>>> 08711796
+					ZEPHIR_CALL_FUNCTION(&_0, "addcslashes", &_9, 141, value, &_8);
 					zephir_check_call_status();
 					ZEPHIR_INIT_LNVAR(_1);
 					ZEPHIR_CONCAT_SVS(_1, "\"", _0, "\", ");
@@ -281,11 +277,7 @@
 			} else {
 				ZEPHIR_SINIT_NVAR(_10);
 				ZVAL_STRING(&_10, "\"", 0);
-<<<<<<< HEAD
-				ZEPHIR_CALL_FUNCTION(&_2, "addcslashes", &_9, 140, typeValues, &_10);
-=======
-				ZEPHIR_CALL_FUNCTION(&_2, "addcslashes", &_9, 143, typeValues, &_10);
->>>>>>> 08711796
+				ZEPHIR_CALL_FUNCTION(&_2, "addcslashes", &_9, 141, typeValues, &_10);
 				zephir_check_call_status();
 				ZEPHIR_INIT_LNVAR(_4);
 				ZEPHIR_CONCAT_SVS(_4, "(\"", _2, "\")");
@@ -347,11 +339,7 @@
 	if (!(ZEPHIR_IS_EMPTY(defaultValue))) {
 		ZEPHIR_SINIT_VAR(_3);
 		ZVAL_STRING(&_3, "\"", 0);
-<<<<<<< HEAD
-		ZEPHIR_CALL_FUNCTION(&_4, "addcslashes", NULL, 140, defaultValue, &_3);
-=======
-		ZEPHIR_CALL_FUNCTION(&_4, "addcslashes", NULL, 143, defaultValue, &_3);
->>>>>>> 08711796
+		ZEPHIR_CALL_FUNCTION(&_4, "addcslashes", NULL, 141, defaultValue, &_3);
 		zephir_check_call_status();
 		ZEPHIR_INIT_VAR(_5);
 		ZEPHIR_CONCAT_SVS(_5, " DEFAULT \"", _4, "\"");
@@ -431,11 +419,7 @@
 	if (!(ZEPHIR_IS_EMPTY(defaultValue))) {
 		ZEPHIR_SINIT_VAR(_3);
 		ZVAL_STRING(&_3, "\"", 0);
-<<<<<<< HEAD
-		ZEPHIR_CALL_FUNCTION(&_4, "addcslashes", NULL, 140, defaultValue, &_3);
-=======
-		ZEPHIR_CALL_FUNCTION(&_4, "addcslashes", NULL, 143, defaultValue, &_3);
->>>>>>> 08711796
+		ZEPHIR_CALL_FUNCTION(&_4, "addcslashes", NULL, 141, defaultValue, &_3);
 		zephir_check_call_status();
 		ZEPHIR_INIT_VAR(_5);
 		ZEPHIR_CONCAT_SVS(_5, " DEFAULT \"", _4, "\"");
@@ -919,11 +903,7 @@
 		if (!(ZEPHIR_IS_EMPTY(defaultValue))) {
 			ZEPHIR_SINIT_NVAR(_6);
 			ZVAL_STRING(&_6, "\"", 0);
-<<<<<<< HEAD
-			ZEPHIR_CALL_FUNCTION(&_7, "addcslashes", &_8, 140, defaultValue, &_6);
-=======
-			ZEPHIR_CALL_FUNCTION(&_7, "addcslashes", &_8, 143, defaultValue, &_6);
->>>>>>> 08711796
+			ZEPHIR_CALL_FUNCTION(&_7, "addcslashes", &_8, 141, defaultValue, &_6);
 			zephir_check_call_status();
 			ZEPHIR_INIT_LNVAR(_9);
 			ZEPHIR_CONCAT_SVS(_9, " DEFAULT \"", _7, "\"");
