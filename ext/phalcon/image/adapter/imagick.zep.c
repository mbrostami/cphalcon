--- conflicted
+++ resolved
@@ -73,15 +73,9 @@
 	ZEPHIR_CALL_FUNCTION(&_3, "defined", NULL, 227, &_2);
 	zephir_check_call_status();
 	if (zephir_is_true(_3)) {
-<<<<<<< HEAD
-		ZEPHIR_SINIT_NVAR(_2);
-		ZVAL_STRING(&_2, "Imagick::IMAGICK_EXTNUM", 0);
-		ZEPHIR_CALL_FUNCTION(&_4, "constant", NULL, 189, &_2);
-=======
 		ZEPHIR_SINIT_VAR(_4$$5);
 		ZVAL_STRING(&_4$$5, "Imagick::IMAGICK_EXTNUM", 0);
-		ZEPHIR_CALL_FUNCTION(&_5$$5, "constant", NULL, 191, &_4$$5);
->>>>>>> 2682ae08
+		ZEPHIR_CALL_FUNCTION(&_5$$5, "constant", NULL, 189, &_4$$5);
 		zephir_check_call_status();
 		zephir_update_static_property_ce(phalcon_image_adapter_imagick_ce, SL("_version"), &_5$$5 TSRMLS_CC);
 	}
@@ -134,8 +128,10 @@
 	zephir_update_property_this(this_ptr, SL("_file"), file TSRMLS_CC);
 	ZEPHIR_INIT_VAR(_1);
 	object_init_ex(_1, zephir_get_internal_ce(SS("imagick") TSRMLS_CC));
-	ZEPHIR_CALL_METHOD(NULL, _1, "__construct", NULL, 0);
-	zephir_check_call_status();
+	if (zephir_has_constructor(_1 TSRMLS_CC)) {
+		ZEPHIR_CALL_METHOD(NULL, _1, "__construct", NULL, 0);
+		zephir_check_call_status();
+	}
 	zephir_update_property_this(this_ptr, SL("_image"), _1 TSRMLS_CC);
 	_2 = zephir_fetch_nproperty_this(this_ptr, SL("_file"), PH_NOISY_CC);
 	if ((zephir_file_exists(_2 TSRMLS_CC) == SUCCESS)) {
@@ -159,16 +155,6 @@
 			ZEPHIR_MM_RESTORE();
 			return;
 		}
-<<<<<<< HEAD
-		_9 = zephir_fetch_nproperty_this(this_ptr, SL("_image"), PH_NOISY_CC);
-		ZEPHIR_CALL_METHOD(&_11, _9, "getimagealphachannel", NULL, 0);
-		zephir_check_call_status();
-		if (!(zephir_is_true(_11))) {
-			_12 = zephir_fetch_nproperty_this(this_ptr, SL("_image"), PH_NOISY_CC);
-			ZEPHIR_SINIT_VAR(_13);
-			ZVAL_STRING(&_13, "Imagick::ALPHACHANNEL_SET", 0);
-			ZEPHIR_CALL_FUNCTION(&_14, "constant", NULL, 189, &_13);
-=======
 		_11$$4 = zephir_fetch_nproperty_this(this_ptr, SL("_image"), PH_NOISY_CC);
 		ZEPHIR_CALL_METHOD(&_12$$4, _11$$4, "getimagealphachannel", NULL, 0);
 		zephir_check_call_status();
@@ -176,8 +162,7 @@
 			_13$$6 = zephir_fetch_nproperty_this(this_ptr, SL("_image"), PH_NOISY_CC);
 			ZEPHIR_SINIT_VAR(_14$$6);
 			ZVAL_STRING(&_14$$6, "Imagick::ALPHACHANNEL_SET", 0);
-			ZEPHIR_CALL_FUNCTION(&_15$$6, "constant", NULL, 191, &_14$$6);
->>>>>>> 2682ae08
+			ZEPHIR_CALL_FUNCTION(&_15$$6, "constant", NULL, 189, &_14$$6);
 			zephir_check_call_status();
 			ZEPHIR_CALL_METHOD(NULL, _13$$6, "setimagealphachannel", NULL, 0, _15$$6);
 			zephir_check_call_status();
@@ -215,11 +200,13 @@
 		_24$$8 = zephir_fetch_nproperty_this(this_ptr, SL("_image"), PH_NOISY_CC);
 		ZEPHIR_INIT_VAR(_25$$8);
 		object_init_ex(_25$$8, zephir_get_internal_ce(SS("imagickpixel") TSRMLS_CC));
-		ZEPHIR_INIT_VAR(_26$$8);
-		ZVAL_STRING(_26$$8, "transparent", ZEPHIR_TEMP_PARAM_COPY);
-		ZEPHIR_CALL_METHOD(NULL, _25$$8, "__construct", NULL, 0, _26$$8);
-		zephir_check_temp_parameter(_26$$8);
-		zephir_check_call_status();
+		if (zephir_has_constructor(_25$$8 TSRMLS_CC)) {
+			ZEPHIR_INIT_VAR(_26$$8);
+			ZVAL_STRING(_26$$8, "transparent", ZEPHIR_TEMP_PARAM_COPY);
+			ZEPHIR_CALL_METHOD(NULL, _25$$8, "__construct", NULL, 0, _26$$8);
+			zephir_check_temp_parameter(_26$$8);
+			zephir_check_call_status();
+		}
 		ZEPHIR_INIT_NVAR(_26$$8);
 		ZVAL_LONG(_26$$8, width);
 		ZEPHIR_INIT_VAR(_27$$8);
@@ -268,12 +255,8 @@
  */
 PHP_METHOD(Phalcon_Image_Adapter_Imagick, _resize) {
 
-<<<<<<< HEAD
-	zephir_fcall_cache_entry *_2 = NULL, *_4 = NULL;
-	zval *width_param = NULL, *height_param = NULL, *image, *_0 = NULL, *_1 = NULL, *_3 = NULL, *_5 = NULL;
-=======
-	zval *width_param = NULL, *height_param = NULL, *_0, *_1, *_7, *_8 = NULL, *_9, *_10 = NULL, *_2$$3, *_3$$3 = NULL, *_4$$3 = NULL, *_5$$3, *_6$$3 = NULL;
->>>>>>> 2682ae08
+	zephir_fcall_cache_entry *_3 = NULL, *_5 = NULL;
+	zval *width_param = NULL, *height_param = NULL, *image = NULL, *_0, *_6 = NULL, *_7 = NULL, *_1$$3 = NULL, *_2$$3 = NULL, *_4$$3 = NULL;
 	int width, height, ZEPHIR_LAST_CALL_STATUS;
 
 	ZEPHIR_MM_GROW();
@@ -290,49 +273,24 @@
 	ZEPHIR_CALL_METHOD(NULL, image, "setiteratorindex", NULL, 0, _0);
 	zephir_check_call_status();
 	while (1) {
-<<<<<<< HEAD
-		ZEPHIR_INIT_NVAR(_0);
-		ZVAL_LONG(_0, width);
-		ZEPHIR_INIT_NVAR(_1);
-		ZVAL_LONG(_1, height);
-		ZEPHIR_CALL_METHOD(NULL, image, "scaleimage", &_2, 0, _0, _1);
-		zephir_check_call_status();
-		ZEPHIR_CALL_METHOD(&_3, image, "nextimage", &_4, 0);
-		zephir_check_call_status();
-		if (ZEPHIR_IS_FALSE_IDENTICAL(_3)) {
+		ZEPHIR_INIT_NVAR(_1$$3);
+		ZVAL_LONG(_1$$3, width);
+		ZEPHIR_INIT_NVAR(_2$$3);
+		ZVAL_LONG(_2$$3, height);
+		ZEPHIR_CALL_METHOD(NULL, image, "scaleimage", &_3, 0, _1$$3, _2$$3);
+		zephir_check_call_status();
+		ZEPHIR_CALL_METHOD(&_4$$3, image, "nextimage", &_5, 0);
+		zephir_check_call_status();
+		if (ZEPHIR_IS_FALSE_IDENTICAL(_4$$3)) {
 			break;
 		}
 	}
-	ZEPHIR_CALL_METHOD(&_3, image, "getimagewidth", NULL, 0);
-	zephir_check_call_status();
-	zephir_update_property_this(this_ptr, SL("_width"), _3 TSRMLS_CC);
-	ZEPHIR_CALL_METHOD(&_5, image, "getimageheight", NULL, 0);
-	zephir_check_call_status();
-	zephir_update_property_this(this_ptr, SL("_height"), _5 TSRMLS_CC);
-=======
-		_2$$3 = zephir_fetch_nproperty_this(this_ptr, SL("_image"), PH_NOISY_CC);
-		ZEPHIR_INIT_NVAR(_3$$3);
-		ZVAL_LONG(_3$$3, width);
-		ZEPHIR_INIT_NVAR(_4$$3);
-		ZVAL_LONG(_4$$3, height);
-		ZEPHIR_CALL_METHOD(NULL, _2$$3, "scaleimage", NULL, 0, _3$$3, _4$$3);
-		zephir_check_call_status();
-		_5$$3 = zephir_fetch_nproperty_this(this_ptr, SL("_image"), PH_NOISY_CC);
-		ZEPHIR_CALL_METHOD(&_6$$3, _5$$3, "nextimage", NULL, 0);
-		zephir_check_call_status();
-		if (ZEPHIR_IS_FALSE_IDENTICAL(_6$$3)) {
-			break;
-		}
-	}
-	_7 = zephir_fetch_nproperty_this(this_ptr, SL("_image"), PH_NOISY_CC);
-	ZEPHIR_CALL_METHOD(&_8, _7, "getimagewidth", NULL, 0);
-	zephir_check_call_status();
-	zephir_update_property_this(this_ptr, SL("_width"), _8 TSRMLS_CC);
-	_9 = zephir_fetch_nproperty_this(this_ptr, SL("_image"), PH_NOISY_CC);
-	ZEPHIR_CALL_METHOD(&_10, _9, "getimageheight", NULL, 0);
-	zephir_check_call_status();
-	zephir_update_property_this(this_ptr, SL("_height"), _10 TSRMLS_CC);
->>>>>>> 2682ae08
+	ZEPHIR_CALL_METHOD(&_6, image, "getimagewidth", NULL, 0);
+	zephir_check_call_status();
+	zephir_update_property_this(this_ptr, SL("_width"), _6 TSRMLS_CC);
+	ZEPHIR_CALL_METHOD(&_7, image, "getimageheight", NULL, 0);
+	zephir_check_call_status();
+	zephir_update_property_this(this_ptr, SL("_height"), _7 TSRMLS_CC);
 	ZEPHIR_MM_RESTORE();
 
 }
@@ -347,12 +305,8 @@
  */
 PHP_METHOD(Phalcon_Image_Adapter_Imagick, _liquidRescale) {
 
-<<<<<<< HEAD
-	zephir_fcall_cache_entry *_4 = NULL, *_6 = NULL;
-	zval *width_param = NULL, *height_param = NULL, *deltaX_param = NULL, *rigidity_param = NULL, *ret = NULL, *image, *_0 = NULL, *_1 = NULL, *_2 = NULL, *_3 = NULL, *_5 = NULL, *_7 = NULL;
-=======
-	zval *width_param = NULL, *height_param = NULL, *deltaX_param = NULL, *rigidity_param = NULL, *ret = NULL, *_0, *_1, *_9, *_10 = NULL, *_11, *_12 = NULL, *_2$$3, *_3$$3 = NULL, *_4$$3 = NULL, *_5$$3 = NULL, *_6$$3 = NULL, *_7$$3, *_8$$3 = NULL;
->>>>>>> 2682ae08
+	zephir_fcall_cache_entry *_5 = NULL, *_7 = NULL;
+	zval *width_param = NULL, *height_param = NULL, *deltaX_param = NULL, *rigidity_param = NULL, *ret = NULL, *image = NULL, *_0, *_8 = NULL, *_9 = NULL, *_1$$3 = NULL, *_2$$3 = NULL, *_3$$3 = NULL, *_4$$3 = NULL, *_6$$3 = NULL;
 	int width, height, deltaX, rigidity, ZEPHIR_LAST_CALL_STATUS;
 
 	ZEPHIR_MM_GROW();
@@ -371,63 +325,32 @@
 	ZEPHIR_CALL_METHOD(NULL, image, "setiteratorindex", NULL, 0, _0);
 	zephir_check_call_status();
 	while (1) {
-<<<<<<< HEAD
-		ZEPHIR_INIT_NVAR(_0);
-		ZVAL_LONG(_0, width);
-		ZEPHIR_INIT_NVAR(_1);
-		ZVAL_LONG(_1, height);
-		ZEPHIR_INIT_NVAR(_2);
-		ZVAL_LONG(_2, deltaX);
-		ZEPHIR_INIT_NVAR(_3);
-		ZVAL_LONG(_3, rigidity);
-		ZEPHIR_CALL_METHOD(&ret, image, "liquidrescaleimage", &_4, 0, _0, _1, _2, _3);
-=======
-		_2$$3 = zephir_fetch_nproperty_this(this_ptr, SL("_image"), PH_NOISY_CC);
+		ZEPHIR_INIT_NVAR(_1$$3);
+		ZVAL_LONG(_1$$3, width);
+		ZEPHIR_INIT_NVAR(_2$$3);
+		ZVAL_LONG(_2$$3, height);
 		ZEPHIR_INIT_NVAR(_3$$3);
-		ZVAL_LONG(_3$$3, width);
+		ZVAL_LONG(_3$$3, deltaX);
 		ZEPHIR_INIT_NVAR(_4$$3);
-		ZVAL_LONG(_4$$3, height);
-		ZEPHIR_INIT_NVAR(_5$$3);
-		ZVAL_LONG(_5$$3, deltaX);
-		ZEPHIR_INIT_NVAR(_6$$3);
-		ZVAL_LONG(_6$$3, rigidity);
-		ZEPHIR_CALL_METHOD(&ret, _2$$3, "liquidrescaleimage", NULL, 0, _3$$3, _4$$3, _5$$3, _6$$3);
->>>>>>> 2682ae08
+		ZVAL_LONG(_4$$3, rigidity);
+		ZEPHIR_CALL_METHOD(&ret, image, "liquidrescaleimage", &_5, 0, _1$$3, _2$$3, _3$$3, _4$$3);
 		zephir_check_call_status();
 		if (!ZEPHIR_IS_TRUE_IDENTICAL(ret)) {
 			ZEPHIR_THROW_EXCEPTION_DEBUG_STR(phalcon_image_exception_ce, "Imagick::liquidRescale failed", "phalcon/image/adapter/imagick.zep", 156);
 			return;
 		}
-<<<<<<< HEAD
-		ZEPHIR_CALL_METHOD(&_5, image, "nextimage", &_6, 0);
-		zephir_check_call_status();
-		if (ZEPHIR_IS_FALSE_IDENTICAL(_5)) {
+		ZEPHIR_CALL_METHOD(&_6$$3, image, "nextimage", &_7, 0);
+		zephir_check_call_status();
+		if (ZEPHIR_IS_FALSE_IDENTICAL(_6$$3)) {
 			break;
 		}
 	}
-	ZEPHIR_CALL_METHOD(&_5, image, "getimagewidth", NULL, 0);
-	zephir_check_call_status();
-	zephir_update_property_this(this_ptr, SL("_width"), _5 TSRMLS_CC);
-	ZEPHIR_CALL_METHOD(&_7, image, "getimageheight", NULL, 0);
-	zephir_check_call_status();
-	zephir_update_property_this(this_ptr, SL("_height"), _7 TSRMLS_CC);
-=======
-		_7$$3 = zephir_fetch_nproperty_this(this_ptr, SL("_image"), PH_NOISY_CC);
-		ZEPHIR_CALL_METHOD(&_8$$3, _7$$3, "nextimage", NULL, 0);
-		zephir_check_call_status();
-		if (ZEPHIR_IS_FALSE_IDENTICAL(_8$$3)) {
-			break;
-		}
-	}
-	_9 = zephir_fetch_nproperty_this(this_ptr, SL("_image"), PH_NOISY_CC);
-	ZEPHIR_CALL_METHOD(&_10, _9, "getimagewidth", NULL, 0);
-	zephir_check_call_status();
-	zephir_update_property_this(this_ptr, SL("_width"), _10 TSRMLS_CC);
-	_11 = zephir_fetch_nproperty_this(this_ptr, SL("_image"), PH_NOISY_CC);
-	ZEPHIR_CALL_METHOD(&_12, _11, "getimageheight", NULL, 0);
-	zephir_check_call_status();
-	zephir_update_property_this(this_ptr, SL("_height"), _12 TSRMLS_CC);
->>>>>>> 2682ae08
+	ZEPHIR_CALL_METHOD(&_8, image, "getimagewidth", NULL, 0);
+	zephir_check_call_status();
+	zephir_update_property_this(this_ptr, SL("_width"), _8 TSRMLS_CC);
+	ZEPHIR_CALL_METHOD(&_9, image, "getimageheight", NULL, 0);
+	zephir_check_call_status();
+	zephir_update_property_this(this_ptr, SL("_height"), _9 TSRMLS_CC);
 	ZEPHIR_MM_RESTORE();
 
 }
@@ -514,8 +437,10 @@
 	zephir_check_call_status();
 	ZEPHIR_INIT_VAR(pixel);
 	object_init_ex(pixel, zephir_get_internal_ce(SS("imagickpixel") TSRMLS_CC));
-	ZEPHIR_CALL_METHOD(NULL, pixel, "__construct", NULL, 0);
-	zephir_check_call_status();
+	if (zephir_has_constructor(pixel TSRMLS_CC)) {
+		ZEPHIR_CALL_METHOD(NULL, pixel, "__construct", NULL, 0);
+		zephir_check_call_status();
+	}
 	while (1) {
 		_2$$3 = zephir_fetch_nproperty_this(this_ptr, SL("_image"), PH_NOISY_CC);
 		ZEPHIR_INIT_NVAR(_3$$3);
@@ -713,8 +638,10 @@
 	}
 	ZEPHIR_INIT_VAR(fade);
 	object_init_ex(fade, zephir_get_internal_ce(SS("imagick") TSRMLS_CC));
-	ZEPHIR_CALL_METHOD(NULL, fade, "__construct", NULL, 0);
-	zephir_check_call_status();
+	if (zephir_has_constructor(fade TSRMLS_CC)) {
+		ZEPHIR_CALL_METHOD(NULL, fade, "__construct", NULL, 0);
+		zephir_check_call_status();
+	}
 	ZEPHIR_CALL_METHOD(&_17, reflection, "getimagewidth", NULL, 0);
 	zephir_check_call_status();
 	ZEPHIR_CALL_METHOD(&_18, reflection, "getimageheight", NULL, 0);
@@ -727,15 +654,9 @@
 	ZEPHIR_CALL_METHOD(NULL, reflection, "setiteratorindex", NULL, 0, _4);
 	zephir_check_call_status();
 	while (1) {
-<<<<<<< HEAD
-		ZEPHIR_SINIT_NVAR(_14);
-		ZVAL_STRING(&_14, "Imagick::COMPOSITE_DSTOUT", 0);
-		ZEPHIR_CALL_FUNCTION(&_12, "constant", &_15, 189, &_14);
-=======
 		ZEPHIR_SINIT_NVAR(_19$$7);
 		ZVAL_STRING(&_19$$7, "Imagick::COMPOSITE_DSTOUT", 0);
-		ZEPHIR_CALL_FUNCTION(&_20$$7, "constant", &_21, 191, &_19$$7);
->>>>>>> 2682ae08
+		ZEPHIR_CALL_FUNCTION(&_20$$7, "constant", &_21, 189, &_19$$7);
 		zephir_check_call_status();
 		ZEPHIR_INIT_NVAR(_22$$7);
 		ZVAL_LONG(_22$$7, 0);
@@ -747,23 +668,13 @@
 			ZEPHIR_THROW_EXCEPTION_DEBUG_STR(phalcon_image_exception_ce, "Imagick::compositeImage failed", "phalcon/image/adapter/imagick.zep", 291);
 			return;
 		}
-<<<<<<< HEAD
-		ZEPHIR_SINIT_NVAR(_14);
-		ZVAL_STRING(&_14, "Imagick::EVALUATE_MULTIPLY", 0);
-		ZEPHIR_CALL_FUNCTION(&_17, "constant", &_15, 189, &_14);
-		zephir_check_call_status();
-		ZEPHIR_SINIT_NVAR(_14);
-		ZVAL_STRING(&_14, "Imagick::CHANNEL_ALPHA", 0);
-		ZEPHIR_CALL_FUNCTION(&_18, "constant", &_15, 189, &_14);
-=======
 		ZEPHIR_SINIT_NVAR(_19$$7);
 		ZVAL_STRING(&_19$$7, "Imagick::EVALUATE_MULTIPLY", 0);
-		ZEPHIR_CALL_FUNCTION(&_25$$7, "constant", &_21, 191, &_19$$7);
+		ZEPHIR_CALL_FUNCTION(&_25$$7, "constant", &_21, 189, &_19$$7);
 		zephir_check_call_status();
 		ZEPHIR_SINIT_NVAR(_19$$7);
 		ZVAL_STRING(&_19$$7, "Imagick::CHANNEL_ALPHA", 0);
-		ZEPHIR_CALL_FUNCTION(&_26$$7, "constant", &_21, 191, &_19$$7);
->>>>>>> 2682ae08
+		ZEPHIR_CALL_FUNCTION(&_26$$7, "constant", &_21, 189, &_19$$7);
 		zephir_check_call_status();
 		ZEPHIR_INIT_NVAR(_22$$7);
 		ZVAL_LONG(_22$$7, opacity);
@@ -779,12 +690,16 @@
 	zephir_check_call_status();
 	ZEPHIR_INIT_VAR(image);
 	object_init_ex(image, zephir_get_internal_ce(SS("imagick") TSRMLS_CC));
-	ZEPHIR_CALL_METHOD(NULL, image, "__construct", NULL, 0);
-	zephir_check_call_status();
+	if (zephir_has_constructor(image TSRMLS_CC)) {
+		ZEPHIR_CALL_METHOD(NULL, image, "__construct", NULL, 0);
+		zephir_check_call_status();
+	}
 	ZEPHIR_INIT_VAR(pixel);
 	object_init_ex(pixel, zephir_get_internal_ce(SS("imagickpixel") TSRMLS_CC));
-	ZEPHIR_CALL_METHOD(NULL, pixel, "__construct", NULL, 0);
-	zephir_check_call_status();
+	if (zephir_has_constructor(pixel TSRMLS_CC)) {
+		ZEPHIR_CALL_METHOD(NULL, pixel, "__construct", NULL, 0);
+		zephir_check_call_status();
+	}
 	_30 = zephir_fetch_nproperty_this(this_ptr, SL("_image"), PH_NOISY_CC);
 	ZEPHIR_CALL_METHOD(&_31, _30, "getimageheight", NULL, 0);
 	zephir_check_call_status();
@@ -800,15 +715,9 @@
 		ZVAL_LONG(_34$$10, height);
 		ZEPHIR_CALL_METHOD(NULL, image, "newimage", &_35, 0, _33$$10, _34$$10, pixel);
 		zephir_check_call_status();
-<<<<<<< HEAD
-		ZEPHIR_SINIT_NVAR(_14);
-		ZVAL_STRING(&_14, "Imagick::ALPHACHANNEL_SET", 0);
-		ZEPHIR_CALL_FUNCTION(&_9, "constant", &_15, 189, &_14);
-=======
 		ZEPHIR_SINIT_NVAR(_36$$10);
 		ZVAL_STRING(&_36$$10, "Imagick::ALPHACHANNEL_SET", 0);
-		ZEPHIR_CALL_FUNCTION(&_37$$10, "constant", &_21, 191, &_36$$10);
->>>>>>> 2682ae08
+		ZEPHIR_CALL_FUNCTION(&_37$$10, "constant", &_21, 189, &_36$$10);
 		zephir_check_call_status();
 		ZEPHIR_CALL_METHOD(NULL, image, "setimagealphachannel", &_38, 0, _37$$10);
 		zephir_check_call_status();
@@ -822,17 +731,10 @@
 		zephir_check_call_status();
 		ZEPHIR_CALL_METHOD(NULL, image, "setimagedelay", &_44, 0, _43$$10);
 		zephir_check_call_status();
-<<<<<<< HEAD
-		_30 = zephir_fetch_nproperty_this(this_ptr, SL("_image"), PH_NOISY_CC);
-		ZEPHIR_SINIT_NVAR(_14);
-		ZVAL_STRING(&_14, "Imagick::COMPOSITE_SRC", 0);
-		ZEPHIR_CALL_FUNCTION(&_18, "constant", &_15, 189, &_14);
-=======
 		_45$$10 = zephir_fetch_nproperty_this(this_ptr, SL("_image"), PH_NOISY_CC);
 		ZEPHIR_SINIT_NVAR(_36$$10);
 		ZVAL_STRING(&_36$$10, "Imagick::COMPOSITE_SRC", 0);
-		ZEPHIR_CALL_FUNCTION(&_46$$10, "constant", &_21, 191, &_36$$10);
->>>>>>> 2682ae08
+		ZEPHIR_CALL_FUNCTION(&_46$$10, "constant", &_21, 189, &_36$$10);
 		zephir_check_call_status();
 		ZEPHIR_INIT_NVAR(_34$$10);
 		ZVAL_LONG(_34$$10, 0);
@@ -860,15 +762,9 @@
 	ZEPHIR_CALL_METHOD(NULL, reflection, "setiteratorindex", NULL, 0, _4);
 	zephir_check_call_status();
 	while (1) {
-<<<<<<< HEAD
-		ZEPHIR_SINIT_NVAR(_14);
-		ZVAL_STRING(&_14, "Imagick::COMPOSITE_OVER", 0);
-		ZEPHIR_CALL_FUNCTION(&_2, "constant", &_15, 189, &_14);
-=======
 		ZEPHIR_SINIT_NVAR(_51$$13);
 		ZVAL_STRING(&_51$$13, "Imagick::COMPOSITE_OVER", 0);
-		ZEPHIR_CALL_FUNCTION(&_52$$13, "constant", &_21, 191, &_51$$13);
->>>>>>> 2682ae08
+		ZEPHIR_CALL_FUNCTION(&_52$$13, "constant", &_21, 189, &_51$$13);
 		zephir_check_call_status();
 		_53$$13 = zephir_fetch_nproperty_this(this_ptr, SL("_height"), PH_NOISY_CC);
 		ZEPHIR_INIT_NVAR(_54$$13);
@@ -932,8 +828,10 @@
 	opacity = (long) (zephir_safe_div_long_long(opacity, 100 TSRMLS_CC));
 	ZEPHIR_INIT_VAR(watermark);
 	object_init_ex(watermark, zephir_get_internal_ce(SS("imagick") TSRMLS_CC));
-	ZEPHIR_CALL_METHOD(NULL, watermark, "__construct", NULL, 0);
-	zephir_check_call_status();
+	if (zephir_has_constructor(watermark TSRMLS_CC)) {
+		ZEPHIR_CALL_METHOD(NULL, watermark, "__construct", NULL, 0);
+		zephir_check_call_status();
+	}
 	ZEPHIR_CALL_METHOD(&_0, image, "render", NULL, 0);
 	zephir_check_call_status();
 	ZEPHIR_CALL_METHOD(NULL, watermark, "readimageblob", NULL, 0, _0);
@@ -948,17 +846,10 @@
 	ZEPHIR_CALL_METHOD(NULL, _2, "setiteratorindex", NULL, 0, _1);
 	zephir_check_call_status();
 	while (1) {
-<<<<<<< HEAD
-		_3 = zephir_fetch_nproperty_this(this_ptr, SL("_image"), PH_NOISY_CC);
-		ZEPHIR_SINIT_NVAR(_4);
-		ZVAL_STRING(&_4, "Imagick::COMPOSITE_OVER", 0);
-		ZEPHIR_CALL_FUNCTION(&_5, "constant", &_6, 189, &_4);
-=======
 		_3$$3 = zephir_fetch_nproperty_this(this_ptr, SL("_image"), PH_NOISY_CC);
 		ZEPHIR_SINIT_NVAR(_4$$3);
 		ZVAL_STRING(&_4$$3, "Imagick::COMPOSITE_OVER", 0);
-		ZEPHIR_CALL_FUNCTION(&_5$$3, "constant", &_6, 191, &_4$$3);
->>>>>>> 2682ae08
+		ZEPHIR_CALL_FUNCTION(&_5$$3, "constant", &_6, 189, &_4$$3);
 		zephir_check_call_status();
 		ZEPHIR_INIT_NVAR(_7$$3);
 		ZVAL_LONG(_7$$3, offsetX);
@@ -1013,8 +904,10 @@
 	opacity = (long) (zephir_safe_div_long_long(opacity, 100 TSRMLS_CC));
 	ZEPHIR_INIT_VAR(draw);
 	object_init_ex(draw, zephir_get_internal_ce(SS("imagickdraw") TSRMLS_CC));
-	ZEPHIR_CALL_METHOD(NULL, draw, "__construct", NULL, 0);
-	zephir_check_call_status();
+	if (zephir_has_constructor(draw TSRMLS_CC)) {
+		ZEPHIR_CALL_METHOD(NULL, draw, "__construct", NULL, 0);
+		zephir_check_call_status();
+	}
 	ZEPHIR_SINIT_VAR(_0);
 	ZVAL_STRING(&_0, "rgb(%d, %d, %d)", 0);
 	ZEPHIR_SINIT_VAR(_1);
@@ -1027,8 +920,10 @@
 	zephir_check_call_status();
 	ZEPHIR_INIT_VAR(_4);
 	object_init_ex(_4, zephir_get_internal_ce(SS("imagickpixel") TSRMLS_CC));
-	ZEPHIR_CALL_METHOD(NULL, _4, "__construct", NULL, 0, color);
-	zephir_check_call_status();
+	if (zephir_has_constructor(_4 TSRMLS_CC)) {
+		ZEPHIR_CALL_METHOD(NULL, _4, "__construct", NULL, 0, color);
+		zephir_check_call_status();
+	}
 	ZEPHIR_CALL_METHOD(NULL, draw, "setfillcolor", NULL, 0, _4);
 	zephir_check_call_status();
 	if (!(!fontfile) && Z_STRLEN_P(fontfile)) {
@@ -1059,51 +954,27 @@
 			if (_7$$7) {
 				_7$$7 = zephir_is_true(offsetY);
 			}
-<<<<<<< HEAD
-			if (_6) {
-				ZEPHIR_SINIT_NVAR(_0);
-				ZVAL_STRING(&_0, "Imagick::GRAVITY_SOUTHEAST", 0);
-				ZEPHIR_CALL_FUNCTION(&gravity, "constant", &_7, 189, &_0);
-				zephir_check_call_status();
-			} else {
-				if (zephir_is_true(offsetX)) {
-					ZEPHIR_SINIT_NVAR(_0);
-					ZVAL_STRING(&_0, "Imagick::GRAVITY_EAST", 0);
-					ZEPHIR_CALL_FUNCTION(&gravity, "constant", &_7, 189, &_0);
-					zephir_check_call_status();
-				} else {
-					if (zephir_is_true(offsetY)) {
-						ZEPHIR_SINIT_NVAR(_0);
-						ZVAL_STRING(&_0, "Imagick::GRAVITY_SOUTH", 0);
-						ZEPHIR_CALL_FUNCTION(&gravity, "constant", &_7, 189, &_0);
-						zephir_check_call_status();
-					} else {
-						ZEPHIR_SINIT_NVAR(_0);
-						ZVAL_STRING(&_0, "Imagick::GRAVITY_CENTER", 0);
-						ZEPHIR_CALL_FUNCTION(&gravity, "constant", &_7, 189, &_0);
-=======
 			if (_7$$7) {
 				ZEPHIR_SINIT_VAR(_8$$8);
 				ZVAL_STRING(&_8$$8, "Imagick::GRAVITY_SOUTHEAST", 0);
-				ZEPHIR_CALL_FUNCTION(&gravity, "constant", &_9, 191, &_8$$8);
+				ZEPHIR_CALL_FUNCTION(&gravity, "constant", &_9, 189, &_8$$8);
 				zephir_check_call_status();
 			} else {
 				if (zephir_is_true(offsetX)) {
 					ZEPHIR_SINIT_VAR(_10$$10);
 					ZVAL_STRING(&_10$$10, "Imagick::GRAVITY_EAST", 0);
-					ZEPHIR_CALL_FUNCTION(&gravity, "constant", &_9, 191, &_10$$10);
+					ZEPHIR_CALL_FUNCTION(&gravity, "constant", &_9, 189, &_10$$10);
 					zephir_check_call_status();
 				} else {
 					if (zephir_is_true(offsetY)) {
 						ZEPHIR_SINIT_VAR(_11$$12);
 						ZVAL_STRING(&_11$$12, "Imagick::GRAVITY_SOUTH", 0);
-						ZEPHIR_CALL_FUNCTION(&gravity, "constant", &_9, 191, &_11$$12);
+						ZEPHIR_CALL_FUNCTION(&gravity, "constant", &_9, 189, &_11$$12);
 						zephir_check_call_status();
 					} else {
 						ZEPHIR_SINIT_VAR(_12$$13);
 						ZVAL_STRING(&_12$$13, "Imagick::GRAVITY_CENTER", 0);
-						ZEPHIR_CALL_FUNCTION(&gravity, "constant", &_9, 191, &_12$$13);
->>>>>>> 2682ae08
+						ZEPHIR_CALL_FUNCTION(&gravity, "constant", &_9, 189, &_12$$13);
 						zephir_check_call_status();
 					}
 				}
@@ -1117,27 +988,15 @@
 						ZVAL_LONG(offsetX, 0);
 						ZEPHIR_INIT_NVAR(offsetY);
 						ZVAL_LONG(offsetY, (y * -1));
-<<<<<<< HEAD
-						ZEPHIR_SINIT_NVAR(_0);
-						ZVAL_STRING(&_0, "Imagick::GRAVITY_SOUTHEAST", 0);
-						ZEPHIR_CALL_FUNCTION(&gravity, "constant", &_7, 189, &_0);
-						zephir_check_call_status();
-					} else {
-						ZVAL_LONG(offsetX, 0);
-						ZEPHIR_SINIT_NVAR(_0);
-						ZVAL_STRING(&_0, "Imagick::GRAVITY_NORTHEAST", 0);
-						ZEPHIR_CALL_FUNCTION(&gravity, "constant", &_7, 189, &_0);
-=======
 						ZEPHIR_SINIT_VAR(_13$$17);
 						ZVAL_STRING(&_13$$17, "Imagick::GRAVITY_SOUTHEAST", 0);
-						ZEPHIR_CALL_FUNCTION(&gravity, "constant", &_9, 191, &_13$$17);
+						ZEPHIR_CALL_FUNCTION(&gravity, "constant", &_9, 189, &_13$$17);
 						zephir_check_call_status();
 					} else {
 						ZVAL_LONG(offsetX, 0);
 						ZEPHIR_SINIT_VAR(_14$$18);
 						ZVAL_STRING(&_14$$18, "Imagick::GRAVITY_NORTHEAST", 0);
-						ZEPHIR_CALL_FUNCTION(&gravity, "constant", &_9, 191, &_14$$18);
->>>>>>> 2682ae08
+						ZEPHIR_CALL_FUNCTION(&gravity, "constant", &_9, 189, &_14$$18);
 						zephir_check_call_status();
 					}
 				} else {
@@ -1146,27 +1005,15 @@
 						ZVAL_LONG(offsetX, 0);
 						ZEPHIR_INIT_NVAR(offsetY);
 						ZVAL_LONG(offsetY, (y * -1));
-<<<<<<< HEAD
-						ZEPHIR_SINIT_NVAR(_0);
-						ZVAL_STRING(&_0, "Imagick::GRAVITY_SOUTH", 0);
-						ZEPHIR_CALL_FUNCTION(&gravity, "constant", &_7, 189, &_0);
-						zephir_check_call_status();
-					} else {
-						ZVAL_LONG(offsetX, 0);
-						ZEPHIR_SINIT_NVAR(_0);
-						ZVAL_STRING(&_0, "Imagick::GRAVITY_NORTH", 0);
-						ZEPHIR_CALL_FUNCTION(&gravity, "constant", &_7, 189, &_0);
-=======
 						ZEPHIR_SINIT_VAR(_15$$20);
 						ZVAL_STRING(&_15$$20, "Imagick::GRAVITY_SOUTH", 0);
-						ZEPHIR_CALL_FUNCTION(&gravity, "constant", &_9, 191, &_15$$20);
+						ZEPHIR_CALL_FUNCTION(&gravity, "constant", &_9, 189, &_15$$20);
 						zephir_check_call_status();
 					} else {
 						ZVAL_LONG(offsetX, 0);
 						ZEPHIR_SINIT_VAR(_16$$21);
 						ZVAL_STRING(&_16$$21, "Imagick::GRAVITY_NORTH", 0);
-						ZEPHIR_CALL_FUNCTION(&gravity, "constant", &_9, 191, &_16$$21);
->>>>>>> 2682ae08
+						ZEPHIR_CALL_FUNCTION(&gravity, "constant", &_9, 189, &_16$$21);
 						zephir_check_call_status();
 					}
 				}
@@ -1183,27 +1030,15 @@
 							ZEPHIR_INIT_NVAR(offsetX);
 							ZVAL_LONG(offsetX, (x * -1));
 							ZVAL_LONG(offsetY, 0);
-<<<<<<< HEAD
-							ZEPHIR_SINIT_NVAR(_0);
-							ZVAL_STRING(&_0, "Imagick::GRAVITY_SOUTHEAST", 0);
-							ZEPHIR_CALL_FUNCTION(&gravity, "constant", &_7, 189, &_0);
-							zephir_check_call_status();
-						} else {
-							ZVAL_LONG(offsetY, 0);
-							ZEPHIR_SINIT_NVAR(_0);
-							ZVAL_STRING(&_0, "Imagick::GRAVITY_SOUTH", 0);
-							ZEPHIR_CALL_FUNCTION(&gravity, "constant", &_7, 189, &_0);
-=======
 							ZEPHIR_SINIT_VAR(_17$$27);
 							ZVAL_STRING(&_17$$27, "Imagick::GRAVITY_SOUTHEAST", 0);
-							ZEPHIR_CALL_FUNCTION(&gravity, "constant", &_9, 191, &_17$$27);
+							ZEPHIR_CALL_FUNCTION(&gravity, "constant", &_9, 189, &_17$$27);
 							zephir_check_call_status();
 						} else {
 							ZVAL_LONG(offsetY, 0);
 							ZEPHIR_SINIT_VAR(_18$$28);
 							ZVAL_STRING(&_18$$28, "Imagick::GRAVITY_SOUTH", 0);
-							ZEPHIR_CALL_FUNCTION(&gravity, "constant", &_9, 191, &_18$$28);
->>>>>>> 2682ae08
+							ZEPHIR_CALL_FUNCTION(&gravity, "constant", &_9, 189, &_18$$28);
 							zephir_check_call_status();
 						}
 					} else {
@@ -1212,27 +1047,15 @@
 							ZEPHIR_INIT_NVAR(offsetX);
 							ZVAL_LONG(offsetX, (x * -1));
 							ZVAL_LONG(offsetY, 0);
-<<<<<<< HEAD
-							ZEPHIR_SINIT_NVAR(_0);
-							ZVAL_STRING(&_0, "Imagick::GRAVITY_EAST", 0);
-							ZEPHIR_CALL_FUNCTION(&gravity, "constant", &_7, 189, &_0);
-							zephir_check_call_status();
-						} else {
-							ZVAL_LONG(offsetY, 0);
-							ZEPHIR_SINIT_NVAR(_0);
-							ZVAL_STRING(&_0, "Imagick::GRAVITY_WEST", 0);
-							ZEPHIR_CALL_FUNCTION(&gravity, "constant", &_7, 189, &_0);
-=======
 							ZEPHIR_SINIT_VAR(_19$$30);
 							ZVAL_STRING(&_19$$30, "Imagick::GRAVITY_EAST", 0);
-							ZEPHIR_CALL_FUNCTION(&gravity, "constant", &_9, 191, &_19$$30);
+							ZEPHIR_CALL_FUNCTION(&gravity, "constant", &_9, 189, &_19$$30);
 							zephir_check_call_status();
 						} else {
 							ZVAL_LONG(offsetY, 0);
 							ZEPHIR_SINIT_VAR(_20$$31);
 							ZVAL_STRING(&_20$$31, "Imagick::GRAVITY_WEST", 0);
-							ZEPHIR_CALL_FUNCTION(&gravity, "constant", &_9, 191, &_20$$31);
->>>>>>> 2682ae08
+							ZEPHIR_CALL_FUNCTION(&gravity, "constant", &_9, 189, &_20$$31);
 							zephir_check_call_status();
 						}
 					}
@@ -1246,27 +1069,15 @@
 								ZVAL_LONG(offsetX, (x * -1));
 								ZEPHIR_INIT_NVAR(offsetY);
 								ZVAL_LONG(offsetY, (y * -1));
-<<<<<<< HEAD
-								ZEPHIR_SINIT_NVAR(_0);
-								ZVAL_STRING(&_0, "Imagick::GRAVITY_SOUTHEAST", 0);
-								ZEPHIR_CALL_FUNCTION(&gravity, "constant", &_7, 189, &_0);
-								zephir_check_call_status();
-							} else {
-								ZVAL_LONG(offsetX, (x * -1));
-								ZEPHIR_SINIT_NVAR(_0);
-								ZVAL_STRING(&_0, "Imagick::GRAVITY_NORTHEAST", 0);
-								ZEPHIR_CALL_FUNCTION(&gravity, "constant", &_7, 189, &_0);
-=======
 								ZEPHIR_SINIT_VAR(_21$$35);
 								ZVAL_STRING(&_21$$35, "Imagick::GRAVITY_SOUTHEAST", 0);
-								ZEPHIR_CALL_FUNCTION(&gravity, "constant", &_9, 191, &_21$$35);
+								ZEPHIR_CALL_FUNCTION(&gravity, "constant", &_9, 189, &_21$$35);
 								zephir_check_call_status();
 							} else {
 								ZVAL_LONG(offsetX, (x * -1));
 								ZEPHIR_SINIT_VAR(_22$$36);
 								ZVAL_STRING(&_22$$36, "Imagick::GRAVITY_NORTHEAST", 0);
-								ZEPHIR_CALL_FUNCTION(&gravity, "constant", &_9, 191, &_22$$36);
->>>>>>> 2682ae08
+								ZEPHIR_CALL_FUNCTION(&gravity, "constant", &_9, 189, &_22$$36);
 								zephir_check_call_status();
 							}
 						} else {
@@ -1275,27 +1086,15 @@
 								ZVAL_LONG(offsetX, 0);
 								ZEPHIR_INIT_NVAR(offsetY);
 								ZVAL_LONG(offsetY, (y * -1));
-<<<<<<< HEAD
-								ZEPHIR_SINIT_NVAR(_0);
-								ZVAL_STRING(&_0, "Imagick::GRAVITY_SOUTHWEST", 0);
-								ZEPHIR_CALL_FUNCTION(&gravity, "constant", &_7, 189, &_0);
-								zephir_check_call_status();
-							} else {
-								ZVAL_LONG(offsetX, 0);
-								ZEPHIR_SINIT_NVAR(_0);
-								ZVAL_STRING(&_0, "Imagick::GRAVITY_NORTHWEST", 0);
-								ZEPHIR_CALL_FUNCTION(&gravity, "constant", &_7, 189, &_0);
-=======
 								ZEPHIR_SINIT_VAR(_23$$38);
 								ZVAL_STRING(&_23$$38, "Imagick::GRAVITY_SOUTHWEST", 0);
-								ZEPHIR_CALL_FUNCTION(&gravity, "constant", &_9, 191, &_23$$38);
+								ZEPHIR_CALL_FUNCTION(&gravity, "constant", &_9, 189, &_23$$38);
 								zephir_check_call_status();
 							} else {
 								ZVAL_LONG(offsetX, 0);
 								ZEPHIR_SINIT_VAR(_24$$39);
 								ZVAL_STRING(&_24$$39, "Imagick::GRAVITY_NORTHWEST", 0);
-								ZEPHIR_CALL_FUNCTION(&gravity, "constant", &_9, 191, &_24$$39);
->>>>>>> 2682ae08
+								ZEPHIR_CALL_FUNCTION(&gravity, "constant", &_9, 189, &_24$$39);
 								zephir_check_call_status();
 							}
 						}
@@ -1348,8 +1147,10 @@
 
 	ZEPHIR_INIT_VAR(mask);
 	object_init_ex(mask, zephir_get_internal_ce(SS("imagick") TSRMLS_CC));
-	ZEPHIR_CALL_METHOD(NULL, mask, "__construct", NULL, 0);
-	zephir_check_call_status();
+	if (zephir_has_constructor(mask TSRMLS_CC)) {
+		ZEPHIR_CALL_METHOD(NULL, mask, "__construct", NULL, 0);
+		zephir_check_call_status();
+	}
 	ZEPHIR_CALL_METHOD(&_0, image, "render", NULL, 0);
 	zephir_check_call_status();
 	ZEPHIR_CALL_METHOD(NULL, mask, "readimageblob", NULL, 0, _0);
@@ -1360,23 +1161,6 @@
 	ZEPHIR_CALL_METHOD(NULL, _1, "setiteratorindex", NULL, 0, _2);
 	zephir_check_call_status();
 	while (1) {
-<<<<<<< HEAD
-		_3 = zephir_fetch_nproperty_this(this_ptr, SL("_image"), PH_NOISY_CC);
-		ZEPHIR_INIT_NVAR(_2);
-		ZVAL_LONG(_2, 1);
-		ZEPHIR_CALL_METHOD(NULL, _3, "setimagematte", NULL, 0, _2);
-		zephir_check_call_status();
-		_4 = zephir_fetch_nproperty_this(this_ptr, SL("_image"), PH_NOISY_CC);
-		ZEPHIR_SINIT_NVAR(_5);
-		ZVAL_STRING(&_5, "Imagick::COMPOSITE_DSTIN", 0);
-		ZEPHIR_CALL_FUNCTION(&_6, "constant", &_7, 189, &_5);
-		zephir_check_call_status();
-		ZEPHIR_INIT_NVAR(_2);
-		ZVAL_LONG(_2, 0);
-		ZEPHIR_INIT_NVAR(_8);
-		ZVAL_LONG(_8, 0);
-		ZEPHIR_CALL_METHOD(&ret, _4, "compositeimage", NULL, 0, mask, _6, _2, _8);
-=======
 		_3$$3 = zephir_fetch_nproperty_this(this_ptr, SL("_image"), PH_NOISY_CC);
 		ZEPHIR_INIT_NVAR(_4$$3);
 		ZVAL_LONG(_4$$3, 1);
@@ -1385,14 +1169,13 @@
 		_5$$3 = zephir_fetch_nproperty_this(this_ptr, SL("_image"), PH_NOISY_CC);
 		ZEPHIR_SINIT_NVAR(_6$$3);
 		ZVAL_STRING(&_6$$3, "Imagick::COMPOSITE_DSTIN", 0);
-		ZEPHIR_CALL_FUNCTION(&_7$$3, "constant", &_8, 191, &_6$$3);
+		ZEPHIR_CALL_FUNCTION(&_7$$3, "constant", &_8, 189, &_6$$3);
 		zephir_check_call_status();
 		ZEPHIR_INIT_NVAR(_4$$3);
 		ZVAL_LONG(_4$$3, 0);
 		ZEPHIR_INIT_NVAR(_9$$3);
 		ZVAL_LONG(_9$$3, 0);
 		ZEPHIR_CALL_METHOD(&ret, _5$$3, "compositeimage", NULL, 0, mask, _7$$3, _4$$3, _9$$3);
->>>>>>> 2682ae08
 		zephir_check_call_status();
 		if (!ZEPHIR_IS_TRUE_IDENTICAL(ret)) {
 			ZEPHIR_THROW_EXCEPTION_DEBUG_STR(phalcon_image_exception_ce, "Imagick::compositeImage failed", "phalcon/image/adapter/imagick.zep", 535);
@@ -1443,20 +1226,26 @@
 	zephir_check_call_status();
 	ZEPHIR_INIT_VAR(pixel1);
 	object_init_ex(pixel1, zephir_get_internal_ce(SS("imagickpixel") TSRMLS_CC));
-	ZEPHIR_CALL_METHOD(NULL, pixel1, "__construct", NULL, 0, color);
-	zephir_check_call_status();
+	if (zephir_has_constructor(pixel1 TSRMLS_CC)) {
+		ZEPHIR_CALL_METHOD(NULL, pixel1, "__construct", NULL, 0, color);
+		zephir_check_call_status();
+	}
 	opacity = (long) (zephir_safe_div_long_long(opacity, 100 TSRMLS_CC));
 	ZEPHIR_INIT_VAR(pixel2);
 	object_init_ex(pixel2, zephir_get_internal_ce(SS("imagickpixel") TSRMLS_CC));
-	ZEPHIR_INIT_VAR(_4);
-	ZVAL_STRING(_4, "transparent", ZEPHIR_TEMP_PARAM_COPY);
-	ZEPHIR_CALL_METHOD(NULL, pixel2, "__construct", NULL, 0, _4);
-	zephir_check_temp_parameter(_4);
-	zephir_check_call_status();
+	if (zephir_has_constructor(pixel2 TSRMLS_CC)) {
+		ZEPHIR_INIT_VAR(_4);
+		ZVAL_STRING(_4, "transparent", ZEPHIR_TEMP_PARAM_COPY);
+		ZEPHIR_CALL_METHOD(NULL, pixel2, "__construct", NULL, 0, _4);
+		zephir_check_temp_parameter(_4);
+		zephir_check_call_status();
+	}
 	ZEPHIR_INIT_VAR(background);
 	object_init_ex(background, zephir_get_internal_ce(SS("imagick") TSRMLS_CC));
-	ZEPHIR_CALL_METHOD(NULL, background, "__construct", NULL, 0);
-	zephir_check_call_status();
+	if (zephir_has_constructor(background TSRMLS_CC)) {
+		ZEPHIR_CALL_METHOD(NULL, background, "__construct", NULL, 0);
+		zephir_check_call_status();
+	}
 	_5 = zephir_fetch_nproperty_this(this_ptr, SL("_image"), PH_NOISY_CC);
 	ZEPHIR_INIT_NVAR(_4);
 	ZVAL_LONG(_4, 0);
@@ -1469,40 +1258,23 @@
 		zephir_check_call_status();
 		ZEPHIR_CALL_METHOD(&_9$$3, background, "getimagealphachannel", &_10, 0);
 		zephir_check_call_status();
-<<<<<<< HEAD
-		if (!(zephir_is_true(_9))) {
-			ZEPHIR_SINIT_NVAR(_0);
-			ZVAL_STRING(&_0, "Imagick::ALPHACHANNEL_SET", 0);
-			ZEPHIR_CALL_FUNCTION(&_11, "constant", &_12, 189, &_0);
-=======
 		if (!(zephir_is_true(_9$$3))) {
 			ZEPHIR_SINIT_NVAR(_11$$4);
 			ZVAL_STRING(&_11$$4, "Imagick::ALPHACHANNEL_SET", 0);
-			ZEPHIR_CALL_FUNCTION(&_12$$4, "constant", &_13, 191, &_11$$4);
->>>>>>> 2682ae08
+			ZEPHIR_CALL_FUNCTION(&_12$$4, "constant", &_13, 189, &_11$$4);
 			zephir_check_call_status();
 			ZEPHIR_CALL_METHOD(NULL, background, "setimagealphachannel", &_14, 0, _12$$4);
 			zephir_check_call_status();
 		}
 		ZEPHIR_CALL_METHOD(NULL, background, "setimagebackgroundcolor", &_15, 0, pixel2);
 		zephir_check_call_status();
-<<<<<<< HEAD
-		ZEPHIR_SINIT_NVAR(_0);
-		ZVAL_STRING(&_0, "Imagick::EVALUATE_MULTIPLY", 0);
-		ZEPHIR_CALL_FUNCTION(&_11, "constant", &_12, 189, &_0);
-		zephir_check_call_status();
-		ZEPHIR_SINIT_NVAR(_0);
-		ZVAL_STRING(&_0, "Imagick::CHANNEL_ALPHA", 0);
-		ZEPHIR_CALL_FUNCTION(&_15, "constant", &_12, 189, &_0);
-=======
 		ZEPHIR_SINIT_NVAR(_16$$3);
 		ZVAL_STRING(&_16$$3, "Imagick::EVALUATE_MULTIPLY", 0);
-		ZEPHIR_CALL_FUNCTION(&_17$$3, "constant", &_13, 191, &_16$$3);
+		ZEPHIR_CALL_FUNCTION(&_17$$3, "constant", &_13, 189, &_16$$3);
 		zephir_check_call_status();
 		ZEPHIR_SINIT_NVAR(_16$$3);
 		ZVAL_STRING(&_16$$3, "Imagick::CHANNEL_ALPHA", 0);
-		ZEPHIR_CALL_FUNCTION(&_18$$3, "constant", &_13, 191, &_16$$3);
->>>>>>> 2682ae08
+		ZEPHIR_CALL_FUNCTION(&_18$$3, "constant", &_13, 189, &_16$$3);
 		zephir_check_call_status();
 		ZEPHIR_INIT_NVAR(_19$$3);
 		ZVAL_LONG(_19$$3, opacity);
@@ -1513,17 +1285,10 @@
 		zephir_check_call_status();
 		ZEPHIR_CALL_METHOD(NULL, background, "setcolorspace", &_23, 0, _22$$3);
 		zephir_check_call_status();
-<<<<<<< HEAD
-		_20 = zephir_fetch_nproperty_this(this_ptr, SL("_image"), PH_NOISY_CC);
-		ZEPHIR_SINIT_NVAR(_0);
-		ZVAL_STRING(&_0, "Imagick::COMPOSITE_DISSOLVE", 0);
-		ZEPHIR_CALL_FUNCTION(&_21, "constant", &_12, 189, &_0);
-=======
 		_24$$3 = zephir_fetch_nproperty_this(this_ptr, SL("_image"), PH_NOISY_CC);
 		ZEPHIR_SINIT_NVAR(_16$$3);
 		ZVAL_STRING(&_16$$3, "Imagick::COMPOSITE_DISSOLVE", 0);
-		ZEPHIR_CALL_FUNCTION(&_25$$3, "constant", &_13, 191, &_16$$3);
->>>>>>> 2682ae08
+		ZEPHIR_CALL_FUNCTION(&_25$$3, "constant", &_13, 189, &_16$$3);
 		zephir_check_call_status();
 		ZEPHIR_INIT_NVAR(_19$$3);
 		ZVAL_LONG(_19$$3, 0);
@@ -1650,7 +1415,7 @@
 	zend_bool _15$$4;
 	zephir_fcall_cache_entry *_9 = NULL;
 	int quality, ZEPHIR_LAST_CALL_STATUS;
-	zval *file_param = NULL, *quality_param = NULL, *ext = NULL, *fp = NULL, _0 = zval_used_for_init, *_1, *_2, *_3, *_4 = NULL, *_5, *_6 = NULL, *_7, *_8 = NULL, *_10$$3, _11$$3, *_12$$3, _13$$4 = zval_used_for_init, *_14$$4 = NULL, *_16$$4 = NULL, *_20$$4, *_21$$4, *_22$$4, *_17$$5, _18$$5, *_19$$5 = NULL;
+	zval *file_param = NULL, *quality_param = NULL, *ext = NULL, *fp = NULL, _0 = zval_used_for_init, *_1, *_2, *_3, *_4 = NULL, *_5, *_6 = NULL, *_7, *_8 = NULL, *_10$$3, _11$$3, *_12$$3, _13$$4 = zval_used_for_init, *_14$$4 = NULL, *_16$$4 = NULL, *_22$$4, *_17$$5, _18$$5, *_19$$5 = NULL, *_20$$6, *_21$$6;
 	zval *file = NULL;
 
 	ZEPHIR_MM_GROW();
@@ -1688,15 +1453,9 @@
 		_10$$3 = zephir_fetch_nproperty_this(this_ptr, SL("_image"), PH_NOISY_CC);
 		ZEPHIR_CALL_METHOD(NULL, _10$$3, "optimizeimagelayers", NULL, 0);
 		zephir_check_call_status();
-<<<<<<< HEAD
-		ZEPHIR_SINIT_NVAR(_0);
-		ZVAL_STRING(&_0, "w", 0);
-		ZEPHIR_CALL_FUNCTION(&fp, "fopen", NULL, 283, file, &_0);
-=======
 		ZEPHIR_SINIT_VAR(_11$$3);
 		ZVAL_STRING(&_11$$3, "w", 0);
-		ZEPHIR_CALL_FUNCTION(&fp, "fopen", NULL, 285, file, &_11$$3);
->>>>>>> 2682ae08
+		ZEPHIR_CALL_FUNCTION(&fp, "fopen", NULL, 283, file, &_11$$3);
 		zephir_check_call_status();
 		_12$$3 = zephir_fetch_nproperty_this(this_ptr, SL("_image"), PH_NOISY_CC);
 		ZEPHIR_CALL_METHOD(NULL, _12$$3, "writeimagesfile", NULL, 0, fp);
@@ -1716,47 +1475,29 @@
 			zephir_check_call_status();
 			_15$$4 = ZEPHIR_IS_LONG(_16$$4, 0);
 		}
-<<<<<<< HEAD
-		if (_13) {
-			_10 = zephir_fetch_nproperty_this(this_ptr, SL("_image"), PH_NOISY_CC);
-			ZEPHIR_SINIT_NVAR(_0);
-			ZVAL_STRING(&_0, "Imagick::COMPRESSION_JPEG", 0);
-			ZEPHIR_CALL_FUNCTION(&_15, "constant", NULL, 189, &_0);
-=======
 		if (_15$$4) {
 			_17$$5 = zephir_fetch_nproperty_this(this_ptr, SL("_image"), PH_NOISY_CC);
 			ZEPHIR_SINIT_VAR(_18$$5);
 			ZVAL_STRING(&_18$$5, "Imagick::COMPRESSION_JPEG", 0);
-			ZEPHIR_CALL_FUNCTION(&_19$$5, "constant", NULL, 191, &_18$$5);
->>>>>>> 2682ae08
+			ZEPHIR_CALL_FUNCTION(&_19$$5, "constant", NULL, 189, &_18$$5);
 			zephir_check_call_status();
 			ZEPHIR_CALL_METHOD(NULL, _17$$5, "setimagecompression", NULL, 0, _19$$5);
 			zephir_check_call_status();
 		}
-<<<<<<< HEAD
 		if (quality >= 0) {
 			if (quality < 1) {
 				quality = 1;
 			} else if (quality > 100) {
 				quality = 100;
 			}
-			_11 = zephir_fetch_nproperty_this(this_ptr, SL("_image"), PH_NOISY_CC);
-			ZEPHIR_INIT_VAR(_16);
-			ZVAL_LONG(_16, quality);
-			ZEPHIR_CALL_METHOD(NULL, _11, "setimagecompressionquality", NULL, 0, _16);
-			zephir_check_call_status();
-		}
-		_17 = zephir_fetch_nproperty_this(this_ptr, SL("_image"), PH_NOISY_CC);
-		ZEPHIR_CALL_METHOD(NULL, _17, "writeimage", NULL, 0, file);
-=======
-		_20$$4 = zephir_fetch_nproperty_this(this_ptr, SL("_image"), PH_NOISY_CC);
-		ZEPHIR_INIT_VAR(_21$$4);
-		ZVAL_LONG(_21$$4, quality);
-		ZEPHIR_CALL_METHOD(NULL, _20$$4, "setimagecompressionquality", NULL, 0, _21$$4);
-		zephir_check_call_status();
+			_20$$6 = zephir_fetch_nproperty_this(this_ptr, SL("_image"), PH_NOISY_CC);
+			ZEPHIR_INIT_VAR(_21$$6);
+			ZVAL_LONG(_21$$6, quality);
+			ZEPHIR_CALL_METHOD(NULL, _20$$6, "setimagecompressionquality", NULL, 0, _21$$6);
+			zephir_check_call_status();
+		}
 		_22$$4 = zephir_fetch_nproperty_this(this_ptr, SL("_image"), PH_NOISY_CC);
 		ZEPHIR_CALL_METHOD(NULL, _22$$4, "writeimage", NULL, 0, file);
->>>>>>> 2682ae08
 		zephir_check_call_status();
 	}
 	ZEPHIR_MM_RESTORE();
@@ -1817,17 +1558,10 @@
 			zephir_check_call_status();
 			_8$$4 = ZEPHIR_IS_LONG_IDENTICAL(_9$$4, 0);
 		}
-<<<<<<< HEAD
-		if (_7) {
-			ZEPHIR_SINIT_NVAR(_3);
-			ZVAL_STRING(&_3, "Imagick::COMPRESSION_JPEG", 0);
-			ZEPHIR_CALL_FUNCTION(&_9, "constant", NULL, 189, &_3);
-=======
 		if (_8$$4) {
 			ZEPHIR_SINIT_VAR(_10$$5);
 			ZVAL_STRING(&_10$$5, "Imagick::COMPRESSION_JPEG", 0);
-			ZEPHIR_CALL_FUNCTION(&_11$$5, "constant", NULL, 191, &_10$$5);
->>>>>>> 2682ae08
+			ZEPHIR_CALL_FUNCTION(&_11$$5, "constant", NULL, 189, &_10$$5);
 			zephir_check_call_status();
 			ZEPHIR_CALL_METHOD(NULL, image, "setimagecompression", NULL, 0, _11$$5);
 			zephir_check_call_status();
