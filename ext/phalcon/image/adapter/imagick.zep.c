
#ifdef HAVE_CONFIG_H
#include "../../../ext_config.h"
#endif

#include <php.h>
#include "../../../php_ext.h"
#include "../../../ext.h"

#include <Zend/zend_operators.h>
#include <Zend/zend_exceptions.h>
#include <Zend/zend_interfaces.h>

#include "kernel/main.h"
#include "kernel/object.h"
#include "kernel/operators.h"
#include "kernel/memory.h"
#include "kernel/exception.h"
#include "kernel/fcall.h"
#include "kernel/file.h"
#include "kernel/concat.h"
#include "ext/spl/spl_exceptions.h"


/**
 * Phalcon\Image\Adapter\Imagick
 *
 * Image manipulation support. Allows images to be resized, cropped, etc.
 *
 *<code>
 * $image = new Phalcon\Image\Adapter\Imagick("upload/test.jpg");
 * $image->resize(200, 200)->rotate(90)->crop(100, 100);
 * if ($image->save()) {
 *     echo 'success';
 * }
 *</code>
 */
ZEPHIR_INIT_CLASS(Phalcon_Image_Adapter_Imagick) {

	ZEPHIR_REGISTER_CLASS_EX(Phalcon\\Image\\Adapter, Imagick, phalcon, image_adapter_imagick, phalcon_image_adapter_ce, phalcon_image_adapter_imagick_method_entry, 0);

	zend_declare_property_long(phalcon_image_adapter_imagick_ce, SL("_version"), 0, ZEND_ACC_PROTECTED|ZEND_ACC_STATIC TSRMLS_CC);

	zend_declare_property_bool(phalcon_image_adapter_imagick_ce, SL("_checked"), 0, ZEND_ACC_PROTECTED|ZEND_ACC_STATIC TSRMLS_CC);

	zend_class_implements(phalcon_image_adapter_imagick_ce TSRMLS_CC, 1, phalcon_image_adapterinterface_ce);
	return SUCCESS;

}

/**
 * Checks if Imagick is enabled
 */
PHP_METHOD(Phalcon_Image_Adapter_Imagick, check) {

	int ZEPHIR_LAST_CALL_STATUS;
	zval *_0, _1, _2 = zval_used_for_init, *_3 = NULL, *_4 = NULL, *_5;

	ZEPHIR_MM_GROW();

	_0 = zephir_fetch_static_property_ce(phalcon_image_adapter_imagick_ce, SL("_checked") TSRMLS_CC);
	if (zephir_is_true(_0)) {
		RETURN_MM_BOOL(1);
	}
	ZEPHIR_SINIT_VAR(_1);
	ZVAL_STRING(&_1, "imagick", 0);
	if (!(zephir_class_exists(&_1, 1 TSRMLS_CC))) {
		ZEPHIR_THROW_EXCEPTION_DEBUG_STR(phalcon_image_exception_ce, "Imagick is not installed, or the extension is not loaded", "phalcon/image/adapter/imagick.zep", 54);
		return;
	}
	ZEPHIR_SINIT_VAR(_2);
	ZVAL_STRING(&_2, "Imagick::IMAGICK_EXTNUM", 0);
<<<<<<< HEAD
	ZEPHIR_CALL_FUNCTION(&_3, "defined", NULL, 228, &_2);
=======
	ZEPHIR_CALL_FUNCTION(&_3, "defined", NULL, 229, &_2);
>>>>>>> 58cb694b
	zephir_check_call_status();
	if (zephir_is_true(_3)) {
		ZEPHIR_SINIT_NVAR(_2);
		ZVAL_STRING(&_2, "Imagick::IMAGICK_EXTNUM", 0);
<<<<<<< HEAD
		ZEPHIR_CALL_FUNCTION(&_4, "constant", NULL, 190, &_2);
=======
		ZEPHIR_CALL_FUNCTION(&_4, "constant", NULL, 191, &_2);
>>>>>>> 58cb694b
		zephir_check_call_status();
		zephir_update_static_property_ce(phalcon_image_adapter_imagick_ce, SL("_version"), &_4 TSRMLS_CC);
	}
	zephir_update_static_property_ce(phalcon_image_adapter_imagick_ce, SL("_checked"), &ZEPHIR_GLOBAL(global_true) TSRMLS_CC);
	_5 = zephir_fetch_static_property_ce(phalcon_image_adapter_imagick_ce, SL("_checked") TSRMLS_CC);
	RETURN_CTOR(_5);

}

/**
 * \Phalcon\Image\Adapter\Imagick constructor
 */
PHP_METHOD(Phalcon_Image_Adapter_Imagick, __construct) {

	zend_bool _17;
	int width, height, ZEPHIR_LAST_CALL_STATUS;
	zval *file_param = NULL, *width_param = NULL, *height_param = NULL, *image = NULL, *_0, *_1, *_2, *_3, *_4 = NULL, *_5, *_6 = NULL, *_7, *_8 = NULL, *_9, *_10 = NULL, *_11 = NULL, *_12, _13, *_14 = NULL, *_15, *_16, *_18 = NULL, *_19;
	zval *file = NULL;

	ZEPHIR_MM_GROW();
	zephir_fetch_params(1, 1, 2, &file_param, &width_param, &height_param);

	if (unlikely(Z_TYPE_P(file_param) != IS_STRING && Z_TYPE_P(file_param) != IS_NULL)) {
		zephir_throw_exception_string(spl_ce_InvalidArgumentException, SL("Parameter 'file' must be a string") TSRMLS_CC);
		RETURN_MM_NULL();
	}
	if (likely(Z_TYPE_P(file_param) == IS_STRING)) {
		zephir_get_strval(file, file_param);
	} else {
		ZEPHIR_INIT_VAR(file);
		ZVAL_EMPTY_STRING(file);
	}
	if (!width_param) {
		width = 0;
	} else {
		width = zephir_get_intval(width_param);
	}
	if (!height_param) {
		height = 0;
	} else {
		height = zephir_get_intval(height_param);
	}


	_0 = zephir_fetch_static_property_ce(phalcon_image_adapter_imagick_ce, SL("_checked") TSRMLS_CC);
	if (!(zephir_is_true(_0))) {
		ZEPHIR_CALL_SELF(NULL, "check", NULL, 0);
		zephir_check_call_status();
	}
	zephir_update_property_this(this_ptr, SL("_file"), file TSRMLS_CC);
	ZEPHIR_INIT_VAR(_1);
	object_init_ex(_1, zephir_get_internal_ce(SS("imagick") TSRMLS_CC));
	ZEPHIR_CALL_METHOD(NULL, _1, "__construct", NULL, 0);
	zephir_check_call_status();
	zephir_update_property_this(this_ptr, SL("_image"), _1 TSRMLS_CC);
	_2 = zephir_fetch_nproperty_this(this_ptr, SL("_file"), PH_NOISY_CC);
	if ((zephir_file_exists(_2 TSRMLS_CC) == SUCCESS)) {
		_3 = zephir_fetch_nproperty_this(this_ptr, SL("_file"), PH_NOISY_CC);
		ZEPHIR_CALL_FUNCTION(&_4, "realpath", NULL, 63, _3);
		zephir_check_call_status();
		zephir_update_property_this(this_ptr, SL("_realpath"), _4 TSRMLS_CC);
		_5 = zephir_fetch_nproperty_this(this_ptr, SL("_image"), PH_NOISY_CC);
		_7 = zephir_fetch_nproperty_this(this_ptr, SL("_realpath"), PH_NOISY_CC);
		ZEPHIR_CALL_METHOD(&_6, _5, "readimage", NULL, 0, _7);
		zephir_check_call_status();
		if (!(zephir_is_true(_6))) {
			ZEPHIR_INIT_VAR(_8);
			object_init_ex(_8, phalcon_image_exception_ce);
			_9 = zephir_fetch_nproperty_this(this_ptr, SL("_file"), PH_NOISY_CC);
			ZEPHIR_INIT_VAR(_10);
			ZEPHIR_CONCAT_SVS(_10, "Imagick::readImage ", _9, " failed");
			ZEPHIR_CALL_METHOD(NULL, _8, "__construct", NULL, 9, _10);
			zephir_check_call_status();
			zephir_throw_exception_debug(_8, "phalcon/image/adapter/imagick.zep", 85 TSRMLS_CC);
			ZEPHIR_MM_RESTORE();
			return;
		}
		_9 = zephir_fetch_nproperty_this(this_ptr, SL("_image"), PH_NOISY_CC);
		ZEPHIR_CALL_METHOD(&_11, _9, "getimagealphachannel", NULL, 0);
		zephir_check_call_status();
		if (!(zephir_is_true(_11))) {
			_12 = zephir_fetch_nproperty_this(this_ptr, SL("_image"), PH_NOISY_CC);
			ZEPHIR_SINIT_VAR(_13);
			ZVAL_STRING(&_13, "Imagick::ALPHACHANNEL_SET", 0);
<<<<<<< HEAD
			ZEPHIR_CALL_FUNCTION(&_14, "constant", NULL, 190, &_13);
=======
			ZEPHIR_CALL_FUNCTION(&_14, "constant", NULL, 191, &_13);
>>>>>>> 58cb694b
			zephir_check_call_status();
			ZEPHIR_CALL_METHOD(NULL, _12, "setimagealphachannel", NULL, 0, _14);
			zephir_check_call_status();
		}
		_9 = zephir_fetch_nproperty_this(this_ptr, SL("_type"), PH_NOISY_CC);
		if (ZEPHIR_IS_LONG(_9, 1)) {
			_12 = zephir_fetch_nproperty_this(this_ptr, SL("_image"), PH_NOISY_CC);
			ZEPHIR_CALL_METHOD(&image, _12, "coalesceimages", NULL, 0);
			zephir_check_call_status();
			_15 = zephir_fetch_nproperty_this(this_ptr, SL("_image"), PH_NOISY_CC);
			ZEPHIR_CALL_METHOD(NULL, _15, "clear", NULL, 0);
			zephir_check_call_status();
			_16 = zephir_fetch_nproperty_this(this_ptr, SL("_image"), PH_NOISY_CC);
			ZEPHIR_CALL_METHOD(NULL, _16, "destroy", NULL, 0);
			zephir_check_call_status();
			zephir_update_property_this(this_ptr, SL("_image"), image TSRMLS_CC);
		}
	} else {
		_17 = !width;
		if (!(_17)) {
			_17 = !height;
		}
		if (_17) {
			ZEPHIR_INIT_NVAR(_8);
			object_init_ex(_8, phalcon_image_exception_ce);
			_3 = zephir_fetch_nproperty_this(this_ptr, SL("_file"), PH_NOISY_CC);
			ZEPHIR_INIT_LNVAR(_10);
			ZEPHIR_CONCAT_SV(_10, "Failed to create image from file ", _3);
			ZEPHIR_CALL_METHOD(NULL, _8, "__construct", NULL, 9, _10);
			zephir_check_call_status();
			zephir_throw_exception_debug(_8, "phalcon/image/adapter/imagick.zep", 101 TSRMLS_CC);
			ZEPHIR_MM_RESTORE();
			return;
		}
		_5 = zephir_fetch_nproperty_this(this_ptr, SL("_image"), PH_NOISY_CC);
		ZEPHIR_INIT_NVAR(_8);
		object_init_ex(_8, zephir_get_internal_ce(SS("imagickpixel") TSRMLS_CC));
		ZEPHIR_INIT_VAR(_18);
		ZVAL_STRING(_18, "transparent", ZEPHIR_TEMP_PARAM_COPY);
		ZEPHIR_CALL_METHOD(NULL, _8, "__construct", NULL, 0, _18);
		zephir_check_temp_parameter(_18);
		zephir_check_call_status();
		ZEPHIR_INIT_NVAR(_18);
		ZVAL_LONG(_18, width);
		ZEPHIR_INIT_VAR(_19);
		ZVAL_LONG(_19, height);
		ZEPHIR_CALL_METHOD(NULL, _5, "newimage", NULL, 0, _18, _19, _8);
		zephir_check_call_status();
		_7 = zephir_fetch_nproperty_this(this_ptr, SL("_image"), PH_NOISY_CC);
		ZEPHIR_INIT_NVAR(_18);
		ZVAL_STRING(_18, "png", ZEPHIR_TEMP_PARAM_COPY);
		ZEPHIR_CALL_METHOD(NULL, _7, "setformat", NULL, 0, _18);
		zephir_check_temp_parameter(_18);
		zephir_check_call_status();
		_9 = zephir_fetch_nproperty_this(this_ptr, SL("_image"), PH_NOISY_CC);
		ZEPHIR_INIT_NVAR(_18);
		ZVAL_STRING(_18, "png", ZEPHIR_TEMP_PARAM_COPY);
		ZEPHIR_CALL_METHOD(NULL, _9, "setimageformat", NULL, 0, _18);
		zephir_check_temp_parameter(_18);
		zephir_check_call_status();
		_12 = zephir_fetch_nproperty_this(this_ptr, SL("_file"), PH_NOISY_CC);
		zephir_update_property_this(this_ptr, SL("_realpath"), _12 TSRMLS_CC);
	}
	_3 = zephir_fetch_nproperty_this(this_ptr, SL("_image"), PH_NOISY_CC);
	ZEPHIR_CALL_METHOD(&_4, _3, "getimagewidth", NULL, 0);
	zephir_check_call_status();
	zephir_update_property_this(this_ptr, SL("_width"), _4 TSRMLS_CC);
	_5 = zephir_fetch_nproperty_this(this_ptr, SL("_image"), PH_NOISY_CC);
	ZEPHIR_CALL_METHOD(&_6, _5, "getimageheight", NULL, 0);
	zephir_check_call_status();
	zephir_update_property_this(this_ptr, SL("_height"), _6 TSRMLS_CC);
	_7 = zephir_fetch_nproperty_this(this_ptr, SL("_image"), PH_NOISY_CC);
	ZEPHIR_CALL_METHOD(&_11, _7, "getimagetype", NULL, 0);
	zephir_check_call_status();
	zephir_update_property_this(this_ptr, SL("_type"), _11 TSRMLS_CC);
	_15 = zephir_fetch_nproperty_this(this_ptr, SL("_image"), PH_NOISY_CC);
	ZEPHIR_CALL_METHOD(&_14, _15, "getimageformat", NULL, 0);
	zephir_check_call_status();
	ZEPHIR_INIT_LNVAR(_10);
	ZEPHIR_CONCAT_SV(_10, "image/", _14);
	zephir_update_property_this(this_ptr, SL("_mime"), _10 TSRMLS_CC);
	ZEPHIR_MM_RESTORE();

}

/**
 * Execute a resize.
 */
PHP_METHOD(Phalcon_Image_Adapter_Imagick, _resize) {

	zephir_fcall_cache_entry *_2 = NULL, *_4 = NULL;
	zval *width_param = NULL, *height_param = NULL, *image, *_0 = NULL, *_1 = NULL, *_3 = NULL, *_5 = NULL;
	int width, height, ZEPHIR_LAST_CALL_STATUS;

	ZEPHIR_MM_GROW();
	zephir_fetch_params(1, 2, 0, &width_param, &height_param);

	width = zephir_get_intval(width_param);
	height = zephir_get_intval(height_param);


	ZEPHIR_OBS_VAR(image);
	zephir_read_property_this(&image, this_ptr, SL("_image"), PH_NOISY_CC);
	ZEPHIR_INIT_VAR(_0);
	ZVAL_LONG(_0, 0);
	ZEPHIR_CALL_METHOD(NULL, image, "setiteratorindex", NULL, 0, _0);
	zephir_check_call_status();
	while (1) {
		ZEPHIR_INIT_NVAR(_0);
		ZVAL_LONG(_0, width);
		ZEPHIR_INIT_NVAR(_1);
		ZVAL_LONG(_1, height);
		ZEPHIR_CALL_METHOD(NULL, image, "scaleimage", &_2, 0, _0, _1);
		zephir_check_call_status();
		ZEPHIR_CALL_METHOD(&_3, image, "nextimage", &_4, 0);
		zephir_check_call_status();
		if (ZEPHIR_IS_FALSE_IDENTICAL(_3)) {
			break;
		}
	}
	ZEPHIR_CALL_METHOD(&_3, image, "getimagewidth", NULL, 0);
	zephir_check_call_status();
	zephir_update_property_this(this_ptr, SL("_width"), _3 TSRMLS_CC);
	ZEPHIR_CALL_METHOD(&_5, image, "getimageheight", NULL, 0);
	zephir_check_call_status();
	zephir_update_property_this(this_ptr, SL("_height"), _5 TSRMLS_CC);
	ZEPHIR_MM_RESTORE();

}

/**
 * This method scales the images using liquid rescaling method. Only support Imagick
 *
 * @param int $width   new width
 * @param int $height  new height
 * @param int $deltaX How much the seam can traverse on x-axis. Passing 0 causes the seams to be straight.
 * @param int $rigidity Introduces a bias for non-straight seams. This parameter is typically 0.
 */
PHP_METHOD(Phalcon_Image_Adapter_Imagick, _liquidRescale) {

	zephir_fcall_cache_entry *_4 = NULL, *_6 = NULL;
	zval *width_param = NULL, *height_param = NULL, *deltaX_param = NULL, *rigidity_param = NULL, *ret = NULL, *image, *_0 = NULL, *_1 = NULL, *_2 = NULL, *_3 = NULL, *_5 = NULL, *_7 = NULL;
	int width, height, deltaX, rigidity, ZEPHIR_LAST_CALL_STATUS;

	ZEPHIR_MM_GROW();
	zephir_fetch_params(1, 4, 0, &width_param, &height_param, &deltaX_param, &rigidity_param);

	width = zephir_get_intval(width_param);
	height = zephir_get_intval(height_param);
	deltaX = zephir_get_intval(deltaX_param);
	rigidity = zephir_get_intval(rigidity_param);


	ZEPHIR_OBS_VAR(image);
	zephir_read_property_this(&image, this_ptr, SL("_image"), PH_NOISY_CC);
	ZEPHIR_INIT_VAR(_0);
	ZVAL_LONG(_0, 0);
	ZEPHIR_CALL_METHOD(NULL, image, "setiteratorindex", NULL, 0, _0);
	zephir_check_call_status();
	while (1) {
		ZEPHIR_INIT_NVAR(_0);
		ZVAL_LONG(_0, width);
		ZEPHIR_INIT_NVAR(_1);
		ZVAL_LONG(_1, height);
		ZEPHIR_INIT_NVAR(_2);
		ZVAL_LONG(_2, deltaX);
		ZEPHIR_INIT_NVAR(_3);
		ZVAL_LONG(_3, rigidity);
		ZEPHIR_CALL_METHOD(&ret, image, "liquidrescaleimage", &_4, 0, _0, _1, _2, _3);
		zephir_check_call_status();
		if (!ZEPHIR_IS_TRUE_IDENTICAL(ret)) {
			ZEPHIR_THROW_EXCEPTION_DEBUG_STR(phalcon_image_exception_ce, "Imagick::liquidRescale failed", "phalcon/image/adapter/imagick.zep", 156);
			return;
		}
		ZEPHIR_CALL_METHOD(&_5, image, "nextimage", &_6, 0);
		zephir_check_call_status();
		if (ZEPHIR_IS_FALSE_IDENTICAL(_5)) {
			break;
		}
	}
	ZEPHIR_CALL_METHOD(&_5, image, "getimagewidth", NULL, 0);
	zephir_check_call_status();
	zephir_update_property_this(this_ptr, SL("_width"), _5 TSRMLS_CC);
	ZEPHIR_CALL_METHOD(&_7, image, "getimageheight", NULL, 0);
	zephir_check_call_status();
	zephir_update_property_this(this_ptr, SL("_height"), _7 TSRMLS_CC);
	ZEPHIR_MM_RESTORE();

}

/**
 * Execute a crop.
 */
PHP_METHOD(Phalcon_Image_Adapter_Imagick, _crop) {

	zephir_fcall_cache_entry *_4 = NULL, *_5 = NULL, *_7 = NULL;
	zval *width_param = NULL, *height_param = NULL, *offsetX_param = NULL, *offsetY_param = NULL, *image, *_0 = NULL, *_1 = NULL, *_2 = NULL, *_3 = NULL, *_6 = NULL, *_8 = NULL;
	int width, height, offsetX, offsetY, ZEPHIR_LAST_CALL_STATUS;

	ZEPHIR_MM_GROW();
	zephir_fetch_params(1, 4, 0, &width_param, &height_param, &offsetX_param, &offsetY_param);

	width = zephir_get_intval(width_param);
	height = zephir_get_intval(height_param);
	offsetX = zephir_get_intval(offsetX_param);
	offsetY = zephir_get_intval(offsetY_param);


	ZEPHIR_OBS_VAR(image);
	zephir_read_property_this(&image, this_ptr, SL("_image"), PH_NOISY_CC);
	ZEPHIR_INIT_VAR(_0);
	ZVAL_LONG(_0, 0);
	ZEPHIR_CALL_METHOD(NULL, image, "setiteratorindex", NULL, 0, _0);
	zephir_check_call_status();
	while (1) {
		ZEPHIR_INIT_NVAR(_0);
		ZVAL_LONG(_0, width);
		ZEPHIR_INIT_NVAR(_1);
		ZVAL_LONG(_1, height);
		ZEPHIR_INIT_NVAR(_2);
		ZVAL_LONG(_2, offsetX);
		ZEPHIR_INIT_NVAR(_3);
		ZVAL_LONG(_3, offsetY);
		ZEPHIR_CALL_METHOD(NULL, image, "cropimage", &_4, 0, _0, _1, _2, _3);
		zephir_check_call_status();
		ZEPHIR_INIT_NVAR(_0);
		ZVAL_LONG(_0, width);
		ZEPHIR_INIT_NVAR(_1);
		ZVAL_LONG(_1, height);
		ZEPHIR_INIT_NVAR(_2);
		ZVAL_LONG(_2, 0);
		ZEPHIR_INIT_NVAR(_3);
		ZVAL_LONG(_3, 0);
		ZEPHIR_CALL_METHOD(NULL, image, "setimagepage", &_5, 0, _0, _1, _2, _3);
		zephir_check_call_status();
		ZEPHIR_CALL_METHOD(&_6, image, "nextimage", &_7, 0);
		zephir_check_call_status();
		if (!(zephir_is_true(_6))) {
			break;
		}
	}
	ZEPHIR_CALL_METHOD(&_6, image, "getimagewidth", NULL, 0);
	zephir_check_call_status();
	zephir_update_property_this(this_ptr, SL("_width"), _6 TSRMLS_CC);
	ZEPHIR_CALL_METHOD(&_8, image, "getimageheight", NULL, 0);
	zephir_check_call_status();
	zephir_update_property_this(this_ptr, SL("_height"), _8 TSRMLS_CC);
	ZEPHIR_MM_RESTORE();

}

/**
 * Execute a rotation.
 */
PHP_METHOD(Phalcon_Image_Adapter_Imagick, _rotate) {

	zval *degrees_param = NULL, *pixel, *_0, *_1 = NULL, *_2, *_3, *_4, *_5, *_6 = NULL, *_7, *_8 = NULL, *_9 = NULL;
	int degrees, ZEPHIR_LAST_CALL_STATUS;

	ZEPHIR_MM_GROW();
	zephir_fetch_params(1, 1, 0, &degrees_param);

	degrees = zephir_get_intval(degrees_param);


	_0 = zephir_fetch_nproperty_this(this_ptr, SL("_image"), PH_NOISY_CC);
	ZEPHIR_INIT_VAR(_1);
	ZVAL_LONG(_1, 0);
	ZEPHIR_CALL_METHOD(NULL, _0, "setiteratorindex", NULL, 0, _1);
	zephir_check_call_status();
	ZEPHIR_INIT_VAR(pixel);
	object_init_ex(pixel, zephir_get_internal_ce(SS("imagickpixel") TSRMLS_CC));
	ZEPHIR_CALL_METHOD(NULL, pixel, "__construct", NULL, 0);
	zephir_check_call_status();
	while (1) {
		_2 = zephir_fetch_nproperty_this(this_ptr, SL("_image"), PH_NOISY_CC);
		ZEPHIR_INIT_NVAR(_1);
		ZVAL_LONG(_1, degrees);
		ZEPHIR_CALL_METHOD(NULL, _2, "rotateimage", NULL, 0, pixel, _1);
		zephir_check_call_status();
		_3 = zephir_fetch_nproperty_this(this_ptr, SL("_image"), PH_NOISY_CC);
		_4 = zephir_fetch_nproperty_this(this_ptr, SL("_width"), PH_NOISY_CC);
		_5 = zephir_fetch_nproperty_this(this_ptr, SL("_height"), PH_NOISY_CC);
		ZEPHIR_INIT_NVAR(_1);
		ZVAL_LONG(_1, 0);
		ZEPHIR_INIT_NVAR(_6);
		ZVAL_LONG(_6, 0);
		ZEPHIR_CALL_METHOD(NULL, _3, "setimagepage", NULL, 0, _4, _5, _1, _6);
		zephir_check_call_status();
		_7 = zephir_fetch_nproperty_this(this_ptr, SL("_image"), PH_NOISY_CC);
		ZEPHIR_CALL_METHOD(&_8, _7, "nextimage", NULL, 0);
		zephir_check_call_status();
		if (ZEPHIR_IS_FALSE_IDENTICAL(_8)) {
			break;
		}
	}
	_2 = zephir_fetch_nproperty_this(this_ptr, SL("_image"), PH_NOISY_CC);
	ZEPHIR_CALL_METHOD(&_8, _2, "getimagewidth", NULL, 0);
	zephir_check_call_status();
	zephir_update_property_this(this_ptr, SL("_width"), _8 TSRMLS_CC);
	_3 = zephir_fetch_nproperty_this(this_ptr, SL("_image"), PH_NOISY_CC);
	ZEPHIR_CALL_METHOD(&_9, _3, "getimageheight", NULL, 0);
	zephir_check_call_status();
	zephir_update_property_this(this_ptr, SL("_height"), _9 TSRMLS_CC);
	ZEPHIR_MM_RESTORE();

}

/**
 * Execute a flip.
 */
PHP_METHOD(Phalcon_Image_Adapter_Imagick, _flip) {

	zval *direction_param = NULL, *func = NULL, *_0, *_1, *_2, *_3, *_4 = NULL;
	int direction, ZEPHIR_LAST_CALL_STATUS;

	ZEPHIR_MM_GROW();
	zephir_fetch_params(1, 1, 0, &direction_param);

	direction = zephir_get_intval(direction_param);


	ZEPHIR_INIT_VAR(func);
	ZVAL_STRING(func, "flipImage", 1);
	if (direction == 11) {
		ZEPHIR_INIT_NVAR(func);
		ZVAL_STRING(func, "flopImage", 1);
	}
	_0 = zephir_fetch_nproperty_this(this_ptr, SL("_image"), PH_NOISY_CC);
	ZEPHIR_INIT_VAR(_1);
	ZVAL_LONG(_1, 0);
	ZEPHIR_CALL_METHOD(NULL, _0, "setiteratorindex", NULL, 0, _1);
	zephir_check_call_status();
	while (1) {
		_2 = zephir_fetch_nproperty_this(this_ptr, SL("_image"), PH_NOISY_CC);
		ZEPHIR_CALL_METHOD_ZVAL(NULL, _2, func, NULL, 0);
		zephir_check_call_status();
		_3 = zephir_fetch_nproperty_this(this_ptr, SL("_image"), PH_NOISY_CC);
		ZEPHIR_CALL_METHOD(&_4, _3, "nextimage", NULL, 0);
		zephir_check_call_status();
		if (ZEPHIR_IS_FALSE_IDENTICAL(_4)) {
			break;
		}
	}
	ZEPHIR_MM_RESTORE();

}

/**
 * Execute a sharpen.
 */
PHP_METHOD(Phalcon_Image_Adapter_Imagick, _sharpen) {

	zval *amount_param = NULL, *_0 = NULL, *_1, *_2 = NULL, *_3, *_4 = NULL, *_5, *_6 = NULL;
	int amount, ZEPHIR_LAST_CALL_STATUS;

	ZEPHIR_MM_GROW();
	zephir_fetch_params(1, 1, 0, &amount_param);

	amount = zephir_get_intval(amount_param);


	ZEPHIR_INIT_VAR(_0);
	if (amount < 5) {
		ZEPHIR_INIT_NVAR(_0);
		ZVAL_LONG(_0, 5);
	} else {
		ZEPHIR_INIT_NVAR(_0);
		ZVAL_LONG(_0, amount);
	}
	amount = zephir_get_numberval(_0);
	amount = (long) (zephir_safe_div_long_long(((amount * 3.0)), 100 TSRMLS_CC));
	_1 = zephir_fetch_nproperty_this(this_ptr, SL("_image"), PH_NOISY_CC);
	ZEPHIR_INIT_VAR(_2);
	ZVAL_LONG(_2, 0);
	ZEPHIR_CALL_METHOD(NULL, _1, "setiteratorindex", NULL, 0, _2);
	zephir_check_call_status();
	while (1) {
		_3 = zephir_fetch_nproperty_this(this_ptr, SL("_image"), PH_NOISY_CC);
		ZEPHIR_INIT_NVAR(_2);
		ZVAL_LONG(_2, 0);
		ZEPHIR_INIT_NVAR(_4);
		ZVAL_LONG(_4, amount);
		ZEPHIR_CALL_METHOD(NULL, _3, "sharpenimage", NULL, 0, _2, _4);
		zephir_check_call_status();
		_5 = zephir_fetch_nproperty_this(this_ptr, SL("_image"), PH_NOISY_CC);
		ZEPHIR_CALL_METHOD(&_6, _5, "nextimage", NULL, 0);
		zephir_check_call_status();
		if (ZEPHIR_IS_FALSE_IDENTICAL(_6)) {
			break;
		}
	}
	ZEPHIR_MM_RESTORE();

}

/**
 * Execute a reflection.
 */
PHP_METHOD(Phalcon_Image_Adapter_Imagick, _reflection) {

	zephir_fcall_cache_entry *_4 = NULL, *_5 = NULL, *_8 = NULL, *_10 = NULL, *_11 = NULL, *_13 = NULL, *_15 = NULL, *_16 = NULL, *_19 = NULL, *_21 = NULL, *_24 = NULL, *_25 = NULL, *_27 = NULL, *_29 = NULL, *_31 = NULL, *_33 = NULL;
	zend_bool fadeIn, _34;
	zval *height_param = NULL, *opacity_param = NULL, *fadeIn_param = NULL, *reflection, *fade, *pseudo = NULL, *image, *pixel, *ret = NULL, *_0, *_1, *_2 = NULL, *_3 = NULL, *_6 = NULL, *_7 = NULL, *_9 = NULL, *_12 = NULL, _14 = zval_used_for_init, *_17 = NULL, *_18 = NULL, *_20 = NULL, *_22, *_23, *_26, *_28, *_30, *_32;
	int height, opacity, ZEPHIR_LAST_CALL_STATUS;

	ZEPHIR_MM_GROW();
	zephir_fetch_params(1, 3, 0, &height_param, &opacity_param, &fadeIn_param);

	height = zephir_get_intval(height_param);
	opacity = zephir_get_intval(opacity_param);
	fadeIn = zephir_get_boolval(fadeIn_param);


	_0 = zephir_fetch_static_property_ce(phalcon_image_adapter_imagick_ce, SL("_version") TSRMLS_CC);
	ZEPHIR_INIT_VAR(reflection);
	if (ZEPHIR_GE_LONG(_0, 30100)) {
		_1 = zephir_fetch_nproperty_this(this_ptr, SL("_image"), PH_NOISY_CC);
		if (zephir_clone(reflection, _1 TSRMLS_CC) == FAILURE) {
			RETURN_MM();
		}
	} else {
		_1 = zephir_fetch_nproperty_this(this_ptr, SL("_image"), PH_NOISY_CC);
		ZEPHIR_CALL_METHOD(&_2, _1, "clone", NULL, 0);
		zephir_check_call_status();
		if (zephir_clone(reflection, _2 TSRMLS_CC) == FAILURE) {
			RETURN_MM();
		}
	}
	ZEPHIR_INIT_VAR(_3);
	ZVAL_LONG(_3, 0);
	ZEPHIR_CALL_METHOD(NULL, reflection, "setiteratorindex", NULL, 0, _3);
	zephir_check_call_status();
	while (1) {
		ZEPHIR_CALL_METHOD(NULL, reflection, "flipimage", &_4, 0);
		zephir_check_call_status();
		ZEPHIR_CALL_METHOD(&_2, reflection, "getimagewidth", &_5, 0);
		zephir_check_call_status();
		ZEPHIR_INIT_NVAR(_3);
		ZVAL_LONG(_3, height);
		ZEPHIR_INIT_NVAR(_6);
		ZVAL_LONG(_6, 0);
		ZEPHIR_INIT_NVAR(_7);
		ZVAL_LONG(_7, 0);
		ZEPHIR_CALL_METHOD(NULL, reflection, "cropimage", &_8, 0, _2, _3, _6, _7);
		zephir_check_call_status();
		ZEPHIR_CALL_METHOD(&_9, reflection, "getimagewidth", &_10, 0);
		zephir_check_call_status();
		ZEPHIR_INIT_NVAR(_3);
		ZVAL_LONG(_3, height);
		ZEPHIR_INIT_NVAR(_6);
		ZVAL_LONG(_6, 0);
		ZEPHIR_INIT_NVAR(_7);
		ZVAL_LONG(_7, 0);
		ZEPHIR_CALL_METHOD(NULL, reflection, "setimagepage", &_11, 0, _9, _3, _6, _7);
		zephir_check_call_status();
		ZEPHIR_CALL_METHOD(&_12, reflection, "nextimage", &_13, 0);
		zephir_check_call_status();
		if (ZEPHIR_IS_FALSE_IDENTICAL(_12)) {
			break;
		}
	}
	if (fadeIn) {
		ZEPHIR_INIT_VAR(pseudo);
		ZVAL_STRING(pseudo, "gradient:black-transparent", 1);
	} else {
		ZEPHIR_INIT_NVAR(pseudo);
		ZVAL_STRING(pseudo, "gradient:transparent-black", 1);
	}
	ZEPHIR_INIT_VAR(fade);
	object_init_ex(fade, zephir_get_internal_ce(SS("imagick") TSRMLS_CC));
	ZEPHIR_CALL_METHOD(NULL, fade, "__construct", NULL, 0);
	zephir_check_call_status();
	ZEPHIR_CALL_METHOD(&_2, reflection, "getimagewidth", NULL, 0);
	zephir_check_call_status();
	ZEPHIR_CALL_METHOD(&_9, reflection, "getimageheight", NULL, 0);
	zephir_check_call_status();
	ZEPHIR_CALL_METHOD(NULL, fade, "newpseudoimage", NULL, 0, _2, _9, pseudo);
	zephir_check_call_status();
	opacity /= 100;
	ZEPHIR_INIT_NVAR(_3);
	ZVAL_LONG(_3, 0);
	ZEPHIR_CALL_METHOD(NULL, reflection, "setiteratorindex", NULL, 0, _3);
	zephir_check_call_status();
	while (1) {
		ZEPHIR_SINIT_NVAR(_14);
		ZVAL_STRING(&_14, "Imagick::COMPOSITE_DSTOUT", 0);
<<<<<<< HEAD
		ZEPHIR_CALL_FUNCTION(&_12, "constant", &_15, 190, &_14);
=======
		ZEPHIR_CALL_FUNCTION(&_12, "constant", &_15, 191, &_14);
>>>>>>> 58cb694b
		zephir_check_call_status();
		ZEPHIR_INIT_NVAR(_3);
		ZVAL_LONG(_3, 0);
		ZEPHIR_INIT_NVAR(_6);
		ZVAL_LONG(_6, 0);
		ZEPHIR_CALL_METHOD(&ret, reflection, "compositeimage", &_16, 0, fade, _12, _3, _6);
		zephir_check_call_status();
		if (!ZEPHIR_IS_TRUE_IDENTICAL(ret)) {
			ZEPHIR_THROW_EXCEPTION_DEBUG_STR(phalcon_image_exception_ce, "Imagick::compositeImage failed", "phalcon/image/adapter/imagick.zep", 291);
			return;
		}
		ZEPHIR_SINIT_NVAR(_14);
		ZVAL_STRING(&_14, "Imagick::EVALUATE_MULTIPLY", 0);
<<<<<<< HEAD
		ZEPHIR_CALL_FUNCTION(&_17, "constant", &_15, 190, &_14);
		zephir_check_call_status();
		ZEPHIR_SINIT_NVAR(_14);
		ZVAL_STRING(&_14, "Imagick::CHANNEL_ALPHA", 0);
		ZEPHIR_CALL_FUNCTION(&_18, "constant", &_15, 190, &_14);
=======
		ZEPHIR_CALL_FUNCTION(&_17, "constant", &_15, 191, &_14);
		zephir_check_call_status();
		ZEPHIR_SINIT_NVAR(_14);
		ZVAL_STRING(&_14, "Imagick::CHANNEL_ALPHA", 0);
		ZEPHIR_CALL_FUNCTION(&_18, "constant", &_15, 191, &_14);
>>>>>>> 58cb694b
		zephir_check_call_status();
		ZEPHIR_INIT_NVAR(_3);
		ZVAL_LONG(_3, opacity);
		ZEPHIR_CALL_METHOD(NULL, reflection, "evaluateimage", &_19, 0, _17, _3, _18);
		zephir_check_call_status();
		ZEPHIR_CALL_METHOD(&_20, reflection, "nextimage", &_21, 0);
		zephir_check_call_status();
		if (ZEPHIR_IS_FALSE_IDENTICAL(_20)) {
			break;
		}
	}
	ZEPHIR_CALL_METHOD(NULL, fade, "destroy", NULL, 0);
	zephir_check_call_status();
	ZEPHIR_INIT_VAR(image);
	object_init_ex(image, zephir_get_internal_ce(SS("imagick") TSRMLS_CC));
	ZEPHIR_CALL_METHOD(NULL, image, "__construct", NULL, 0);
	zephir_check_call_status();
	ZEPHIR_INIT_VAR(pixel);
	object_init_ex(pixel, zephir_get_internal_ce(SS("imagickpixel") TSRMLS_CC));
	ZEPHIR_CALL_METHOD(NULL, pixel, "__construct", NULL, 0);
	zephir_check_call_status();
	_1 = zephir_fetch_nproperty_this(this_ptr, SL("_image"), PH_NOISY_CC);
	ZEPHIR_CALL_METHOD(&_2, _1, "getimageheight", NULL, 0);
	zephir_check_call_status();
	height = (zephir_get_numberval(_2) + height);
	_22 = zephir_fetch_nproperty_this(this_ptr, SL("_image"), PH_NOISY_CC);
	ZEPHIR_INIT_NVAR(_3);
	ZVAL_LONG(_3, 0);
	ZEPHIR_CALL_METHOD(NULL, _22, "setiteratorindex", NULL, 0, _3);
	zephir_check_call_status();
	while (1) {
		_23 = zephir_fetch_nproperty_this(this_ptr, SL("_width"), PH_NOISY_CC);
		ZEPHIR_INIT_NVAR(_3);
		ZVAL_LONG(_3, height);
		ZEPHIR_CALL_METHOD(NULL, image, "newimage", &_24, 0, _23, _3, pixel);
		zephir_check_call_status();
		ZEPHIR_SINIT_NVAR(_14);
		ZVAL_STRING(&_14, "Imagick::ALPHACHANNEL_SET", 0);
<<<<<<< HEAD
		ZEPHIR_CALL_FUNCTION(&_9, "constant", &_15, 190, &_14);
=======
		ZEPHIR_CALL_FUNCTION(&_9, "constant", &_15, 191, &_14);
>>>>>>> 58cb694b
		zephir_check_call_status();
		ZEPHIR_CALL_METHOD(NULL, image, "setimagealphachannel", &_25, 0, _9);
		zephir_check_call_status();
		_26 = zephir_fetch_nproperty_this(this_ptr, SL("_image"), PH_NOISY_CC);
		ZEPHIR_CALL_METHOD(&_12, _26, "getcolorspace", NULL, 0);
		zephir_check_call_status();
		ZEPHIR_CALL_METHOD(NULL, image, "setcolorspace", &_27, 0, _12);
		zephir_check_call_status();
		_28 = zephir_fetch_nproperty_this(this_ptr, SL("_image"), PH_NOISY_CC);
		ZEPHIR_CALL_METHOD(&_17, _28, "getimagedelay", NULL, 0);
		zephir_check_call_status();
		ZEPHIR_CALL_METHOD(NULL, image, "setimagedelay", &_29, 0, _17);
		zephir_check_call_status();
		_30 = zephir_fetch_nproperty_this(this_ptr, SL("_image"), PH_NOISY_CC);
		ZEPHIR_SINIT_NVAR(_14);
		ZVAL_STRING(&_14, "Imagick::COMPOSITE_SRC", 0);
<<<<<<< HEAD
		ZEPHIR_CALL_FUNCTION(&_18, "constant", &_15, 190, &_14);
=======
		ZEPHIR_CALL_FUNCTION(&_18, "constant", &_15, 191, &_14);
>>>>>>> 58cb694b
		zephir_check_call_status();
		ZEPHIR_INIT_NVAR(_3);
		ZVAL_LONG(_3, 0);
		ZEPHIR_INIT_NVAR(_6);
		ZVAL_LONG(_6, 0);
		ZEPHIR_CALL_METHOD(&ret, image, "compositeimage", &_31, 0, _30, _18, _3, _6);
		zephir_check_call_status();
		if (!ZEPHIR_IS_TRUE_IDENTICAL(ret)) {
			ZEPHIR_THROW_EXCEPTION_DEBUG_STR(phalcon_image_exception_ce, "Imagick::compositeImage failed", "phalcon/image/adapter/imagick.zep", 316);
			return;
		}
		_32 = zephir_fetch_nproperty_this(this_ptr, SL("_image"), PH_NOISY_CC);
		ZEPHIR_CALL_METHOD(&_20, _32, "nextimage", NULL, 0);
		zephir_check_call_status();
		if (ZEPHIR_IS_FALSE_IDENTICAL(_20)) {
			break;
		}
	}
	ZEPHIR_INIT_NVAR(_3);
	ZVAL_LONG(_3, 0);
	ZEPHIR_CALL_METHOD(NULL, image, "setiteratorindex", NULL, 0, _3);
	zephir_check_call_status();
	ZEPHIR_INIT_NVAR(_3);
	ZVAL_LONG(_3, 0);
	ZEPHIR_CALL_METHOD(NULL, reflection, "setiteratorindex", NULL, 0, _3);
	zephir_check_call_status();
	while (1) {
		ZEPHIR_SINIT_NVAR(_14);
		ZVAL_STRING(&_14, "Imagick::COMPOSITE_OVER", 0);
<<<<<<< HEAD
		ZEPHIR_CALL_FUNCTION(&_2, "constant", &_15, 190, &_14);
=======
		ZEPHIR_CALL_FUNCTION(&_2, "constant", &_15, 191, &_14);
>>>>>>> 58cb694b
		zephir_check_call_status();
		_1 = zephir_fetch_nproperty_this(this_ptr, SL("_height"), PH_NOISY_CC);
		ZEPHIR_INIT_NVAR(_3);
		ZVAL_LONG(_3, 0);
		ZEPHIR_CALL_METHOD(&ret, image, "compositeimage", &_31, 0, reflection, _2, _3, _1);
		zephir_check_call_status();
		if (!ZEPHIR_IS_TRUE_IDENTICAL(ret)) {
			ZEPHIR_THROW_EXCEPTION_DEBUG_STR(phalcon_image_exception_ce, "Imagick::compositeImage failed", "phalcon/image/adapter/imagick.zep", 331);
			return;
		}
		ZEPHIR_CALL_METHOD(&_9, image, "nextimage", &_33, 0);
		zephir_check_call_status();
		_34 = ZEPHIR_IS_FALSE_IDENTICAL(_9);
		if (!(_34)) {
			ZEPHIR_CALL_METHOD(&_12, reflection, "nextimage", NULL, 0);
			zephir_check_call_status();
			_34 = ZEPHIR_IS_FALSE_IDENTICAL(_12);
		}
		if (_34) {
			break;
		}
	}
	ZEPHIR_CALL_METHOD(NULL, reflection, "destroy", NULL, 0);
	zephir_check_call_status();
	_1 = zephir_fetch_nproperty_this(this_ptr, SL("_image"), PH_NOISY_CC);
	ZEPHIR_CALL_METHOD(NULL, _1, "clear", NULL, 0);
	zephir_check_call_status();
	_23 = zephir_fetch_nproperty_this(this_ptr, SL("_image"), PH_NOISY_CC);
	ZEPHIR_CALL_METHOD(NULL, _23, "destroy", NULL, 0);
	zephir_check_call_status();
	zephir_update_property_this(this_ptr, SL("_image"), image TSRMLS_CC);
	_26 = zephir_fetch_nproperty_this(this_ptr, SL("_image"), PH_NOISY_CC);
	ZEPHIR_CALL_METHOD(&_2, _26, "getimagewidth", NULL, 0);
	zephir_check_call_status();
	zephir_update_property_this(this_ptr, SL("_width"), _2 TSRMLS_CC);
	_28 = zephir_fetch_nproperty_this(this_ptr, SL("_image"), PH_NOISY_CC);
	ZEPHIR_CALL_METHOD(&_9, _28, "getimageheight", NULL, 0);
	zephir_check_call_status();
	zephir_update_property_this(this_ptr, SL("_height"), _9 TSRMLS_CC);
	ZEPHIR_MM_RESTORE();

}

/**
 * Execute a watermarking.
 */
PHP_METHOD(Phalcon_Image_Adapter_Imagick, _watermark) {

	zephir_fcall_cache_entry *_6 = NULL;
	int offsetX, offsetY, opacity, ZEPHIR_LAST_CALL_STATUS;
	zval *image, *offsetX_param = NULL, *offsetY_param = NULL, *opacity_param = NULL, *watermark, *ret = NULL, *_0 = NULL, *_1 = NULL, *_2, *_3, _4 = zval_used_for_init, *_5 = NULL, *_7 = NULL, *_8, *_9 = NULL;

	ZEPHIR_MM_GROW();
	zephir_fetch_params(1, 4, 0, &image, &offsetX_param, &offsetY_param, &opacity_param);

	offsetX = zephir_get_intval(offsetX_param);
	offsetY = zephir_get_intval(offsetY_param);
	opacity = zephir_get_intval(opacity_param);


	opacity = (long) (zephir_safe_div_long_long(opacity, 100 TSRMLS_CC));
	ZEPHIR_INIT_VAR(watermark);
	object_init_ex(watermark, zephir_get_internal_ce(SS("imagick") TSRMLS_CC));
	ZEPHIR_CALL_METHOD(NULL, watermark, "__construct", NULL, 0);
	zephir_check_call_status();
	ZEPHIR_CALL_METHOD(&_0, image, "render", NULL, 0);
	zephir_check_call_status();
	ZEPHIR_CALL_METHOD(NULL, watermark, "readimageblob", NULL, 0, _0);
	zephir_check_call_status();
	ZEPHIR_INIT_VAR(_1);
	ZVAL_LONG(_1, opacity);
	ZEPHIR_CALL_METHOD(NULL, watermark, "setimageopacity", NULL, 0, _1);
	zephir_check_call_status();
	_2 = zephir_fetch_nproperty_this(this_ptr, SL("_image"), PH_NOISY_CC);
	ZEPHIR_INIT_NVAR(_1);
	ZVAL_LONG(_1, 0);
	ZEPHIR_CALL_METHOD(NULL, _2, "setiteratorindex", NULL, 0, _1);
	zephir_check_call_status();
	while (1) {
		_3 = zephir_fetch_nproperty_this(this_ptr, SL("_image"), PH_NOISY_CC);
		ZEPHIR_SINIT_NVAR(_4);
		ZVAL_STRING(&_4, "Imagick::COMPOSITE_OVER", 0);
<<<<<<< HEAD
		ZEPHIR_CALL_FUNCTION(&_5, "constant", &_6, 190, &_4);
=======
		ZEPHIR_CALL_FUNCTION(&_5, "constant", &_6, 191, &_4);
>>>>>>> 58cb694b
		zephir_check_call_status();
		ZEPHIR_INIT_NVAR(_1);
		ZVAL_LONG(_1, offsetX);
		ZEPHIR_INIT_NVAR(_7);
		ZVAL_LONG(_7, offsetY);
		ZEPHIR_CALL_METHOD(&ret, _3, "compositeimage", NULL, 0, watermark, _5, _1, _7);
		zephir_check_call_status();
		if (!ZEPHIR_IS_TRUE_IDENTICAL(ret)) {
			ZEPHIR_THROW_EXCEPTION_DEBUG_STR(phalcon_image_exception_ce, "Imagick::compositeImage failed", "phalcon/image/adapter/imagick.zep", 368);
			return;
		}
		_8 = zephir_fetch_nproperty_this(this_ptr, SL("_image"), PH_NOISY_CC);
		ZEPHIR_CALL_METHOD(&_9, _8, "nextimage", NULL, 0);
		zephir_check_call_status();
		if (ZEPHIR_IS_FALSE_IDENTICAL(_9)) {
			break;
		}
	}
	ZEPHIR_CALL_METHOD(NULL, watermark, "clear", NULL, 0);
	zephir_check_call_status();
	ZEPHIR_CALL_METHOD(NULL, watermark, "destroy", NULL, 0);
	zephir_check_call_status();
	ZEPHIR_MM_RESTORE();

}

/**
 * Execute a text
 */
PHP_METHOD(Phalcon_Image_Adapter_Imagick, _text) {

	zephir_fcall_cache_entry *_7 = NULL;
	zend_bool _6;
	int opacity, r, g, b, size, x, y, ZEPHIR_LAST_CALL_STATUS;
	zval *text_param = NULL, *offsetX = NULL, *offsetY = NULL, *opacity_param = NULL, *r_param = NULL, *g_param = NULL, *b_param = NULL, *size_param = NULL, *fontfile_param = NULL, *draw, *color = NULL, *gravity = NULL, _0 = zval_used_for_init, _1, _2, _3, *_4, *_5 = NULL, *_8, *_9, *_10, *_11 = NULL;
	zval *text = NULL, *fontfile = NULL;

	ZEPHIR_MM_GROW();
	zephir_fetch_params(1, 9, 0, &text_param, &offsetX, &offsetY, &opacity_param, &r_param, &g_param, &b_param, &size_param, &fontfile_param);

	zephir_get_strval(text, text_param);
	ZEPHIR_SEPARATE_PARAM(offsetX);
	ZEPHIR_SEPARATE_PARAM(offsetY);
	opacity = zephir_get_intval(opacity_param);
	r = zephir_get_intval(r_param);
	g = zephir_get_intval(g_param);
	b = zephir_get_intval(b_param);
	size = zephir_get_intval(size_param);
	zephir_get_strval(fontfile, fontfile_param);


	opacity = (long) (zephir_safe_div_long_long(opacity, 100 TSRMLS_CC));
	ZEPHIR_INIT_VAR(draw);
	object_init_ex(draw, zephir_get_internal_ce(SS("imagickdraw") TSRMLS_CC));
	ZEPHIR_CALL_METHOD(NULL, draw, "__construct", NULL, 0);
	zephir_check_call_status();
	ZEPHIR_SINIT_VAR(_0);
	ZVAL_STRING(&_0, "rgb(%d, %d, %d)", 0);
	ZEPHIR_SINIT_VAR(_1);
	ZVAL_LONG(&_1, r);
	ZEPHIR_SINIT_VAR(_2);
	ZVAL_LONG(&_2, g);
	ZEPHIR_SINIT_VAR(_3);
	ZVAL_LONG(&_3, b);
<<<<<<< HEAD
	ZEPHIR_CALL_FUNCTION(&color, "sprintf", NULL, 187, &_0, &_1, &_2, &_3);
=======
	ZEPHIR_CALL_FUNCTION(&color, "sprintf", NULL, 188, &_0, &_1, &_2, &_3);
>>>>>>> 58cb694b
	zephir_check_call_status();
	ZEPHIR_INIT_VAR(_4);
	object_init_ex(_4, zephir_get_internal_ce(SS("imagickpixel") TSRMLS_CC));
	ZEPHIR_CALL_METHOD(NULL, _4, "__construct", NULL, 0, color);
	zephir_check_call_status();
	ZEPHIR_CALL_METHOD(NULL, draw, "setfillcolor", NULL, 0, _4);
	zephir_check_call_status();
	if (!(!fontfile) && Z_STRLEN_P(fontfile)) {
		ZEPHIR_CALL_METHOD(NULL, draw, "setfont", NULL, 0, fontfile);
		zephir_check_call_status();
	}
	if (size) {
		ZEPHIR_INIT_VAR(_5);
		ZVAL_LONG(_5, size);
		ZEPHIR_CALL_METHOD(NULL, draw, "setfontsize", NULL, 0, _5);
		zephir_check_call_status();
	}
	if (opacity) {
		ZEPHIR_INIT_NVAR(_5);
		ZVAL_LONG(_5, opacity);
		ZEPHIR_CALL_METHOD(NULL, draw, "setfillopacity", NULL, 0, _5);
		zephir_check_call_status();
	}
	ZEPHIR_INIT_VAR(gravity);
	ZVAL_NULL(gravity);
	if (Z_TYPE_P(offsetX) == IS_BOOL) {
		if (Z_TYPE_P(offsetY) == IS_BOOL) {
			ZEPHIR_INIT_NVAR(offsetX);
			ZVAL_LONG(offsetX, 0);
			ZEPHIR_INIT_NVAR(offsetY);
			ZVAL_LONG(offsetY, 0);
			_6 = zephir_is_true(offsetX);
			if (_6) {
				_6 = zephir_is_true(offsetY);
			}
			if (_6) {
				ZEPHIR_SINIT_NVAR(_0);
				ZVAL_STRING(&_0, "Imagick::GRAVITY_SOUTHEAST", 0);
<<<<<<< HEAD
				ZEPHIR_CALL_FUNCTION(&gravity, "constant", &_7, 190, &_0);
=======
				ZEPHIR_CALL_FUNCTION(&gravity, "constant", &_7, 191, &_0);
>>>>>>> 58cb694b
				zephir_check_call_status();
			} else {
				if (zephir_is_true(offsetX)) {
					ZEPHIR_SINIT_NVAR(_0);
					ZVAL_STRING(&_0, "Imagick::GRAVITY_EAST", 0);
<<<<<<< HEAD
					ZEPHIR_CALL_FUNCTION(&gravity, "constant", &_7, 190, &_0);
=======
					ZEPHIR_CALL_FUNCTION(&gravity, "constant", &_7, 191, &_0);
>>>>>>> 58cb694b
					zephir_check_call_status();
				} else {
					if (zephir_is_true(offsetY)) {
						ZEPHIR_SINIT_NVAR(_0);
						ZVAL_STRING(&_0, "Imagick::GRAVITY_SOUTH", 0);
<<<<<<< HEAD
						ZEPHIR_CALL_FUNCTION(&gravity, "constant", &_7, 190, &_0);
=======
						ZEPHIR_CALL_FUNCTION(&gravity, "constant", &_7, 191, &_0);
>>>>>>> 58cb694b
						zephir_check_call_status();
					} else {
						ZEPHIR_SINIT_NVAR(_0);
						ZVAL_STRING(&_0, "Imagick::GRAVITY_CENTER", 0);
<<<<<<< HEAD
						ZEPHIR_CALL_FUNCTION(&gravity, "constant", &_7, 190, &_0);
=======
						ZEPHIR_CALL_FUNCTION(&gravity, "constant", &_7, 191, &_0);
>>>>>>> 58cb694b
						zephir_check_call_status();
					}
				}
			}
		} else {
			if (Z_TYPE_P(offsetY) == IS_LONG) {
				y = zephir_get_intval(offsetY);
				if (zephir_is_true(offsetX)) {
					ZEPHIR_INIT_NVAR(offsetX);
					if (y < 0) {
						ZVAL_LONG(offsetX, 0);
						ZEPHIR_INIT_NVAR(offsetY);
						ZVAL_LONG(offsetY, (y * -1));
						ZEPHIR_SINIT_NVAR(_0);
						ZVAL_STRING(&_0, "Imagick::GRAVITY_SOUTHEAST", 0);
<<<<<<< HEAD
						ZEPHIR_CALL_FUNCTION(&gravity, "constant", &_7, 190, &_0);
=======
						ZEPHIR_CALL_FUNCTION(&gravity, "constant", &_7, 191, &_0);
>>>>>>> 58cb694b
						zephir_check_call_status();
					} else {
						ZVAL_LONG(offsetX, 0);
						ZEPHIR_SINIT_NVAR(_0);
						ZVAL_STRING(&_0, "Imagick::GRAVITY_NORTHEAST", 0);
<<<<<<< HEAD
						ZEPHIR_CALL_FUNCTION(&gravity, "constant", &_7, 190, &_0);
=======
						ZEPHIR_CALL_FUNCTION(&gravity, "constant", &_7, 191, &_0);
>>>>>>> 58cb694b
						zephir_check_call_status();
					}
				} else {
					ZEPHIR_INIT_NVAR(offsetX);
					if (y < 0) {
						ZVAL_LONG(offsetX, 0);
						ZEPHIR_INIT_NVAR(offsetY);
						ZVAL_LONG(offsetY, (y * -1));
						ZEPHIR_SINIT_NVAR(_0);
						ZVAL_STRING(&_0, "Imagick::GRAVITY_SOUTH", 0);
<<<<<<< HEAD
						ZEPHIR_CALL_FUNCTION(&gravity, "constant", &_7, 190, &_0);
=======
						ZEPHIR_CALL_FUNCTION(&gravity, "constant", &_7, 191, &_0);
>>>>>>> 58cb694b
						zephir_check_call_status();
					} else {
						ZVAL_LONG(offsetX, 0);
						ZEPHIR_SINIT_NVAR(_0);
						ZVAL_STRING(&_0, "Imagick::GRAVITY_NORTH", 0);
<<<<<<< HEAD
						ZEPHIR_CALL_FUNCTION(&gravity, "constant", &_7, 190, &_0);
=======
						ZEPHIR_CALL_FUNCTION(&gravity, "constant", &_7, 191, &_0);
>>>>>>> 58cb694b
						zephir_check_call_status();
					}
				}
			}
		}
	} else {
		if (Z_TYPE_P(offsetX) == IS_LONG) {
			x = zephir_get_intval(offsetX);
			if (zephir_is_true(offsetX)) {
				if (Z_TYPE_P(offsetY) == IS_BOOL) {
					if (zephir_is_true(offsetY)) {
						ZEPHIR_INIT_NVAR(offsetY);
						if (x < 0) {
							ZEPHIR_INIT_NVAR(offsetX);
							ZVAL_LONG(offsetX, (x * -1));
							ZVAL_LONG(offsetY, 0);
							ZEPHIR_SINIT_NVAR(_0);
							ZVAL_STRING(&_0, "Imagick::GRAVITY_SOUTHEAST", 0);
<<<<<<< HEAD
							ZEPHIR_CALL_FUNCTION(&gravity, "constant", &_7, 190, &_0);
=======
							ZEPHIR_CALL_FUNCTION(&gravity, "constant", &_7, 191, &_0);
>>>>>>> 58cb694b
							zephir_check_call_status();
						} else {
							ZVAL_LONG(offsetY, 0);
							ZEPHIR_SINIT_NVAR(_0);
							ZVAL_STRING(&_0, "Imagick::GRAVITY_SOUTH", 0);
<<<<<<< HEAD
							ZEPHIR_CALL_FUNCTION(&gravity, "constant", &_7, 190, &_0);
=======
							ZEPHIR_CALL_FUNCTION(&gravity, "constant", &_7, 191, &_0);
>>>>>>> 58cb694b
							zephir_check_call_status();
						}
					} else {
						ZEPHIR_INIT_NVAR(offsetY);
						if (x < 0) {
							ZEPHIR_INIT_NVAR(offsetX);
							ZVAL_LONG(offsetX, (x * -1));
							ZVAL_LONG(offsetY, 0);
							ZEPHIR_SINIT_NVAR(_0);
							ZVAL_STRING(&_0, "Imagick::GRAVITY_EAST", 0);
<<<<<<< HEAD
							ZEPHIR_CALL_FUNCTION(&gravity, "constant", &_7, 190, &_0);
=======
							ZEPHIR_CALL_FUNCTION(&gravity, "constant", &_7, 191, &_0);
>>>>>>> 58cb694b
							zephir_check_call_status();
						} else {
							ZVAL_LONG(offsetY, 0);
							ZEPHIR_SINIT_NVAR(_0);
							ZVAL_STRING(&_0, "Imagick::GRAVITY_WEST", 0);
<<<<<<< HEAD
							ZEPHIR_CALL_FUNCTION(&gravity, "constant", &_7, 190, &_0);
=======
							ZEPHIR_CALL_FUNCTION(&gravity, "constant", &_7, 191, &_0);
>>>>>>> 58cb694b
							zephir_check_call_status();
						}
					}
				} else {
					if (Z_TYPE_P(offsetY) == IS_LONG) {
						x = zephir_get_intval(offsetX);
						y = zephir_get_intval(offsetY);
						if (x < 0) {
							ZEPHIR_INIT_NVAR(offsetX);
							if (y < 0) {
								ZVAL_LONG(offsetX, (x * -1));
								ZEPHIR_INIT_NVAR(offsetY);
								ZVAL_LONG(offsetY, (y * -1));
								ZEPHIR_SINIT_NVAR(_0);
								ZVAL_STRING(&_0, "Imagick::GRAVITY_SOUTHEAST", 0);
<<<<<<< HEAD
								ZEPHIR_CALL_FUNCTION(&gravity, "constant", &_7, 190, &_0);
=======
								ZEPHIR_CALL_FUNCTION(&gravity, "constant", &_7, 191, &_0);
>>>>>>> 58cb694b
								zephir_check_call_status();
							} else {
								ZVAL_LONG(offsetX, (x * -1));
								ZEPHIR_SINIT_NVAR(_0);
								ZVAL_STRING(&_0, "Imagick::GRAVITY_NORTHEAST", 0);
<<<<<<< HEAD
								ZEPHIR_CALL_FUNCTION(&gravity, "constant", &_7, 190, &_0);
=======
								ZEPHIR_CALL_FUNCTION(&gravity, "constant", &_7, 191, &_0);
>>>>>>> 58cb694b
								zephir_check_call_status();
							}
						} else {
							ZEPHIR_INIT_NVAR(offsetX);
							if (y < 0) {
								ZVAL_LONG(offsetX, 0);
								ZEPHIR_INIT_NVAR(offsetY);
								ZVAL_LONG(offsetY, (y * -1));
								ZEPHIR_SINIT_NVAR(_0);
								ZVAL_STRING(&_0, "Imagick::GRAVITY_SOUTHWEST", 0);
<<<<<<< HEAD
								ZEPHIR_CALL_FUNCTION(&gravity, "constant", &_7, 190, &_0);
=======
								ZEPHIR_CALL_FUNCTION(&gravity, "constant", &_7, 191, &_0);
>>>>>>> 58cb694b
								zephir_check_call_status();
							} else {
								ZVAL_LONG(offsetX, 0);
								ZEPHIR_SINIT_NVAR(_0);
								ZVAL_STRING(&_0, "Imagick::GRAVITY_NORTHWEST", 0);
<<<<<<< HEAD
								ZEPHIR_CALL_FUNCTION(&gravity, "constant", &_7, 190, &_0);
=======
								ZEPHIR_CALL_FUNCTION(&gravity, "constant", &_7, 191, &_0);
>>>>>>> 58cb694b
								zephir_check_call_status();
							}
						}
					}
				}
			}
		}
	}
	ZEPHIR_CALL_METHOD(NULL, draw, "setgravity", NULL, 0, gravity);
	zephir_check_call_status();
	_8 = zephir_fetch_nproperty_this(this_ptr, SL("_image"), PH_NOISY_CC);
	ZEPHIR_INIT_NVAR(_5);
	ZVAL_LONG(_5, 0);
	ZEPHIR_CALL_METHOD(NULL, _8, "setiteratorindex", NULL, 0, _5);
	zephir_check_call_status();
	while (1) {
		_9 = zephir_fetch_nproperty_this(this_ptr, SL("_image"), PH_NOISY_CC);
		ZEPHIR_INIT_NVAR(_5);
		ZVAL_LONG(_5, 0);
		ZEPHIR_CALL_METHOD(NULL, _9, "annotateimage", NULL, 0, draw, offsetX, offsetY, _5, text);
		zephir_check_call_status();
		_10 = zephir_fetch_nproperty_this(this_ptr, SL("_image"), PH_NOISY_CC);
		ZEPHIR_CALL_METHOD(&_11, _10, "nextimage", NULL, 0);
		zephir_check_call_status();
		if (ZEPHIR_IS_FALSE_IDENTICAL(_11)) {
			break;
		}
	}
	ZEPHIR_CALL_METHOD(NULL, draw, "destroy", NULL, 0);
	zephir_check_call_status();
	ZEPHIR_MM_RESTORE();

}

/**
 * Composite one image onto another
 *
 * @param Adapter $mask mask Image instance
 */
PHP_METHOD(Phalcon_Image_Adapter_Imagick, _mask) {

	zephir_fcall_cache_entry *_7 = NULL;
	int ZEPHIR_LAST_CALL_STATUS;
	zval *image, *mask, *ret = NULL, *_0 = NULL, *_1, *_2 = NULL, *_3, *_4, _5 = zval_used_for_init, *_6 = NULL, *_8 = NULL, *_9, *_10 = NULL;

	ZEPHIR_MM_GROW();
	zephir_fetch_params(1, 1, 0, &image);



	ZEPHIR_INIT_VAR(mask);
	object_init_ex(mask, zephir_get_internal_ce(SS("imagick") TSRMLS_CC));
	ZEPHIR_CALL_METHOD(NULL, mask, "__construct", NULL, 0);
	zephir_check_call_status();
	ZEPHIR_CALL_METHOD(&_0, image, "render", NULL, 0);
	zephir_check_call_status();
	ZEPHIR_CALL_METHOD(NULL, mask, "readimageblob", NULL, 0, _0);
	zephir_check_call_status();
	_1 = zephir_fetch_nproperty_this(this_ptr, SL("_image"), PH_NOISY_CC);
	ZEPHIR_INIT_VAR(_2);
	ZVAL_LONG(_2, 0);
	ZEPHIR_CALL_METHOD(NULL, _1, "setiteratorindex", NULL, 0, _2);
	zephir_check_call_status();
	while (1) {
		_3 = zephir_fetch_nproperty_this(this_ptr, SL("_image"), PH_NOISY_CC);
		ZEPHIR_INIT_NVAR(_2);
		ZVAL_LONG(_2, 1);
		ZEPHIR_CALL_METHOD(NULL, _3, "setimagematte", NULL, 0, _2);
		zephir_check_call_status();
		_4 = zephir_fetch_nproperty_this(this_ptr, SL("_image"), PH_NOISY_CC);
		ZEPHIR_SINIT_NVAR(_5);
		ZVAL_STRING(&_5, "Imagick::COMPOSITE_DSTIN", 0);
<<<<<<< HEAD
		ZEPHIR_CALL_FUNCTION(&_6, "constant", &_7, 190, &_5);
=======
		ZEPHIR_CALL_FUNCTION(&_6, "constant", &_7, 191, &_5);
>>>>>>> 58cb694b
		zephir_check_call_status();
		ZEPHIR_INIT_NVAR(_2);
		ZVAL_LONG(_2, 0);
		ZEPHIR_INIT_NVAR(_8);
		ZVAL_LONG(_8, 0);
		ZEPHIR_CALL_METHOD(&ret, _4, "compositeimage", NULL, 0, mask, _6, _2, _8);
		zephir_check_call_status();
		if (!ZEPHIR_IS_TRUE_IDENTICAL(ret)) {
			ZEPHIR_THROW_EXCEPTION_DEBUG_STR(phalcon_image_exception_ce, "Imagick::compositeImage failed", "phalcon/image/adapter/imagick.zep", 535);
			return;
		}
		_9 = zephir_fetch_nproperty_this(this_ptr, SL("_image"), PH_NOISY_CC);
		ZEPHIR_CALL_METHOD(&_10, _9, "nextimage", NULL, 0);
		zephir_check_call_status();
		if (ZEPHIR_IS_FALSE_IDENTICAL(_10)) {
			break;
		}
	}
	ZEPHIR_CALL_METHOD(NULL, mask, "clear", NULL, 0);
	zephir_check_call_status();
	ZEPHIR_CALL_METHOD(NULL, mask, "destroy", NULL, 0);
	zephir_check_call_status();
	ZEPHIR_MM_RESTORE();

}

/**
 * Execute a background.
 */
PHP_METHOD(Phalcon_Image_Adapter_Imagick, _background) {

	zephir_fcall_cache_entry *_8 = NULL, *_10 = NULL, *_12 = NULL, *_13 = NULL, *_14 = NULL, *_16 = NULL, *_19 = NULL, *_23 = NULL;
	zval *r_param = NULL, *g_param = NULL, *b_param = NULL, *opacity_param = NULL, *background, *color = NULL, *pixel1, *pixel2, *ret = NULL, _0 = zval_used_for_init, _1, _2, _3, *_4 = NULL, *_5, *_6, *_7, *_9 = NULL, *_11 = NULL, *_15 = NULL, *_17, *_18 = NULL, *_20, *_21 = NULL, *_22 = NULL, *_24;
	int r, g, b, opacity, ZEPHIR_LAST_CALL_STATUS;

	ZEPHIR_MM_GROW();
	zephir_fetch_params(1, 4, 0, &r_param, &g_param, &b_param, &opacity_param);

	r = zephir_get_intval(r_param);
	g = zephir_get_intval(g_param);
	b = zephir_get_intval(b_param);
	opacity = zephir_get_intval(opacity_param);


	ZEPHIR_SINIT_VAR(_0);
	ZVAL_STRING(&_0, "rgb(%d, %d, %d)", 0);
	ZEPHIR_SINIT_VAR(_1);
	ZVAL_LONG(&_1, r);
	ZEPHIR_SINIT_VAR(_2);
	ZVAL_LONG(&_2, g);
	ZEPHIR_SINIT_VAR(_3);
	ZVAL_LONG(&_3, b);
<<<<<<< HEAD
	ZEPHIR_CALL_FUNCTION(&color, "sprintf", NULL, 187, &_0, &_1, &_2, &_3);
=======
	ZEPHIR_CALL_FUNCTION(&color, "sprintf", NULL, 188, &_0, &_1, &_2, &_3);
>>>>>>> 58cb694b
	zephir_check_call_status();
	ZEPHIR_INIT_VAR(pixel1);
	object_init_ex(pixel1, zephir_get_internal_ce(SS("imagickpixel") TSRMLS_CC));
	ZEPHIR_CALL_METHOD(NULL, pixel1, "__construct", NULL, 0, color);
	zephir_check_call_status();
	opacity = (long) (zephir_safe_div_long_long(opacity, 100 TSRMLS_CC));
	ZEPHIR_INIT_VAR(pixel2);
	object_init_ex(pixel2, zephir_get_internal_ce(SS("imagickpixel") TSRMLS_CC));
	ZEPHIR_INIT_VAR(_4);
	ZVAL_STRING(_4, "transparent", ZEPHIR_TEMP_PARAM_COPY);
	ZEPHIR_CALL_METHOD(NULL, pixel2, "__construct", NULL, 0, _4);
	zephir_check_temp_parameter(_4);
	zephir_check_call_status();
	ZEPHIR_INIT_VAR(background);
	object_init_ex(background, zephir_get_internal_ce(SS("imagick") TSRMLS_CC));
	ZEPHIR_CALL_METHOD(NULL, background, "__construct", NULL, 0);
	zephir_check_call_status();
	_5 = zephir_fetch_nproperty_this(this_ptr, SL("_image"), PH_NOISY_CC);
	ZEPHIR_INIT_NVAR(_4);
	ZVAL_LONG(_4, 0);
	ZEPHIR_CALL_METHOD(NULL, _5, "setiteratorindex", NULL, 0, _4);
	zephir_check_call_status();
	while (1) {
		_6 = zephir_fetch_nproperty_this(this_ptr, SL("_width"), PH_NOISY_CC);
		_7 = zephir_fetch_nproperty_this(this_ptr, SL("_height"), PH_NOISY_CC);
		ZEPHIR_CALL_METHOD(NULL, background, "newimage", &_8, 0, _6, _7, pixel1);
		zephir_check_call_status();
		ZEPHIR_CALL_METHOD(&_9, background, "getimagealphachannel", &_10, 0);
		zephir_check_call_status();
		if (!(zephir_is_true(_9))) {
			ZEPHIR_SINIT_NVAR(_0);
			ZVAL_STRING(&_0, "Imagick::ALPHACHANNEL_SET", 0);
<<<<<<< HEAD
			ZEPHIR_CALL_FUNCTION(&_11, "constant", &_12, 190, &_0);
=======
			ZEPHIR_CALL_FUNCTION(&_11, "constant", &_12, 191, &_0);
>>>>>>> 58cb694b
			zephir_check_call_status();
			ZEPHIR_CALL_METHOD(NULL, background, "setimagealphachannel", &_13, 0, _11);
			zephir_check_call_status();
		}
		ZEPHIR_CALL_METHOD(NULL, background, "setimagebackgroundcolor", &_14, 0, pixel2);
		zephir_check_call_status();
		ZEPHIR_SINIT_NVAR(_0);
		ZVAL_STRING(&_0, "Imagick::EVALUATE_MULTIPLY", 0);
<<<<<<< HEAD
		ZEPHIR_CALL_FUNCTION(&_11, "constant", &_12, 190, &_0);
		zephir_check_call_status();
		ZEPHIR_SINIT_NVAR(_0);
		ZVAL_STRING(&_0, "Imagick::CHANNEL_ALPHA", 0);
		ZEPHIR_CALL_FUNCTION(&_15, "constant", &_12, 190, &_0);
=======
		ZEPHIR_CALL_FUNCTION(&_11, "constant", &_12, 191, &_0);
		zephir_check_call_status();
		ZEPHIR_SINIT_NVAR(_0);
		ZVAL_STRING(&_0, "Imagick::CHANNEL_ALPHA", 0);
		ZEPHIR_CALL_FUNCTION(&_15, "constant", &_12, 191, &_0);
>>>>>>> 58cb694b
		zephir_check_call_status();
		ZEPHIR_INIT_NVAR(_4);
		ZVAL_LONG(_4, opacity);
		ZEPHIR_CALL_METHOD(NULL, background, "evaluateimage", &_16, 0, _11, _4, _15);
		zephir_check_call_status();
		_17 = zephir_fetch_nproperty_this(this_ptr, SL("_image"), PH_NOISY_CC);
		ZEPHIR_CALL_METHOD(&_18, _17, "getcolorspace", NULL, 0);
		zephir_check_call_status();
		ZEPHIR_CALL_METHOD(NULL, background, "setcolorspace", &_19, 0, _18);
		zephir_check_call_status();
		_20 = zephir_fetch_nproperty_this(this_ptr, SL("_image"), PH_NOISY_CC);
		ZEPHIR_SINIT_NVAR(_0);
		ZVAL_STRING(&_0, "Imagick::COMPOSITE_DISSOLVE", 0);
<<<<<<< HEAD
		ZEPHIR_CALL_FUNCTION(&_21, "constant", &_12, 190, &_0);
=======
		ZEPHIR_CALL_FUNCTION(&_21, "constant", &_12, 191, &_0);
>>>>>>> 58cb694b
		zephir_check_call_status();
		ZEPHIR_INIT_NVAR(_4);
		ZVAL_LONG(_4, 0);
		ZEPHIR_INIT_NVAR(_22);
		ZVAL_LONG(_22, 0);
		ZEPHIR_CALL_METHOD(&ret, background, "compositeimage", &_23, 0, _20, _21, _4, _22);
		zephir_check_call_status();
		if (!ZEPHIR_IS_TRUE_IDENTICAL(ret)) {
			ZEPHIR_THROW_EXCEPTION_DEBUG_STR(phalcon_image_exception_ce, "Imagick::compositeImage failed", "phalcon/image/adapter/imagick.zep", 574);
			return;
		}
		_24 = zephir_fetch_nproperty_this(this_ptr, SL("_image"), PH_NOISY_CC);
		ZEPHIR_CALL_METHOD(&_11, _24, "nextimage", NULL, 0);
		zephir_check_call_status();
		if (ZEPHIR_IS_FALSE_IDENTICAL(_11)) {
			break;
		}
	}
	_6 = zephir_fetch_nproperty_this(this_ptr, SL("_image"), PH_NOISY_CC);
	ZEPHIR_CALL_METHOD(NULL, _6, "clear", NULL, 0);
	zephir_check_call_status();
	_7 = zephir_fetch_nproperty_this(this_ptr, SL("_image"), PH_NOISY_CC);
	ZEPHIR_CALL_METHOD(NULL, _7, "destroy", NULL, 0);
	zephir_check_call_status();
	zephir_update_property_this(this_ptr, SL("_image"), background TSRMLS_CC);
	ZEPHIR_MM_RESTORE();

}

/**
 * Blur image
 *
 * @param int $radius Blur radius
 */
PHP_METHOD(Phalcon_Image_Adapter_Imagick, _blur) {

	zval *radius_param = NULL, *_0, *_1 = NULL, *_2, *_3 = NULL, *_4, *_5 = NULL;
	int radius, ZEPHIR_LAST_CALL_STATUS;

	ZEPHIR_MM_GROW();
	zephir_fetch_params(1, 1, 0, &radius_param);

	radius = zephir_get_intval(radius_param);


	_0 = zephir_fetch_nproperty_this(this_ptr, SL("_image"), PH_NOISY_CC);
	ZEPHIR_INIT_VAR(_1);
	ZVAL_LONG(_1, 0);
	ZEPHIR_CALL_METHOD(NULL, _0, "setiteratorindex", NULL, 0, _1);
	zephir_check_call_status();
	while (1) {
		_2 = zephir_fetch_nproperty_this(this_ptr, SL("_image"), PH_NOISY_CC);
		ZEPHIR_INIT_NVAR(_1);
		ZVAL_LONG(_1, radius);
		ZEPHIR_INIT_NVAR(_3);
		ZVAL_LONG(_3, 100);
		ZEPHIR_CALL_METHOD(NULL, _2, "blurimage", NULL, 0, _1, _3);
		zephir_check_call_status();
		_4 = zephir_fetch_nproperty_this(this_ptr, SL("_image"), PH_NOISY_CC);
		ZEPHIR_CALL_METHOD(&_5, _4, "nextimage", NULL, 0);
		zephir_check_call_status();
		if (ZEPHIR_IS_FALSE_IDENTICAL(_5)) {
			break;
		}
	}
	ZEPHIR_MM_RESTORE();

}

/**
 * Pixelate image
 *
 * @param int $amount amount to pixelate
 */
PHP_METHOD(Phalcon_Image_Adapter_Imagick, _pixelate) {

	zval *amount_param = NULL, *_0, *_1, *_2, *_3 = NULL, *_4, *_5 = NULL, *_6, *_7, *_8, *_9, *_10 = NULL;
	int amount, width, height, ZEPHIR_LAST_CALL_STATUS;

	ZEPHIR_MM_GROW();
	zephir_fetch_params(1, 1, 0, &amount_param);

	amount = zephir_get_intval(amount_param);


	_0 = zephir_fetch_nproperty_this(this_ptr, SL("_width"), PH_NOISY_CC);
	width = (long) (zephir_safe_div_zval_long(_0, amount TSRMLS_CC));
	_1 = zephir_fetch_nproperty_this(this_ptr, SL("_height"), PH_NOISY_CC);
	height = (long) (zephir_safe_div_zval_long(_1, amount TSRMLS_CC));
	_2 = zephir_fetch_nproperty_this(this_ptr, SL("_image"), PH_NOISY_CC);
	ZEPHIR_INIT_VAR(_3);
	ZVAL_LONG(_3, 0);
	ZEPHIR_CALL_METHOD(NULL, _2, "setiteratorindex", NULL, 0, _3);
	zephir_check_call_status();
	while (1) {
		_4 = zephir_fetch_nproperty_this(this_ptr, SL("_image"), PH_NOISY_CC);
		ZEPHIR_INIT_NVAR(_3);
		ZVAL_LONG(_3, width);
		ZEPHIR_INIT_NVAR(_5);
		ZVAL_LONG(_5, height);
		ZEPHIR_CALL_METHOD(NULL, _4, "scaleimage", NULL, 0, _3, _5);
		zephir_check_call_status();
		_6 = zephir_fetch_nproperty_this(this_ptr, SL("_image"), PH_NOISY_CC);
		_7 = zephir_fetch_nproperty_this(this_ptr, SL("_width"), PH_NOISY_CC);
		_8 = zephir_fetch_nproperty_this(this_ptr, SL("_height"), PH_NOISY_CC);
		ZEPHIR_CALL_METHOD(NULL, _6, "scaleimage", NULL, 0, _7, _8);
		zephir_check_call_status();
		_9 = zephir_fetch_nproperty_this(this_ptr, SL("_image"), PH_NOISY_CC);
		ZEPHIR_CALL_METHOD(&_10, _9, "nextimage", NULL, 0);
		zephir_check_call_status();
		if (ZEPHIR_IS_FALSE_IDENTICAL(_10)) {
			break;
		}
	}
	ZEPHIR_MM_RESTORE();

}

/**
 * Execute a save.
 */
PHP_METHOD(Phalcon_Image_Adapter_Imagick, _save) {

	zend_bool _13;
	zephir_fcall_cache_entry *_9 = NULL;
	int quality, ZEPHIR_LAST_CALL_STATUS;
	zval *file_param = NULL, *quality_param = NULL, *ext = NULL, *fp = NULL, _0 = zval_used_for_init, *_1, *_2, *_3, *_4 = NULL, *_5, *_6 = NULL, *_7, *_8 = NULL, *_10, *_11, *_12 = NULL, *_14 = NULL, *_15 = NULL, *_16, *_17;
	zval *file = NULL;

	ZEPHIR_MM_GROW();
	zephir_fetch_params(1, 2, 0, &file_param, &quality_param);

	zephir_get_strval(file, file_param);
	quality = zephir_get_intval(quality_param);


	ZEPHIR_SINIT_VAR(_0);
	ZVAL_LONG(&_0, 4);
	ZEPHIR_CALL_FUNCTION(&ext, "pathinfo", NULL, 69, file, &_0);
	zephir_check_call_status();
	_1 = zephir_fetch_nproperty_this(this_ptr, SL("_image"), PH_NOISY_CC);
	ZEPHIR_CALL_METHOD(NULL, _1, "setformat", NULL, 0, ext);
	zephir_check_call_status();
	_2 = zephir_fetch_nproperty_this(this_ptr, SL("_image"), PH_NOISY_CC);
	ZEPHIR_CALL_METHOD(NULL, _2, "setimageformat", NULL, 0, ext);
	zephir_check_call_status();
	_3 = zephir_fetch_nproperty_this(this_ptr, SL("_image"), PH_NOISY_CC);
	ZEPHIR_CALL_METHOD(&_4, _3, "getimagetype", NULL, 0);
	zephir_check_call_status();
	zephir_update_property_this(this_ptr, SL("_type"), _4 TSRMLS_CC);
	_5 = zephir_fetch_nproperty_this(this_ptr, SL("_image"), PH_NOISY_CC);
	ZEPHIR_CALL_METHOD(&_6, _5, "getimageformat", NULL, 0);
	zephir_check_call_status();
	ZEPHIR_INIT_VAR(_7);
	ZEPHIR_CONCAT_SV(_7, "image/", _6);
	zephir_update_property_this(this_ptr, SL("_mime"), _7 TSRMLS_CC);
	ZEPHIR_SINIT_NVAR(_0);
	ZVAL_STRING(&_0, "gif", 0);
	ZEPHIR_CALL_FUNCTION(&_8, "strcasecmp", &_9, 19, ext, &_0);
	zephir_check_call_status();
	if (ZEPHIR_IS_LONG(_8, 0)) {
		_10 = zephir_fetch_nproperty_this(this_ptr, SL("_image"), PH_NOISY_CC);
		ZEPHIR_CALL_METHOD(NULL, _10, "optimizeimagelayers", NULL, 0);
		zephir_check_call_status();
		ZEPHIR_SINIT_NVAR(_0);
		ZVAL_STRING(&_0, "w", 0);
<<<<<<< HEAD
		ZEPHIR_CALL_FUNCTION(&fp, "fopen", NULL, 284, file, &_0);
=======
		ZEPHIR_CALL_FUNCTION(&fp, "fopen", NULL, 285, file, &_0);
>>>>>>> 58cb694b
		zephir_check_call_status();
		_11 = zephir_fetch_nproperty_this(this_ptr, SL("_image"), PH_NOISY_CC);
		ZEPHIR_CALL_METHOD(NULL, _11, "writeimagesfile", NULL, 0, fp);
		zephir_check_call_status();
		zephir_fclose(fp TSRMLS_CC);
		RETURN_MM_NULL();
	} else {
		ZEPHIR_SINIT_NVAR(_0);
		ZVAL_STRING(&_0, "jpg", 0);
		ZEPHIR_CALL_FUNCTION(&_12, "strcasecmp", &_9, 19, ext, &_0);
		zephir_check_call_status();
		_13 = ZEPHIR_IS_LONG(_12, 0);
		if (!(_13)) {
			ZEPHIR_SINIT_NVAR(_0);
			ZVAL_STRING(&_0, "jpeg", 0);
			ZEPHIR_CALL_FUNCTION(&_14, "strcasecmp", &_9, 19, ext, &_0);
			zephir_check_call_status();
			_13 = ZEPHIR_IS_LONG(_14, 0);
		}
		if (_13) {
			_10 = zephir_fetch_nproperty_this(this_ptr, SL("_image"), PH_NOISY_CC);
			ZEPHIR_SINIT_NVAR(_0);
			ZVAL_STRING(&_0, "Imagick::COMPRESSION_JPEG", 0);
<<<<<<< HEAD
			ZEPHIR_CALL_FUNCTION(&_15, "constant", NULL, 190, &_0);
=======
			ZEPHIR_CALL_FUNCTION(&_15, "constant", NULL, 191, &_0);
>>>>>>> 58cb694b
			zephir_check_call_status();
			ZEPHIR_CALL_METHOD(NULL, _10, "setimagecompression", NULL, 0, _15);
			zephir_check_call_status();
		}
		if (quality >= 0) {
			if (quality < 1) {
				quality = 1;
			} else if (quality > 100) {
				quality = 100;
			}
			_11 = zephir_fetch_nproperty_this(this_ptr, SL("_image"), PH_NOISY_CC);
			ZEPHIR_INIT_VAR(_16);
			ZVAL_LONG(_16, quality);
			ZEPHIR_CALL_METHOD(NULL, _11, "setimagecompressionquality", NULL, 0, _16);
			zephir_check_call_status();
		}
		_17 = zephir_fetch_nproperty_this(this_ptr, SL("_image"), PH_NOISY_CC);
		ZEPHIR_CALL_METHOD(NULL, _17, "writeimage", NULL, 0, file);
		zephir_check_call_status();
	}
	ZEPHIR_MM_RESTORE();

}

/**
 * Execute a render.
 */
PHP_METHOD(Phalcon_Image_Adapter_Imagick, _render) {

	zend_bool _7;
	zephir_fcall_cache_entry *_5 = NULL;
	int quality, ZEPHIR_LAST_CALL_STATUS;
	zval *extension_param = NULL, *quality_param = NULL, *image, *_0 = NULL, *_1 = NULL, *_2, _3 = zval_used_for_init, *_4 = NULL, *_6 = NULL, *_8 = NULL, *_9 = NULL, *_10;
	zval *extension = NULL;

	ZEPHIR_MM_GROW();
	zephir_fetch_params(1, 2, 0, &extension_param, &quality_param);

	zephir_get_strval(extension, extension_param);
	quality = zephir_get_intval(quality_param);


	ZEPHIR_OBS_VAR(image);
	zephir_read_property_this(&image, this_ptr, SL("_image"), PH_NOISY_CC);
	ZEPHIR_CALL_METHOD(NULL, image, "setformat", NULL, 0, extension);
	zephir_check_call_status();
	ZEPHIR_CALL_METHOD(NULL, image, "setimageformat", NULL, 0, extension);
	zephir_check_call_status();
	ZEPHIR_CALL_METHOD(NULL, image, "stripimage", NULL, 0);
	zephir_check_call_status();
	ZEPHIR_CALL_METHOD(&_0, image, "getimagetype", NULL, 0);
	zephir_check_call_status();
	zephir_update_property_this(this_ptr, SL("_type"), _0 TSRMLS_CC);
	ZEPHIR_CALL_METHOD(&_1, image, "getimageformat", NULL, 0);
	zephir_check_call_status();
	ZEPHIR_INIT_VAR(_2);
	ZEPHIR_CONCAT_SV(_2, "image/", _1);
	zephir_update_property_this(this_ptr, SL("_mime"), _2 TSRMLS_CC);
	ZEPHIR_SINIT_VAR(_3);
	ZVAL_STRING(&_3, "gif", 0);
	ZEPHIR_CALL_FUNCTION(&_4, "strcasecmp", &_5, 19, extension, &_3);
	zephir_check_call_status();
	if (ZEPHIR_IS_LONG_IDENTICAL(_4, 0)) {
		ZEPHIR_CALL_METHOD(NULL, image, "optimizeimagelayers", NULL, 0);
		zephir_check_call_status();
	} else {
		ZEPHIR_SINIT_NVAR(_3);
		ZVAL_STRING(&_3, "jpg", 0);
		ZEPHIR_CALL_FUNCTION(&_6, "strcasecmp", &_5, 19, extension, &_3);
		zephir_check_call_status();
		_7 = ZEPHIR_IS_LONG_IDENTICAL(_6, 0);
		if (!(_7)) {
			ZEPHIR_SINIT_NVAR(_3);
			ZVAL_STRING(&_3, "jpeg", 0);
			ZEPHIR_CALL_FUNCTION(&_8, "strcasecmp", &_5, 19, extension, &_3);
			zephir_check_call_status();
			_7 = ZEPHIR_IS_LONG_IDENTICAL(_8, 0);
		}
		if (_7) {
			ZEPHIR_SINIT_NVAR(_3);
			ZVAL_STRING(&_3, "Imagick::COMPRESSION_JPEG", 0);
<<<<<<< HEAD
			ZEPHIR_CALL_FUNCTION(&_9, "constant", NULL, 190, &_3);
=======
			ZEPHIR_CALL_FUNCTION(&_9, "constant", NULL, 191, &_3);
>>>>>>> 58cb694b
			zephir_check_call_status();
			ZEPHIR_CALL_METHOD(NULL, image, "setimagecompression", NULL, 0, _9);
			zephir_check_call_status();
		}
		ZEPHIR_INIT_VAR(_10);
		ZVAL_LONG(_10, quality);
		ZEPHIR_CALL_METHOD(NULL, image, "setimagecompressionquality", NULL, 0, _10);
		zephir_check_call_status();
	}
	ZEPHIR_RETURN_CALL_METHOD(image, "getimageblob", NULL, 0);
	zephir_check_call_status();
	RETURN_MM();

}

/**
 * Destroys the loaded image to free up resources.
 */
PHP_METHOD(Phalcon_Image_Adapter_Imagick, __destruct) {

	int ZEPHIR_LAST_CALL_STATUS;
	zval *_0, *_1, *_2;

	ZEPHIR_MM_GROW();

	ZEPHIR_OBS_VAR(_0);
	zephir_read_property_this(&_0, this_ptr, SL("_image"), PH_NOISY_CC);
	if (zephir_instance_of_ev(_0, zephir_get_internal_ce(SS("imagick") TSRMLS_CC) TSRMLS_CC)) {
		_1 = zephir_fetch_nproperty_this(this_ptr, SL("_image"), PH_NOISY_CC);
		ZEPHIR_CALL_METHOD(NULL, _1, "clear", NULL, 0);
		zephir_check_call_status();
		_2 = zephir_fetch_nproperty_this(this_ptr, SL("_image"), PH_NOISY_CC);
		ZEPHIR_CALL_METHOD(NULL, _2, "destroy", NULL, 0);
		zephir_check_call_status();
	}
	ZEPHIR_MM_RESTORE();

}

/**
 * Get instance
 */
PHP_METHOD(Phalcon_Image_Adapter_Imagick, getInternalImInstance) {


	RETURN_MEMBER(this_ptr, "_image");

}

/**
 * Sets the limit for a particular resource in megabytes
 * @param int type Refer to the list of resourcetype constants (@see http://php.net/manual/ru/imagick.constants.php#imagick.constants.resourcetypes.)
 * @param int limit The resource limit. The unit depends on the type of the resource being limited.
 */
PHP_METHOD(Phalcon_Image_Adapter_Imagick, setResourceLimit) {

	zval *type_param = NULL, *limit_param = NULL, *_0, *_1, *_2;
	int type, limit, ZEPHIR_LAST_CALL_STATUS;

	ZEPHIR_MM_GROW();
	zephir_fetch_params(1, 2, 0, &type_param, &limit_param);

	type = zephir_get_intval(type_param);
	limit = zephir_get_intval(limit_param);


	_0 = zephir_fetch_nproperty_this(this_ptr, SL("_image"), PH_NOISY_CC);
	ZEPHIR_INIT_VAR(_1);
	ZVAL_LONG(_1, type);
	ZEPHIR_INIT_VAR(_2);
	ZVAL_LONG(_2, limit);
	ZEPHIR_CALL_METHOD(NULL, _0, "setresourcelimit", NULL, 0, _1, _2);
	zephir_check_call_status();
	ZEPHIR_MM_RESTORE();

}
<|MERGE_RESOLUTION|>--- conflicted
+++ resolved
@@ -70,20 +70,12 @@
 	}
 	ZEPHIR_SINIT_VAR(_2);
 	ZVAL_STRING(&_2, "Imagick::IMAGICK_EXTNUM", 0);
-<<<<<<< HEAD
-	ZEPHIR_CALL_FUNCTION(&_3, "defined", NULL, 228, &_2);
-=======
-	ZEPHIR_CALL_FUNCTION(&_3, "defined", NULL, 229, &_2);
->>>>>>> 58cb694b
+	ZEPHIR_CALL_FUNCTION(&_3, "defined", NULL, 227, &_2);
 	zephir_check_call_status();
 	if (zephir_is_true(_3)) {
 		ZEPHIR_SINIT_NVAR(_2);
 		ZVAL_STRING(&_2, "Imagick::IMAGICK_EXTNUM", 0);
-<<<<<<< HEAD
-		ZEPHIR_CALL_FUNCTION(&_4, "constant", NULL, 190, &_2);
-=======
-		ZEPHIR_CALL_FUNCTION(&_4, "constant", NULL, 191, &_2);
->>>>>>> 58cb694b
+		ZEPHIR_CALL_FUNCTION(&_4, "constant", NULL, 189, &_2);
 		zephir_check_call_status();
 		zephir_update_static_property_ce(phalcon_image_adapter_imagick_ce, SL("_version"), &_4 TSRMLS_CC);
 	}
@@ -168,11 +160,7 @@
 			_12 = zephir_fetch_nproperty_this(this_ptr, SL("_image"), PH_NOISY_CC);
 			ZEPHIR_SINIT_VAR(_13);
 			ZVAL_STRING(&_13, "Imagick::ALPHACHANNEL_SET", 0);
-<<<<<<< HEAD
-			ZEPHIR_CALL_FUNCTION(&_14, "constant", NULL, 190, &_13);
-=======
-			ZEPHIR_CALL_FUNCTION(&_14, "constant", NULL, 191, &_13);
->>>>>>> 58cb694b
+			ZEPHIR_CALL_FUNCTION(&_14, "constant", NULL, 189, &_13);
 			zephir_check_call_status();
 			ZEPHIR_CALL_METHOD(NULL, _12, "setimagealphachannel", NULL, 0, _14);
 			zephir_check_call_status();
@@ -660,11 +648,7 @@
 	while (1) {
 		ZEPHIR_SINIT_NVAR(_14);
 		ZVAL_STRING(&_14, "Imagick::COMPOSITE_DSTOUT", 0);
-<<<<<<< HEAD
-		ZEPHIR_CALL_FUNCTION(&_12, "constant", &_15, 190, &_14);
-=======
-		ZEPHIR_CALL_FUNCTION(&_12, "constant", &_15, 191, &_14);
->>>>>>> 58cb694b
+		ZEPHIR_CALL_FUNCTION(&_12, "constant", &_15, 189, &_14);
 		zephir_check_call_status();
 		ZEPHIR_INIT_NVAR(_3);
 		ZVAL_LONG(_3, 0);
@@ -678,19 +662,11 @@
 		}
 		ZEPHIR_SINIT_NVAR(_14);
 		ZVAL_STRING(&_14, "Imagick::EVALUATE_MULTIPLY", 0);
-<<<<<<< HEAD
-		ZEPHIR_CALL_FUNCTION(&_17, "constant", &_15, 190, &_14);
+		ZEPHIR_CALL_FUNCTION(&_17, "constant", &_15, 189, &_14);
 		zephir_check_call_status();
 		ZEPHIR_SINIT_NVAR(_14);
 		ZVAL_STRING(&_14, "Imagick::CHANNEL_ALPHA", 0);
-		ZEPHIR_CALL_FUNCTION(&_18, "constant", &_15, 190, &_14);
-=======
-		ZEPHIR_CALL_FUNCTION(&_17, "constant", &_15, 191, &_14);
-		zephir_check_call_status();
-		ZEPHIR_SINIT_NVAR(_14);
-		ZVAL_STRING(&_14, "Imagick::CHANNEL_ALPHA", 0);
-		ZEPHIR_CALL_FUNCTION(&_18, "constant", &_15, 191, &_14);
->>>>>>> 58cb694b
+		ZEPHIR_CALL_FUNCTION(&_18, "constant", &_15, 189, &_14);
 		zephir_check_call_status();
 		ZEPHIR_INIT_NVAR(_3);
 		ZVAL_LONG(_3, opacity);
@@ -729,11 +705,7 @@
 		zephir_check_call_status();
 		ZEPHIR_SINIT_NVAR(_14);
 		ZVAL_STRING(&_14, "Imagick::ALPHACHANNEL_SET", 0);
-<<<<<<< HEAD
-		ZEPHIR_CALL_FUNCTION(&_9, "constant", &_15, 190, &_14);
-=======
-		ZEPHIR_CALL_FUNCTION(&_9, "constant", &_15, 191, &_14);
->>>>>>> 58cb694b
+		ZEPHIR_CALL_FUNCTION(&_9, "constant", &_15, 189, &_14);
 		zephir_check_call_status();
 		ZEPHIR_CALL_METHOD(NULL, image, "setimagealphachannel", &_25, 0, _9);
 		zephir_check_call_status();
@@ -750,11 +722,7 @@
 		_30 = zephir_fetch_nproperty_this(this_ptr, SL("_image"), PH_NOISY_CC);
 		ZEPHIR_SINIT_NVAR(_14);
 		ZVAL_STRING(&_14, "Imagick::COMPOSITE_SRC", 0);
-<<<<<<< HEAD
-		ZEPHIR_CALL_FUNCTION(&_18, "constant", &_15, 190, &_14);
-=======
-		ZEPHIR_CALL_FUNCTION(&_18, "constant", &_15, 191, &_14);
->>>>>>> 58cb694b
+		ZEPHIR_CALL_FUNCTION(&_18, "constant", &_15, 189, &_14);
 		zephir_check_call_status();
 		ZEPHIR_INIT_NVAR(_3);
 		ZVAL_LONG(_3, 0);
@@ -784,11 +752,7 @@
 	while (1) {
 		ZEPHIR_SINIT_NVAR(_14);
 		ZVAL_STRING(&_14, "Imagick::COMPOSITE_OVER", 0);
-<<<<<<< HEAD
-		ZEPHIR_CALL_FUNCTION(&_2, "constant", &_15, 190, &_14);
-=======
-		ZEPHIR_CALL_FUNCTION(&_2, "constant", &_15, 191, &_14);
->>>>>>> 58cb694b
+		ZEPHIR_CALL_FUNCTION(&_2, "constant", &_15, 189, &_14);
 		zephir_check_call_status();
 		_1 = zephir_fetch_nproperty_this(this_ptr, SL("_height"), PH_NOISY_CC);
 		ZEPHIR_INIT_NVAR(_3);
@@ -871,11 +835,7 @@
 		_3 = zephir_fetch_nproperty_this(this_ptr, SL("_image"), PH_NOISY_CC);
 		ZEPHIR_SINIT_NVAR(_4);
 		ZVAL_STRING(&_4, "Imagick::COMPOSITE_OVER", 0);
-<<<<<<< HEAD
-		ZEPHIR_CALL_FUNCTION(&_5, "constant", &_6, 190, &_4);
-=======
-		ZEPHIR_CALL_FUNCTION(&_5, "constant", &_6, 191, &_4);
->>>>>>> 58cb694b
+		ZEPHIR_CALL_FUNCTION(&_5, "constant", &_6, 189, &_4);
 		zephir_check_call_status();
 		ZEPHIR_INIT_NVAR(_1);
 		ZVAL_LONG(_1, offsetX);
@@ -940,11 +900,7 @@
 	ZVAL_LONG(&_2, g);
 	ZEPHIR_SINIT_VAR(_3);
 	ZVAL_LONG(&_3, b);
-<<<<<<< HEAD
-	ZEPHIR_CALL_FUNCTION(&color, "sprintf", NULL, 187, &_0, &_1, &_2, &_3);
-=======
-	ZEPHIR_CALL_FUNCTION(&color, "sprintf", NULL, 188, &_0, &_1, &_2, &_3);
->>>>>>> 58cb694b
+	ZEPHIR_CALL_FUNCTION(&color, "sprintf", NULL, 186, &_0, &_1, &_2, &_3);
 	zephir_check_call_status();
 	ZEPHIR_INIT_VAR(_4);
 	object_init_ex(_4, zephir_get_internal_ce(SS("imagickpixel") TSRMLS_CC));
@@ -983,40 +939,24 @@
 			if (_6) {
 				ZEPHIR_SINIT_NVAR(_0);
 				ZVAL_STRING(&_0, "Imagick::GRAVITY_SOUTHEAST", 0);
-<<<<<<< HEAD
-				ZEPHIR_CALL_FUNCTION(&gravity, "constant", &_7, 190, &_0);
-=======
-				ZEPHIR_CALL_FUNCTION(&gravity, "constant", &_7, 191, &_0);
->>>>>>> 58cb694b
+				ZEPHIR_CALL_FUNCTION(&gravity, "constant", &_7, 189, &_0);
 				zephir_check_call_status();
 			} else {
 				if (zephir_is_true(offsetX)) {
 					ZEPHIR_SINIT_NVAR(_0);
 					ZVAL_STRING(&_0, "Imagick::GRAVITY_EAST", 0);
-<<<<<<< HEAD
-					ZEPHIR_CALL_FUNCTION(&gravity, "constant", &_7, 190, &_0);
-=======
-					ZEPHIR_CALL_FUNCTION(&gravity, "constant", &_7, 191, &_0);
->>>>>>> 58cb694b
+					ZEPHIR_CALL_FUNCTION(&gravity, "constant", &_7, 189, &_0);
 					zephir_check_call_status();
 				} else {
 					if (zephir_is_true(offsetY)) {
 						ZEPHIR_SINIT_NVAR(_0);
 						ZVAL_STRING(&_0, "Imagick::GRAVITY_SOUTH", 0);
-<<<<<<< HEAD
-						ZEPHIR_CALL_FUNCTION(&gravity, "constant", &_7, 190, &_0);
-=======
-						ZEPHIR_CALL_FUNCTION(&gravity, "constant", &_7, 191, &_0);
->>>>>>> 58cb694b
+						ZEPHIR_CALL_FUNCTION(&gravity, "constant", &_7, 189, &_0);
 						zephir_check_call_status();
 					} else {
 						ZEPHIR_SINIT_NVAR(_0);
 						ZVAL_STRING(&_0, "Imagick::GRAVITY_CENTER", 0);
-<<<<<<< HEAD
-						ZEPHIR_CALL_FUNCTION(&gravity, "constant", &_7, 190, &_0);
-=======
-						ZEPHIR_CALL_FUNCTION(&gravity, "constant", &_7, 191, &_0);
->>>>>>> 58cb694b
+						ZEPHIR_CALL_FUNCTION(&gravity, "constant", &_7, 189, &_0);
 						zephir_check_call_status();
 					}
 				}
@@ -1032,21 +972,13 @@
 						ZVAL_LONG(offsetY, (y * -1));
 						ZEPHIR_SINIT_NVAR(_0);
 						ZVAL_STRING(&_0, "Imagick::GRAVITY_SOUTHEAST", 0);
-<<<<<<< HEAD
-						ZEPHIR_CALL_FUNCTION(&gravity, "constant", &_7, 190, &_0);
-=======
-						ZEPHIR_CALL_FUNCTION(&gravity, "constant", &_7, 191, &_0);
->>>>>>> 58cb694b
+						ZEPHIR_CALL_FUNCTION(&gravity, "constant", &_7, 189, &_0);
 						zephir_check_call_status();
 					} else {
 						ZVAL_LONG(offsetX, 0);
 						ZEPHIR_SINIT_NVAR(_0);
 						ZVAL_STRING(&_0, "Imagick::GRAVITY_NORTHEAST", 0);
-<<<<<<< HEAD
-						ZEPHIR_CALL_FUNCTION(&gravity, "constant", &_7, 190, &_0);
-=======
-						ZEPHIR_CALL_FUNCTION(&gravity, "constant", &_7, 191, &_0);
->>>>>>> 58cb694b
+						ZEPHIR_CALL_FUNCTION(&gravity, "constant", &_7, 189, &_0);
 						zephir_check_call_status();
 					}
 				} else {
@@ -1057,21 +989,13 @@
 						ZVAL_LONG(offsetY, (y * -1));
 						ZEPHIR_SINIT_NVAR(_0);
 						ZVAL_STRING(&_0, "Imagick::GRAVITY_SOUTH", 0);
-<<<<<<< HEAD
-						ZEPHIR_CALL_FUNCTION(&gravity, "constant", &_7, 190, &_0);
-=======
-						ZEPHIR_CALL_FUNCTION(&gravity, "constant", &_7, 191, &_0);
->>>>>>> 58cb694b
+						ZEPHIR_CALL_FUNCTION(&gravity, "constant", &_7, 189, &_0);
 						zephir_check_call_status();
 					} else {
 						ZVAL_LONG(offsetX, 0);
 						ZEPHIR_SINIT_NVAR(_0);
 						ZVAL_STRING(&_0, "Imagick::GRAVITY_NORTH", 0);
-<<<<<<< HEAD
-						ZEPHIR_CALL_FUNCTION(&gravity, "constant", &_7, 190, &_0);
-=======
-						ZEPHIR_CALL_FUNCTION(&gravity, "constant", &_7, 191, &_0);
->>>>>>> 58cb694b
+						ZEPHIR_CALL_FUNCTION(&gravity, "constant", &_7, 189, &_0);
 						zephir_check_call_status();
 					}
 				}
@@ -1090,21 +1014,13 @@
 							ZVAL_LONG(offsetY, 0);
 							ZEPHIR_SINIT_NVAR(_0);
 							ZVAL_STRING(&_0, "Imagick::GRAVITY_SOUTHEAST", 0);
-<<<<<<< HEAD
-							ZEPHIR_CALL_FUNCTION(&gravity, "constant", &_7, 190, &_0);
-=======
-							ZEPHIR_CALL_FUNCTION(&gravity, "constant", &_7, 191, &_0);
->>>>>>> 58cb694b
+							ZEPHIR_CALL_FUNCTION(&gravity, "constant", &_7, 189, &_0);
 							zephir_check_call_status();
 						} else {
 							ZVAL_LONG(offsetY, 0);
 							ZEPHIR_SINIT_NVAR(_0);
 							ZVAL_STRING(&_0, "Imagick::GRAVITY_SOUTH", 0);
-<<<<<<< HEAD
-							ZEPHIR_CALL_FUNCTION(&gravity, "constant", &_7, 190, &_0);
-=======
-							ZEPHIR_CALL_FUNCTION(&gravity, "constant", &_7, 191, &_0);
->>>>>>> 58cb694b
+							ZEPHIR_CALL_FUNCTION(&gravity, "constant", &_7, 189, &_0);
 							zephir_check_call_status();
 						}
 					} else {
@@ -1115,21 +1031,13 @@
 							ZVAL_LONG(offsetY, 0);
 							ZEPHIR_SINIT_NVAR(_0);
 							ZVAL_STRING(&_0, "Imagick::GRAVITY_EAST", 0);
-<<<<<<< HEAD
-							ZEPHIR_CALL_FUNCTION(&gravity, "constant", &_7, 190, &_0);
-=======
-							ZEPHIR_CALL_FUNCTION(&gravity, "constant", &_7, 191, &_0);
->>>>>>> 58cb694b
+							ZEPHIR_CALL_FUNCTION(&gravity, "constant", &_7, 189, &_0);
 							zephir_check_call_status();
 						} else {
 							ZVAL_LONG(offsetY, 0);
 							ZEPHIR_SINIT_NVAR(_0);
 							ZVAL_STRING(&_0, "Imagick::GRAVITY_WEST", 0);
-<<<<<<< HEAD
-							ZEPHIR_CALL_FUNCTION(&gravity, "constant", &_7, 190, &_0);
-=======
-							ZEPHIR_CALL_FUNCTION(&gravity, "constant", &_7, 191, &_0);
->>>>>>> 58cb694b
+							ZEPHIR_CALL_FUNCTION(&gravity, "constant", &_7, 189, &_0);
 							zephir_check_call_status();
 						}
 					}
@@ -1145,21 +1053,13 @@
 								ZVAL_LONG(offsetY, (y * -1));
 								ZEPHIR_SINIT_NVAR(_0);
 								ZVAL_STRING(&_0, "Imagick::GRAVITY_SOUTHEAST", 0);
-<<<<<<< HEAD
-								ZEPHIR_CALL_FUNCTION(&gravity, "constant", &_7, 190, &_0);
-=======
-								ZEPHIR_CALL_FUNCTION(&gravity, "constant", &_7, 191, &_0);
->>>>>>> 58cb694b
+								ZEPHIR_CALL_FUNCTION(&gravity, "constant", &_7, 189, &_0);
 								zephir_check_call_status();
 							} else {
 								ZVAL_LONG(offsetX, (x * -1));
 								ZEPHIR_SINIT_NVAR(_0);
 								ZVAL_STRING(&_0, "Imagick::GRAVITY_NORTHEAST", 0);
-<<<<<<< HEAD
-								ZEPHIR_CALL_FUNCTION(&gravity, "constant", &_7, 190, &_0);
-=======
-								ZEPHIR_CALL_FUNCTION(&gravity, "constant", &_7, 191, &_0);
->>>>>>> 58cb694b
+								ZEPHIR_CALL_FUNCTION(&gravity, "constant", &_7, 189, &_0);
 								zephir_check_call_status();
 							}
 						} else {
@@ -1170,21 +1070,13 @@
 								ZVAL_LONG(offsetY, (y * -1));
 								ZEPHIR_SINIT_NVAR(_0);
 								ZVAL_STRING(&_0, "Imagick::GRAVITY_SOUTHWEST", 0);
-<<<<<<< HEAD
-								ZEPHIR_CALL_FUNCTION(&gravity, "constant", &_7, 190, &_0);
-=======
-								ZEPHIR_CALL_FUNCTION(&gravity, "constant", &_7, 191, &_0);
->>>>>>> 58cb694b
+								ZEPHIR_CALL_FUNCTION(&gravity, "constant", &_7, 189, &_0);
 								zephir_check_call_status();
 							} else {
 								ZVAL_LONG(offsetX, 0);
 								ZEPHIR_SINIT_NVAR(_0);
 								ZVAL_STRING(&_0, "Imagick::GRAVITY_NORTHWEST", 0);
-<<<<<<< HEAD
-								ZEPHIR_CALL_FUNCTION(&gravity, "constant", &_7, 190, &_0);
-=======
-								ZEPHIR_CALL_FUNCTION(&gravity, "constant", &_7, 191, &_0);
->>>>>>> 58cb694b
+								ZEPHIR_CALL_FUNCTION(&gravity, "constant", &_7, 189, &_0);
 								zephir_check_call_status();
 							}
 						}
@@ -1257,11 +1149,7 @@
 		_4 = zephir_fetch_nproperty_this(this_ptr, SL("_image"), PH_NOISY_CC);
 		ZEPHIR_SINIT_NVAR(_5);
 		ZVAL_STRING(&_5, "Imagick::COMPOSITE_DSTIN", 0);
-<<<<<<< HEAD
-		ZEPHIR_CALL_FUNCTION(&_6, "constant", &_7, 190, &_5);
-=======
-		ZEPHIR_CALL_FUNCTION(&_6, "constant", &_7, 191, &_5);
->>>>>>> 58cb694b
+		ZEPHIR_CALL_FUNCTION(&_6, "constant", &_7, 189, &_5);
 		zephir_check_call_status();
 		ZEPHIR_INIT_NVAR(_2);
 		ZVAL_LONG(_2, 0);
@@ -1314,11 +1202,7 @@
 	ZVAL_LONG(&_2, g);
 	ZEPHIR_SINIT_VAR(_3);
 	ZVAL_LONG(&_3, b);
-<<<<<<< HEAD
-	ZEPHIR_CALL_FUNCTION(&color, "sprintf", NULL, 187, &_0, &_1, &_2, &_3);
-=======
-	ZEPHIR_CALL_FUNCTION(&color, "sprintf", NULL, 188, &_0, &_1, &_2, &_3);
->>>>>>> 58cb694b
+	ZEPHIR_CALL_FUNCTION(&color, "sprintf", NULL, 186, &_0, &_1, &_2, &_3);
 	zephir_check_call_status();
 	ZEPHIR_INIT_VAR(pixel1);
 	object_init_ex(pixel1, zephir_get_internal_ce(SS("imagickpixel") TSRMLS_CC));
@@ -1351,11 +1235,7 @@
 		if (!(zephir_is_true(_9))) {
 			ZEPHIR_SINIT_NVAR(_0);
 			ZVAL_STRING(&_0, "Imagick::ALPHACHANNEL_SET", 0);
-<<<<<<< HEAD
-			ZEPHIR_CALL_FUNCTION(&_11, "constant", &_12, 190, &_0);
-=======
-			ZEPHIR_CALL_FUNCTION(&_11, "constant", &_12, 191, &_0);
->>>>>>> 58cb694b
+			ZEPHIR_CALL_FUNCTION(&_11, "constant", &_12, 189, &_0);
 			zephir_check_call_status();
 			ZEPHIR_CALL_METHOD(NULL, background, "setimagealphachannel", &_13, 0, _11);
 			zephir_check_call_status();
@@ -1364,19 +1244,11 @@
 		zephir_check_call_status();
 		ZEPHIR_SINIT_NVAR(_0);
 		ZVAL_STRING(&_0, "Imagick::EVALUATE_MULTIPLY", 0);
-<<<<<<< HEAD
-		ZEPHIR_CALL_FUNCTION(&_11, "constant", &_12, 190, &_0);
+		ZEPHIR_CALL_FUNCTION(&_11, "constant", &_12, 189, &_0);
 		zephir_check_call_status();
 		ZEPHIR_SINIT_NVAR(_0);
 		ZVAL_STRING(&_0, "Imagick::CHANNEL_ALPHA", 0);
-		ZEPHIR_CALL_FUNCTION(&_15, "constant", &_12, 190, &_0);
-=======
-		ZEPHIR_CALL_FUNCTION(&_11, "constant", &_12, 191, &_0);
-		zephir_check_call_status();
-		ZEPHIR_SINIT_NVAR(_0);
-		ZVAL_STRING(&_0, "Imagick::CHANNEL_ALPHA", 0);
-		ZEPHIR_CALL_FUNCTION(&_15, "constant", &_12, 191, &_0);
->>>>>>> 58cb694b
+		ZEPHIR_CALL_FUNCTION(&_15, "constant", &_12, 189, &_0);
 		zephir_check_call_status();
 		ZEPHIR_INIT_NVAR(_4);
 		ZVAL_LONG(_4, opacity);
@@ -1390,11 +1262,7 @@
 		_20 = zephir_fetch_nproperty_this(this_ptr, SL("_image"), PH_NOISY_CC);
 		ZEPHIR_SINIT_NVAR(_0);
 		ZVAL_STRING(&_0, "Imagick::COMPOSITE_DISSOLVE", 0);
-<<<<<<< HEAD
-		ZEPHIR_CALL_FUNCTION(&_21, "constant", &_12, 190, &_0);
-=======
-		ZEPHIR_CALL_FUNCTION(&_21, "constant", &_12, 191, &_0);
->>>>>>> 58cb694b
+		ZEPHIR_CALL_FUNCTION(&_21, "constant", &_12, 189, &_0);
 		zephir_check_call_status();
 		ZEPHIR_INIT_NVAR(_4);
 		ZVAL_LONG(_4, 0);
@@ -1561,11 +1429,7 @@
 		zephir_check_call_status();
 		ZEPHIR_SINIT_NVAR(_0);
 		ZVAL_STRING(&_0, "w", 0);
-<<<<<<< HEAD
-		ZEPHIR_CALL_FUNCTION(&fp, "fopen", NULL, 284, file, &_0);
-=======
-		ZEPHIR_CALL_FUNCTION(&fp, "fopen", NULL, 285, file, &_0);
->>>>>>> 58cb694b
+		ZEPHIR_CALL_FUNCTION(&fp, "fopen", NULL, 283, file, &_0);
 		zephir_check_call_status();
 		_11 = zephir_fetch_nproperty_this(this_ptr, SL("_image"), PH_NOISY_CC);
 		ZEPHIR_CALL_METHOD(NULL, _11, "writeimagesfile", NULL, 0, fp);
@@ -1589,11 +1453,7 @@
 			_10 = zephir_fetch_nproperty_this(this_ptr, SL("_image"), PH_NOISY_CC);
 			ZEPHIR_SINIT_NVAR(_0);
 			ZVAL_STRING(&_0, "Imagick::COMPRESSION_JPEG", 0);
-<<<<<<< HEAD
-			ZEPHIR_CALL_FUNCTION(&_15, "constant", NULL, 190, &_0);
-=======
-			ZEPHIR_CALL_FUNCTION(&_15, "constant", NULL, 191, &_0);
->>>>>>> 58cb694b
+			ZEPHIR_CALL_FUNCTION(&_15, "constant", NULL, 189, &_0);
 			zephir_check_call_status();
 			ZEPHIR_CALL_METHOD(NULL, _10, "setimagecompression", NULL, 0, _15);
 			zephir_check_call_status();
@@ -1675,11 +1535,7 @@
 		if (_7) {
 			ZEPHIR_SINIT_NVAR(_3);
 			ZVAL_STRING(&_3, "Imagick::COMPRESSION_JPEG", 0);
-<<<<<<< HEAD
-			ZEPHIR_CALL_FUNCTION(&_9, "constant", NULL, 190, &_3);
-=======
-			ZEPHIR_CALL_FUNCTION(&_9, "constant", NULL, 191, &_3);
->>>>>>> 58cb694b
+			ZEPHIR_CALL_FUNCTION(&_9, "constant", NULL, 189, &_3);
 			zephir_check_call_status();
 			ZEPHIR_CALL_METHOD(NULL, image, "setimagecompression", NULL, 0, _9);
 			zephir_check_call_status();
