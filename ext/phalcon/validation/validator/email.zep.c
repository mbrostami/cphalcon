--- conflicted
+++ resolved
@@ -69,32 +69,13 @@
 	zephir_check_call_status();
 	ZEPHIR_SINIT_VAR(_0);
 	ZVAL_LONG(&_0, 274);
-	ZEPHIR_CALL_FUNCTION(&_1, "filter_var", NULL, 191, value, &_0);
+	ZEPHIR_CALL_FUNCTION(&_1, "filter_var", NULL, 190, value, &_0);
 	zephir_check_call_status();
-<<<<<<< HEAD
 	if (!(zephir_is_true(_1))) {
 		ZEPHIR_INIT_VAR(_2);
 		ZVAL_STRING(_2, "label", ZEPHIR_TEMP_PARAM_COPY);
 		ZEPHIR_CALL_METHOD(&label, this_ptr, "getoption", NULL, 0, _2);
 		zephir_check_temp_parameter(_2);
-=======
-	_2 = zephir_is_true(_0);
-	if (_2) {
-		_2 = ZEPHIR_IS_EMPTY(value);
-	}
-	if (_2) {
-		RETURN_MM_BOOL(1);
-	}
-	ZEPHIR_SINIT_VAR(_3);
-	ZVAL_LONG(&_3, 274);
-	ZEPHIR_CALL_FUNCTION(&_4, "filter_var", NULL, 192, value, &_3);
-	zephir_check_call_status();
-	if (!(zephir_is_true(_4))) {
-		ZEPHIR_INIT_NVAR(_1);
-		ZVAL_STRING(_1, "label", ZEPHIR_TEMP_PARAM_COPY);
-		ZEPHIR_CALL_METHOD(&label, this_ptr, "getoption", NULL, 0, _1);
-		zephir_check_temp_parameter(_1);
->>>>>>> 58cb694b
 		zephir_check_call_status();
 		if (ZEPHIR_IS_EMPTY(label)) {
 			ZEPHIR_CALL_METHOD(&label, validation, "getlabel", NULL, 0, field);
@@ -119,17 +100,10 @@
 		object_init_ex(_2, phalcon_validation_message_ce);
 		ZEPHIR_CALL_FUNCTION(&_3, "strtr", NULL, 54, message, replacePairs);
 		zephir_check_call_status();
-<<<<<<< HEAD
 		ZEPHIR_INIT_VAR(_4);
 		ZVAL_STRING(_4, "Email", ZEPHIR_TEMP_PARAM_COPY);
-		ZEPHIR_CALL_METHOD(NULL, _2, "__construct", NULL, 441, _3, field, _4);
+		ZEPHIR_CALL_METHOD(NULL, _2, "__construct", NULL, 440, _3, field, _4);
 		zephir_check_temp_parameter(_4);
-=======
-		ZEPHIR_INIT_VAR(_6);
-		ZVAL_STRING(_6, "Email", ZEPHIR_TEMP_PARAM_COPY);
-		ZEPHIR_CALL_METHOD(NULL, _1, "__construct", NULL, 436, _5, field, _6);
-		zephir_check_temp_parameter(_6);
->>>>>>> 58cb694b
 		zephir_check_call_status();
 		ZEPHIR_CALL_METHOD(NULL, validation, "appendmessage", NULL, 0, _2);
 		zephir_check_call_status();
