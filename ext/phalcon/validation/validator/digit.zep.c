
#ifdef HAVE_CONFIG_H
#include "../../../ext_config.h"
#endif

#include <php.h>
#include "../../../php_ext.h"
#include "../../../ext.h"

#include <Zend/zend_operators.h>
#include <Zend/zend_exceptions.h>
#include <Zend/zend_interfaces.h>

#include "kernel/main.h"
#include "kernel/fcall.h"
#include "kernel/memory.h"
#include "kernel/operators.h"
#include "kernel/array.h"
#include "ext/spl/spl_exceptions.h"
#include "kernel/exception.h"


/**
 * Phalcon\Validation\Validator\Digit
 *
 * Check for numeric character(s)
 *
 *<code>
 *use Phalcon\Validation\Validator\Digit as DigitValidator;
 *
 *$validator->add('height', new DigitValidator(array(
 *   'message' => ':field must be numeric'
 *)));
 *</code>
 */
ZEPHIR_INIT_CLASS(Phalcon_Validation_Validator_Digit) {

	ZEPHIR_REGISTER_CLASS_EX(Phalcon\\Validation\\Validator, Digit, phalcon, validation_validator_digit, phalcon_validation_validator_ce, phalcon_validation_validator_digit_method_entry, 0);

	return SUCCESS;

}

/**
 * Executes the validation
 */
PHP_METHOD(Phalcon_Validation_Validator_Digit, validate) {

	int ZEPHIR_LAST_CALL_STATUS;
	zval *field = NULL;
<<<<<<< HEAD
	zval *validation, *field_param = NULL, *value = NULL, *message = NULL, *label = NULL, *replacePairs, *_0 = NULL, *_1 = NULL, *_2 = NULL, *_3;
=======
	zval *validation, *field_param = NULL, *value = NULL, *message = NULL, *label = NULL, *replacePairs = NULL, *_0 = NULL, *_1, *_3 = NULL, *_4$$4 = NULL, *_6$$4 = NULL, *_7$$4, *_5$$6;
>>>>>>> 2682ae08

	ZEPHIR_MM_GROW();
	zephir_fetch_params(1, 2, 0, &validation, &field_param);

	if (unlikely(Z_TYPE_P(field_param) != IS_STRING && Z_TYPE_P(field_param) != IS_NULL)) {
		zephir_throw_exception_string(spl_ce_InvalidArgumentException, SL("Parameter 'field' must be a string") TSRMLS_CC);
		RETURN_MM_NULL();
	}
	if (likely(Z_TYPE_P(field_param) == IS_STRING)) {
		zephir_get_strval(field, field_param);
	} else {
		ZEPHIR_INIT_VAR(field);
		ZVAL_EMPTY_STRING(field);
	}


	ZEPHIR_CALL_METHOD(&value, validation, "getvalue", NULL, 0, field);
	zephir_check_call_status();
	ZEPHIR_CALL_FUNCTION(&_0, "ctype_digit", NULL, 447, value);
	zephir_check_call_status();
<<<<<<< HEAD
	if (!(zephir_is_true(_0))) {
		ZEPHIR_INIT_VAR(_1);
		ZVAL_STRING(_1, "label", ZEPHIR_TEMP_PARAM_COPY);
		ZEPHIR_CALL_METHOD(&label, this_ptr, "getoption", NULL, 0, _1);
		zephir_check_temp_parameter(_1);
=======
	_2 = zephir_is_true(_0);
	if (_2) {
		_2 = ZEPHIR_IS_EMPTY(value);
	}
	if (_2) {
		RETURN_MM_BOOL(1);
	}
	ZEPHIR_CALL_FUNCTION(&_3, "ctype_digit", NULL, 442, value);
	zephir_check_call_status();
	if (!(zephir_is_true(_3))) {
		ZEPHIR_INIT_VAR(_4$$4);
		ZVAL_STRING(_4$$4, "label", ZEPHIR_TEMP_PARAM_COPY);
		ZEPHIR_CALL_METHOD(&label, this_ptr, "getoption", NULL, 0, _4$$4);
		zephir_check_temp_parameter(_4$$4);
>>>>>>> 2682ae08
		zephir_check_call_status();
		if (ZEPHIR_IS_EMPTY(label)) {
			ZEPHIR_CALL_METHOD(&label, validation, "getlabel", NULL, 0, field);
			zephir_check_call_status();
		}
		ZEPHIR_INIT_NVAR(_4$$4);
		ZVAL_STRING(_4$$4, "message", ZEPHIR_TEMP_PARAM_COPY);
		ZEPHIR_CALL_METHOD(&message, this_ptr, "getoption", NULL, 0, _4$$4);
		zephir_check_temp_parameter(_4$$4);
		zephir_check_call_status();
		ZEPHIR_INIT_VAR(replacePairs);
		zephir_create_array(replacePairs, 1, 0 TSRMLS_CC);
		zephir_array_update_string(&replacePairs, SL(":field"), &label, PH_COPY | PH_SEPARATE);
		if (ZEPHIR_IS_EMPTY(message)) {
			ZEPHIR_INIT_VAR(_5$$6);
			ZVAL_STRING(_5$$6, "Digit", ZEPHIR_TEMP_PARAM_COPY);
			ZEPHIR_CALL_METHOD(&message, validation, "getdefaultmessage", NULL, 0, _5$$6);
			zephir_check_temp_parameter(_5$$6);
			zephir_check_call_status();
		}
<<<<<<< HEAD
		ZEPHIR_INIT_NVAR(_1);
		object_init_ex(_1, phalcon_validation_message_ce);
		ZEPHIR_CALL_FUNCTION(&_2, "strtr", NULL, 54, message, replacePairs);
		zephir_check_call_status();
		ZEPHIR_INIT_VAR(_3);
		ZVAL_STRING(_3, "Digit", ZEPHIR_TEMP_PARAM_COPY);
		ZEPHIR_CALL_METHOD(NULL, _1, "__construct", NULL, 440, _2, field, _3);
		zephir_check_temp_parameter(_3);
=======
		ZEPHIR_INIT_NVAR(_4$$4);
		object_init_ex(_4$$4, phalcon_validation_message_ce);
		ZEPHIR_CALL_FUNCTION(&_6$$4, "strtr", NULL, 54, message, replacePairs);
		zephir_check_call_status();
		ZEPHIR_INIT_VAR(_7$$4);
		ZVAL_STRING(_7$$4, "Digit", ZEPHIR_TEMP_PARAM_COPY);
		ZEPHIR_CALL_METHOD(NULL, _4$$4, "__construct", NULL, 435, _6$$4, field, _7$$4);
		zephir_check_temp_parameter(_7$$4);
>>>>>>> 2682ae08
		zephir_check_call_status();
		ZEPHIR_CALL_METHOD(NULL, validation, "appendmessage", NULL, 0, _4$$4);
		zephir_check_call_status();
		RETURN_MM_BOOL(0);
	}
	RETURN_MM_BOOL(1);

}
<|MERGE_RESOLUTION|>--- conflicted
+++ resolved
@@ -48,11 +48,7 @@
 
 	int ZEPHIR_LAST_CALL_STATUS;
 	zval *field = NULL;
-<<<<<<< HEAD
-	zval *validation, *field_param = NULL, *value = NULL, *message = NULL, *label = NULL, *replacePairs, *_0 = NULL, *_1 = NULL, *_2 = NULL, *_3;
-=======
-	zval *validation, *field_param = NULL, *value = NULL, *message = NULL, *label = NULL, *replacePairs = NULL, *_0 = NULL, *_1, *_3 = NULL, *_4$$4 = NULL, *_6$$4 = NULL, *_7$$4, *_5$$6;
->>>>>>> 2682ae08
+	zval *validation, *field_param = NULL, *value = NULL, *message = NULL, *label = NULL, *replacePairs = NULL, *_0 = NULL, *_1$$3 = NULL, *_3$$3 = NULL, *_4$$3 = NULL, *_5$$3 = NULL, *_2$$5;
 
 	ZEPHIR_MM_GROW();
 	zephir_fetch_params(1, 2, 0, &validation, &field_param);
@@ -73,69 +69,46 @@
 	zephir_check_call_status();
 	ZEPHIR_CALL_FUNCTION(&_0, "ctype_digit", NULL, 447, value);
 	zephir_check_call_status();
-<<<<<<< HEAD
 	if (!(zephir_is_true(_0))) {
-		ZEPHIR_INIT_VAR(_1);
-		ZVAL_STRING(_1, "label", ZEPHIR_TEMP_PARAM_COPY);
-		ZEPHIR_CALL_METHOD(&label, this_ptr, "getoption", NULL, 0, _1);
-		zephir_check_temp_parameter(_1);
-=======
-	_2 = zephir_is_true(_0);
-	if (_2) {
-		_2 = ZEPHIR_IS_EMPTY(value);
-	}
-	if (_2) {
-		RETURN_MM_BOOL(1);
-	}
-	ZEPHIR_CALL_FUNCTION(&_3, "ctype_digit", NULL, 442, value);
-	zephir_check_call_status();
-	if (!(zephir_is_true(_3))) {
-		ZEPHIR_INIT_VAR(_4$$4);
-		ZVAL_STRING(_4$$4, "label", ZEPHIR_TEMP_PARAM_COPY);
-		ZEPHIR_CALL_METHOD(&label, this_ptr, "getoption", NULL, 0, _4$$4);
-		zephir_check_temp_parameter(_4$$4);
->>>>>>> 2682ae08
+		ZEPHIR_INIT_VAR(_1$$3);
+		ZVAL_STRING(_1$$3, "label", ZEPHIR_TEMP_PARAM_COPY);
+		ZEPHIR_CALL_METHOD(&label, this_ptr, "getoption", NULL, 0, _1$$3);
+		zephir_check_temp_parameter(_1$$3);
 		zephir_check_call_status();
 		if (ZEPHIR_IS_EMPTY(label)) {
 			ZEPHIR_CALL_METHOD(&label, validation, "getlabel", NULL, 0, field);
 			zephir_check_call_status();
 		}
-		ZEPHIR_INIT_NVAR(_4$$4);
-		ZVAL_STRING(_4$$4, "message", ZEPHIR_TEMP_PARAM_COPY);
-		ZEPHIR_CALL_METHOD(&message, this_ptr, "getoption", NULL, 0, _4$$4);
-		zephir_check_temp_parameter(_4$$4);
+		ZEPHIR_INIT_NVAR(_1$$3);
+		ZVAL_STRING(_1$$3, "message", ZEPHIR_TEMP_PARAM_COPY);
+		ZEPHIR_CALL_METHOD(&message, this_ptr, "getoption", NULL, 0, _1$$3);
+		zephir_check_temp_parameter(_1$$3);
 		zephir_check_call_status();
 		ZEPHIR_INIT_VAR(replacePairs);
 		zephir_create_array(replacePairs, 1, 0 TSRMLS_CC);
 		zephir_array_update_string(&replacePairs, SL(":field"), &label, PH_COPY | PH_SEPARATE);
 		if (ZEPHIR_IS_EMPTY(message)) {
-			ZEPHIR_INIT_VAR(_5$$6);
-			ZVAL_STRING(_5$$6, "Digit", ZEPHIR_TEMP_PARAM_COPY);
-			ZEPHIR_CALL_METHOD(&message, validation, "getdefaultmessage", NULL, 0, _5$$6);
-			zephir_check_temp_parameter(_5$$6);
+			ZEPHIR_INIT_VAR(_2$$5);
+			ZVAL_STRING(_2$$5, "Digit", ZEPHIR_TEMP_PARAM_COPY);
+			ZEPHIR_CALL_METHOD(&message, validation, "getdefaultmessage", NULL, 0, _2$$5);
+			zephir_check_temp_parameter(_2$$5);
 			zephir_check_call_status();
 		}
-<<<<<<< HEAD
-		ZEPHIR_INIT_NVAR(_1);
-		object_init_ex(_1, phalcon_validation_message_ce);
-		ZEPHIR_CALL_FUNCTION(&_2, "strtr", NULL, 54, message, replacePairs);
+		ZEPHIR_INIT_NVAR(_1$$3);
+		object_init_ex(_1$$3, phalcon_validation_message_ce);
+		ZEPHIR_CALL_FUNCTION(&_3$$3, "strtr", NULL, 54, message, replacePairs);
 		zephir_check_call_status();
-		ZEPHIR_INIT_VAR(_3);
-		ZVAL_STRING(_3, "Digit", ZEPHIR_TEMP_PARAM_COPY);
-		ZEPHIR_CALL_METHOD(NULL, _1, "__construct", NULL, 440, _2, field, _3);
-		zephir_check_temp_parameter(_3);
-=======
-		ZEPHIR_INIT_NVAR(_4$$4);
-		object_init_ex(_4$$4, phalcon_validation_message_ce);
-		ZEPHIR_CALL_FUNCTION(&_6$$4, "strtr", NULL, 54, message, replacePairs);
+		ZEPHIR_INIT_VAR(_5$$3);
+		ZVAL_STRING(_5$$3, "code", ZEPHIR_TEMP_PARAM_COPY);
+		ZEPHIR_CALL_METHOD(&_4$$3, this_ptr, "getoption", NULL, 0, _5$$3);
+		zephir_check_temp_parameter(_5$$3);
 		zephir_check_call_status();
-		ZEPHIR_INIT_VAR(_7$$4);
-		ZVAL_STRING(_7$$4, "Digit", ZEPHIR_TEMP_PARAM_COPY);
-		ZEPHIR_CALL_METHOD(NULL, _4$$4, "__construct", NULL, 435, _6$$4, field, _7$$4);
-		zephir_check_temp_parameter(_7$$4);
->>>>>>> 2682ae08
+		ZEPHIR_INIT_NVAR(_5$$3);
+		ZVAL_STRING(_5$$3, "Digit", ZEPHIR_TEMP_PARAM_COPY);
+		ZEPHIR_CALL_METHOD(NULL, _1$$3, "__construct", NULL, 440, _3$$3, field, _5$$3, _4$$3);
+		zephir_check_temp_parameter(_5$$3);
 		zephir_check_call_status();
-		ZEPHIR_CALL_METHOD(NULL, validation, "appendmessage", NULL, 0, _4$$4);
+		ZEPHIR_CALL_METHOD(NULL, validation, "appendmessage", NULL, 0, _1$$3);
 		zephir_check_call_status();
 		RETURN_MM_BOOL(0);
 	}
