
#ifdef HAVE_CONFIG_H
#include "../../../ext_config.h"
#endif

#include <php.h>
#include "../../../php_ext.h"
#include "../../../ext.h"

#include <Zend/zend_operators.h>
#include <Zend/zend_exceptions.h>
#include <Zend/zend_interfaces.h>

#include "kernel/main.h"
#include "kernel/memory.h"
#include "kernel/fcall.h"
#include "kernel/string.h"
#include "kernel/operators.h"
#include "kernel/array.h"
#include "ext/spl/spl_exceptions.h"
#include "kernel/exception.h"


/**
 * Phalcon\Validation\Validator\Regex
 *
 * Allows validate if the value of a field matches a regular expression
 *
 *<code>
 *use Phalcon\Validation\Validator\Regex as RegexValidator;
 *
 *$validator->add('created_at', new RegexValidator(array(
 *   'pattern' => '/^[0-9]{4}[-\/](0[1-9]|1[12])[-\/](0[1-9]|[12][0-9]|3[01])$/',
 *   'message' => 'The creation date is invalid'
 *)));
 *</code>
 */
ZEPHIR_INIT_CLASS(Phalcon_Validation_Validator_Regex) {

	ZEPHIR_REGISTER_CLASS_EX(Phalcon\\Validation\\Validator, Regex, phalcon, validation_validator_regex, phalcon_validation_validator_ce, phalcon_validation_validator_regex_method_entry, 0);

	return SUCCESS;

}

/**
 * Executes the validation
 */
PHP_METHOD(Phalcon_Validation_Validator_Regex, validate) {

	int ZEPHIR_LAST_CALL_STATUS;
	zend_bool failed;
	zval *field = NULL;
	zval *validation, *field_param = NULL, *matches, *message = NULL, *value = NULL, *label = NULL, *replacePairs, *_0, *_1 = NULL, *_2 = NULL, *_3, *_4 = NULL, *_5;

	ZEPHIR_MM_GROW();
	zephir_fetch_params(1, 2, 0, &validation, &field_param);

	if (unlikely(Z_TYPE_P(field_param) != IS_STRING && Z_TYPE_P(field_param) != IS_NULL)) {
		zephir_throw_exception_string(spl_ce_InvalidArgumentException, SL("Parameter 'field' must be a string") TSRMLS_CC);
		RETURN_MM_NULL();
	}
	if (likely(Z_TYPE_P(field_param) == IS_STRING)) {
		zephir_get_strval(field, field_param);
	} else {
		ZEPHIR_INIT_VAR(field);
		ZVAL_EMPTY_STRING(field);
	}


	ZEPHIR_INIT_VAR(matches);
	ZVAL_NULL(matches);
	ZEPHIR_CALL_METHOD(&value, validation, "getvalue", NULL, 0, field);
	zephir_check_call_status();
	ZEPHIR_INIT_VAR(_0);
	ZEPHIR_INIT_VAR(_2);
	ZVAL_STRING(_2, "pattern", ZEPHIR_TEMP_PARAM_COPY);
	ZEPHIR_CALL_METHOD(&_1, this_ptr, "getoption", NULL, 0, _2);
	zephir_check_temp_parameter(_2);
	zephir_check_call_status();
	zephir_preg_match(_0, _1, value, matches, 0, 0 , 0  TSRMLS_CC);
	if (zephir_is_true(_0)) {
		zephir_array_fetch_long(&_3, matches, 0, PH_NOISY | PH_READONLY, "phalcon/validation/validator/regex.zep", 58 TSRMLS_CC);
		failed = !ZEPHIR_IS_EQUAL(_3, value);
	} else {
		failed = 1;
	}
	if (failed == 1) {
		ZEPHIR_INIT_NVAR(_2);
		ZVAL_STRING(_2, "label", ZEPHIR_TEMP_PARAM_COPY);
		ZEPHIR_CALL_METHOD(&label, this_ptr, "getoption", NULL, 0, _2);
		zephir_check_temp_parameter(_2);
		zephir_check_call_status();
		if (ZEPHIR_IS_EMPTY(label)) {
			ZEPHIR_CALL_METHOD(&label, validation, "getlabel", NULL, 0, field);
			zephir_check_call_status();
		}
		ZEPHIR_INIT_NVAR(_2);
		ZVAL_STRING(_2, "message", ZEPHIR_TEMP_PARAM_COPY);
		ZEPHIR_CALL_METHOD(&message, this_ptr, "getoption", NULL, 0, _2);
		zephir_check_temp_parameter(_2);
		zephir_check_call_status();
		ZEPHIR_INIT_VAR(replacePairs);
		zephir_create_array(replacePairs, 1, 0 TSRMLS_CC);
		zephir_array_update_string(&replacePairs, SL(":field"), &label, PH_COPY | PH_SEPARATE);
		if (ZEPHIR_IS_EMPTY(message)) {
			ZEPHIR_INIT_NVAR(_2);
			ZVAL_STRING(_2, "Regex", ZEPHIR_TEMP_PARAM_COPY);
			ZEPHIR_CALL_METHOD(&message, validation, "getdefaultmessage", NULL, 0, _2);
			zephir_check_temp_parameter(_2);
			zephir_check_call_status();
		}
		ZEPHIR_INIT_NVAR(_2);
		object_init_ex(_2, phalcon_validation_message_ce);
		ZEPHIR_CALL_FUNCTION(&_4, "strtr", NULL, 54, message, replacePairs);
		zephir_check_call_status();
<<<<<<< HEAD
		ZEPHIR_INIT_VAR(_5);
		ZVAL_STRING(_5, "Regex", ZEPHIR_TEMP_PARAM_COPY);
		ZEPHIR_CALL_METHOD(NULL, _2, "__construct", NULL, 441, _4, field, _5);
		zephir_check_temp_parameter(_5);
=======
		ZEPHIR_INIT_VAR(_7);
		ZVAL_STRING(_7, "Regex", ZEPHIR_TEMP_PARAM_COPY);
		ZEPHIR_CALL_METHOD(NULL, _4, "__construct", NULL, 436, _6, field, _7);
		zephir_check_temp_parameter(_7);
>>>>>>> 58cb694b
		zephir_check_call_status();
		ZEPHIR_CALL_METHOD(NULL, validation, "appendmessage", NULL, 0, _2);
		zephir_check_call_status();
		RETURN_MM_BOOL(0);
	}
	RETURN_MM_BOOL(1);

}
<|MERGE_RESOLUTION|>--- conflicted
+++ resolved
@@ -114,17 +114,10 @@
 		object_init_ex(_2, phalcon_validation_message_ce);
 		ZEPHIR_CALL_FUNCTION(&_4, "strtr", NULL, 54, message, replacePairs);
 		zephir_check_call_status();
-<<<<<<< HEAD
 		ZEPHIR_INIT_VAR(_5);
 		ZVAL_STRING(_5, "Regex", ZEPHIR_TEMP_PARAM_COPY);
-		ZEPHIR_CALL_METHOD(NULL, _2, "__construct", NULL, 441, _4, field, _5);
+		ZEPHIR_CALL_METHOD(NULL, _2, "__construct", NULL, 440, _4, field, _5);
 		zephir_check_temp_parameter(_5);
-=======
-		ZEPHIR_INIT_VAR(_7);
-		ZVAL_STRING(_7, "Regex", ZEPHIR_TEMP_PARAM_COPY);
-		ZEPHIR_CALL_METHOD(NULL, _4, "__construct", NULL, 436, _6, field, _7);
-		zephir_check_temp_parameter(_7);
->>>>>>> 58cb694b
 		zephir_check_call_status();
 		ZEPHIR_CALL_METHOD(NULL, validation, "appendmessage", NULL, 0, _2);
 		zephir_check_call_status();
