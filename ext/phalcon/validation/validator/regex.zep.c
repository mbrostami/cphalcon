--- conflicted
+++ resolved
@@ -48,16 +48,10 @@
  */
 PHP_METHOD(Phalcon_Validation_Validator_Regex, validate) {
 
-	zend_bool failed = 0, _2;
+	zend_bool failed = 0;
 	int ZEPHIR_LAST_CALL_STATUS;
-<<<<<<< HEAD
-	zend_bool failed;
 	zval *field = NULL;
-	zval *validation, *field_param = NULL, *matches, *message = NULL, *value = NULL, *label = NULL, *replacePairs, *_0, *_1 = NULL, *_2 = NULL, *_3, *_4 = NULL, *_5;
-=======
-	zval *field = NULL;
-	zval *validation, *field_param = NULL, *matches = NULL, *message = NULL, *value = NULL, *label = NULL, *replacePairs = NULL, *_0 = NULL, *_1 = NULL, *_3 = NULL, *_4, *_5$$4, *_6$$6 = NULL, *_8$$6 = NULL, *_9$$6, *_7$$8;
->>>>>>> 2682ae08
+	zval *validation, *field_param = NULL, *matches = NULL, *message = NULL, *value = NULL, *label = NULL, *replacePairs = NULL, *_0, *_1 = NULL, *_2, *_3$$3, *_4$$5 = NULL, *_6$$5 = NULL, *_7$$5 = NULL, *_8$$5 = NULL, *_5$$7;
 
 	ZEPHIR_MM_GROW();
 	zephir_fetch_params(1, 2, 0, &validation, &field_param);
@@ -84,88 +78,53 @@
 	ZEPHIR_CALL_METHOD(&_1, this_ptr, "getoption", NULL, 0, _2);
 	zephir_check_temp_parameter(_2);
 	zephir_check_call_status();
-<<<<<<< HEAD
 	zephir_preg_match(_0, _1, value, matches, 0, 0 , 0  TSRMLS_CC);
 	if (zephir_is_true(_0)) {
-		zephir_array_fetch_long(&_3, matches, 0, PH_NOISY | PH_READONLY, "phalcon/validation/validator/regex.zep", 58 TSRMLS_CC);
-		failed = !ZEPHIR_IS_EQUAL(_3, value);
-=======
-	zephir_preg_match(_1, _3, value, matches, 0, 0 , 0  TSRMLS_CC);
-	if (zephir_is_true(_1)) {
-		zephir_array_fetch_long(&_5$$4, matches, 0, PH_NOISY | PH_READONLY, "phalcon/validation/validator/regex.zep", 62 TSRMLS_CC);
-		failed = !ZEPHIR_IS_EQUAL(_5$$4, value);
->>>>>>> 2682ae08
+		zephir_array_fetch_long(&_3$$3, matches, 0, PH_NOISY | PH_READONLY, "phalcon/validation/validator/regex.zep", 58 TSRMLS_CC);
+		failed = !ZEPHIR_IS_EQUAL(_3$$3, value);
 	} else {
 		failed = 1;
 	}
 	if (failed == 1) {
-<<<<<<< HEAD
-		ZEPHIR_INIT_NVAR(_2);
-		ZVAL_STRING(_2, "label", ZEPHIR_TEMP_PARAM_COPY);
-		ZEPHIR_CALL_METHOD(&label, this_ptr, "getoption", NULL, 0, _2);
-		zephir_check_temp_parameter(_2);
-=======
-		ZEPHIR_INIT_VAR(_6$$6);
-		ZVAL_STRING(_6$$6, "label", ZEPHIR_TEMP_PARAM_COPY);
-		ZEPHIR_CALL_METHOD(&label, this_ptr, "getoption", NULL, 0, _6$$6);
-		zephir_check_temp_parameter(_6$$6);
->>>>>>> 2682ae08
+		ZEPHIR_INIT_VAR(_4$$5);
+		ZVAL_STRING(_4$$5, "label", ZEPHIR_TEMP_PARAM_COPY);
+		ZEPHIR_CALL_METHOD(&label, this_ptr, "getoption", NULL, 0, _4$$5);
+		zephir_check_temp_parameter(_4$$5);
 		zephir_check_call_status();
 		if (ZEPHIR_IS_EMPTY(label)) {
 			ZEPHIR_CALL_METHOD(&label, validation, "getlabel", NULL, 0, field);
 			zephir_check_call_status();
 		}
-<<<<<<< HEAD
-		ZEPHIR_INIT_NVAR(_2);
-		ZVAL_STRING(_2, "message", ZEPHIR_TEMP_PARAM_COPY);
-		ZEPHIR_CALL_METHOD(&message, this_ptr, "getoption", NULL, 0, _2);
-		zephir_check_temp_parameter(_2);
-=======
-		ZEPHIR_INIT_NVAR(_6$$6);
-		ZVAL_STRING(_6$$6, "message", ZEPHIR_TEMP_PARAM_COPY);
-		ZEPHIR_CALL_METHOD(&message, this_ptr, "getoption", NULL, 0, _6$$6);
-		zephir_check_temp_parameter(_6$$6);
->>>>>>> 2682ae08
+		ZEPHIR_INIT_NVAR(_4$$5);
+		ZVAL_STRING(_4$$5, "message", ZEPHIR_TEMP_PARAM_COPY);
+		ZEPHIR_CALL_METHOD(&message, this_ptr, "getoption", NULL, 0, _4$$5);
+		zephir_check_temp_parameter(_4$$5);
 		zephir_check_call_status();
 		ZEPHIR_INIT_VAR(replacePairs);
 		zephir_create_array(replacePairs, 1, 0 TSRMLS_CC);
 		zephir_array_update_string(&replacePairs, SL(":field"), &label, PH_COPY | PH_SEPARATE);
 		if (ZEPHIR_IS_EMPTY(message)) {
-<<<<<<< HEAD
-			ZEPHIR_INIT_NVAR(_2);
-			ZVAL_STRING(_2, "Regex", ZEPHIR_TEMP_PARAM_COPY);
-			ZEPHIR_CALL_METHOD(&message, validation, "getdefaultmessage", NULL, 0, _2);
-			zephir_check_temp_parameter(_2);
+			ZEPHIR_INIT_VAR(_5$$7);
+			ZVAL_STRING(_5$$7, "Regex", ZEPHIR_TEMP_PARAM_COPY);
+			ZEPHIR_CALL_METHOD(&message, validation, "getdefaultmessage", NULL, 0, _5$$7);
+			zephir_check_temp_parameter(_5$$7);
 			zephir_check_call_status();
 		}
-		ZEPHIR_INIT_NVAR(_2);
-		object_init_ex(_2, phalcon_validation_message_ce);
-		ZEPHIR_CALL_FUNCTION(&_4, "strtr", NULL, 54, message, replacePairs);
+		ZEPHIR_INIT_NVAR(_4$$5);
+		object_init_ex(_4$$5, phalcon_validation_message_ce);
+		ZEPHIR_CALL_FUNCTION(&_6$$5, "strtr", NULL, 54, message, replacePairs);
 		zephir_check_call_status();
-		ZEPHIR_INIT_VAR(_5);
-		ZVAL_STRING(_5, "Regex", ZEPHIR_TEMP_PARAM_COPY);
-		ZEPHIR_CALL_METHOD(NULL, _2, "__construct", NULL, 440, _4, field, _5);
-		zephir_check_temp_parameter(_5);
+		ZEPHIR_INIT_VAR(_8$$5);
+		ZVAL_STRING(_8$$5, "code", ZEPHIR_TEMP_PARAM_COPY);
+		ZEPHIR_CALL_METHOD(&_7$$5, this_ptr, "getoption", NULL, 0, _8$$5);
+		zephir_check_temp_parameter(_8$$5);
 		zephir_check_call_status();
-		ZEPHIR_CALL_METHOD(NULL, validation, "appendmessage", NULL, 0, _2);
-=======
-			ZEPHIR_INIT_VAR(_7$$8);
-			ZVAL_STRING(_7$$8, "Regex", ZEPHIR_TEMP_PARAM_COPY);
-			ZEPHIR_CALL_METHOD(&message, validation, "getdefaultmessage", NULL, 0, _7$$8);
-			zephir_check_temp_parameter(_7$$8);
-			zephir_check_call_status();
-		}
-		ZEPHIR_INIT_NVAR(_6$$6);
-		object_init_ex(_6$$6, phalcon_validation_message_ce);
-		ZEPHIR_CALL_FUNCTION(&_8$$6, "strtr", NULL, 54, message, replacePairs);
+		ZEPHIR_INIT_NVAR(_8$$5);
+		ZVAL_STRING(_8$$5, "Regex", ZEPHIR_TEMP_PARAM_COPY);
+		ZEPHIR_CALL_METHOD(NULL, _4$$5, "__construct", NULL, 440, _6$$5, field, _8$$5, _7$$5);
+		zephir_check_temp_parameter(_8$$5);
 		zephir_check_call_status();
-		ZEPHIR_INIT_VAR(_9$$6);
-		ZVAL_STRING(_9$$6, "Regex", ZEPHIR_TEMP_PARAM_COPY);
-		ZEPHIR_CALL_METHOD(NULL, _6$$6, "__construct", NULL, 435, _8$$6, field, _9$$6);
-		zephir_check_temp_parameter(_9$$6);
-		zephir_check_call_status();
-		ZEPHIR_CALL_METHOD(NULL, validation, "appendmessage", NULL, 0, _6$$6);
->>>>>>> 2682ae08
+		ZEPHIR_CALL_METHOD(NULL, validation, "appendmessage", NULL, 0, _4$$5);
 		zephir_check_call_status();
 		RETURN_MM_BOOL(0);
 	}
