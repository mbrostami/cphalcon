
#ifdef HAVE_CONFIG_H
#include "../../../ext_config.h"
#endif

#include <php.h>
#include "../../../php_ext.h"
#include "../../../ext.h"

#include <Zend/zend_operators.h>
#include <Zend/zend_exceptions.h>
#include <Zend/zend_interfaces.h>

#include "kernel/main.h"
#include "kernel/fcall.h"
#include "kernel/memory.h"
#include "kernel/operators.h"
#include "kernel/string.h"
#include "kernel/array.h"
#include "ext/spl/spl_exceptions.h"
#include "kernel/exception.h"


/**
 * Phalcon\Validation\Validator\Numericality
 *
 * Check for a valid numeric value
 *
 *<code>
 *use Phalcon\Validation\Validator\Numericality;
 *
 *$validator->add('price', new Numericality(array(
 *   'message' => ':field is not numeric'
 *)));
 *</code>
 */
ZEPHIR_INIT_CLASS(Phalcon_Validation_Validator_Numericality) {

	ZEPHIR_REGISTER_CLASS_EX(Phalcon\\Validation\\Validator, Numericality, phalcon, validation_validator_numericality, phalcon_validation_validator_ce, phalcon_validation_validator_numericality_method_entry, 0);

	return SUCCESS;

}

/**
 * Executes the validation
 */
PHP_METHOD(Phalcon_Validation_Validator_Numericality, validate) {

	zend_bool _2;
	int ZEPHIR_LAST_CALL_STATUS;
	zval *field = NULL;
	zval *validation, *field_param = NULL, *value = NULL, *message = NULL, *label = NULL, *replacePairs, *_0 = NULL, *_1 = NULL, *_3, _4, *_5 = NULL, *_6 = NULL, *_7;

	ZEPHIR_MM_GROW();
	zephir_fetch_params(1, 2, 0, &validation, &field_param);

	if (unlikely(Z_TYPE_P(field_param) != IS_STRING && Z_TYPE_P(field_param) != IS_NULL)) {
		zephir_throw_exception_string(spl_ce_InvalidArgumentException, SL("Parameter 'field' must be a string") TSRMLS_CC);
		RETURN_MM_NULL();
	}

	if (likely(Z_TYPE_P(field_param) == IS_STRING)) {
		zephir_get_strval(field, field_param);
	} else {
		ZEPHIR_INIT_VAR(field);
		ZVAL_EMPTY_STRING(field);
	}


	ZEPHIR_CALL_METHOD(&value, validation, "getvalue", NULL, 0, field);
	zephir_check_call_status();
	ZEPHIR_INIT_VAR(_1);
	ZVAL_STRING(_1, "allowEmpty", ZEPHIR_TEMP_PARAM_COPY);
	ZEPHIR_CALL_METHOD(&_0, this_ptr, "issetoption", NULL, 0, _1);
	zephir_check_temp_parameter(_1);
	zephir_check_call_status();
	_2 = zephir_is_true(_0);
	if (_2) {
		_2 = ZEPHIR_IS_EMPTY(value);
	}
	if (_2) {
		RETURN_MM_BOOL(1);
	}
	ZEPHIR_INIT_VAR(_3);
	ZEPHIR_INIT_NVAR(_1);
	ZEPHIR_SINIT_VAR(_4);
	ZVAL_STRING(&_4, "/^-?\\d+\\.?\\d*$/", 0);
	zephir_preg_match(_1, &_4, value, _3, 0, 0 , 0  TSRMLS_CC);
	if (!(zephir_is_true(_1))) {
		ZEPHIR_INIT_VAR(_5);
		ZVAL_STRING(_5, "label", ZEPHIR_TEMP_PARAM_COPY);
		ZEPHIR_CALL_METHOD(&label, this_ptr, "getoption", NULL, 0, _5);
		zephir_check_temp_parameter(_5);
		zephir_check_call_status();
		if (ZEPHIR_IS_EMPTY(label)) {
			ZEPHIR_CALL_METHOD(&label, validation, "getlabel", NULL, 0, field);
			zephir_check_call_status();
		}
		ZEPHIR_INIT_NVAR(_5);
		ZVAL_STRING(_5, "message", ZEPHIR_TEMP_PARAM_COPY);
		ZEPHIR_CALL_METHOD(&message, this_ptr, "getoption", NULL, 0, _5);
		zephir_check_temp_parameter(_5);
		zephir_check_call_status();
		ZEPHIR_INIT_VAR(replacePairs);
		zephir_create_array(replacePairs, 1, 0 TSRMLS_CC);
		zephir_array_update_string(&replacePairs, SL(":field"), &label, PH_COPY | PH_SEPARATE);
		if (ZEPHIR_IS_EMPTY(message)) {
			ZEPHIR_INIT_NVAR(_5);
			ZVAL_STRING(_5, "Numericality", ZEPHIR_TEMP_PARAM_COPY);
			ZEPHIR_CALL_METHOD(&message, validation, "getdefaultmessage", NULL, 0, _5);
			zephir_check_temp_parameter(_5);
			zephir_check_call_status();
		}
		ZEPHIR_INIT_NVAR(_5);
		object_init_ex(_5, phalcon_validation_message_ce);
		ZEPHIR_CALL_FUNCTION(&_6, "strtr", NULL, 54, message, replacePairs);
		zephir_check_call_status();
		ZEPHIR_INIT_VAR(_7);
		ZVAL_STRING(_7, "Numericality", ZEPHIR_TEMP_PARAM_COPY);
<<<<<<< HEAD
		ZEPHIR_CALL_METHOD(NULL, _5, "__construct", NULL, 438, _6, field, _7);
=======
		ZEPHIR_CALL_METHOD(NULL, _5, "__construct", NULL, 437, _6, field, _7);
>>>>>>> 08711796
		zephir_check_temp_parameter(_7);
		zephir_check_call_status();
		ZEPHIR_CALL_METHOD(NULL, validation, "appendmessage", NULL, 0, _5);
		zephir_check_call_status();
		RETURN_MM_BOOL(0);
	}
	RETURN_MM_BOOL(1);

}
<|MERGE_RESOLUTION|>--- conflicted
+++ resolved
@@ -118,11 +118,7 @@
 		zephir_check_call_status();
 		ZEPHIR_INIT_VAR(_7);
 		ZVAL_STRING(_7, "Numericality", ZEPHIR_TEMP_PARAM_COPY);
-<<<<<<< HEAD
-		ZEPHIR_CALL_METHOD(NULL, _5, "__construct", NULL, 438, _6, field, _7);
-=======
-		ZEPHIR_CALL_METHOD(NULL, _5, "__construct", NULL, 437, _6, field, _7);
->>>>>>> 08711796
+		ZEPHIR_CALL_METHOD(NULL, _5, "__construct", NULL, 439, _6, field, _7);
 		zephir_check_temp_parameter(_7);
 		zephir_check_call_status();
 		ZEPHIR_CALL_METHOD(NULL, validation, "appendmessage", NULL, 0, _5);
