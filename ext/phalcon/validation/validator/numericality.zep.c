
#ifdef HAVE_CONFIG_H
#include "../../../ext_config.h"
#endif

#include <php.h>
#include "../../../php_ext.h"
#include "../../../ext.h"

#include <Zend/zend_operators.h>
#include <Zend/zend_exceptions.h>
#include <Zend/zend_interfaces.h>

#include "kernel/main.h"
#include "kernel/fcall.h"
#include "kernel/memory.h"
#include "kernel/string.h"
#include "kernel/operators.h"
#include "kernel/array.h"
#include "ext/spl/spl_exceptions.h"
#include "kernel/exception.h"


/**
 * Phalcon\Validation\Validator\Numericality
 *
 * Check for a valid numeric value
 *
 *<code>
 *use Phalcon\Validation\Validator\Numericality;
 *
 *$validator->add('price', new Numericality(array(
 *   'message' => ':field is not numeric'
 *)));
 *</code>
 */
ZEPHIR_INIT_CLASS(Phalcon_Validation_Validator_Numericality) {

	ZEPHIR_REGISTER_CLASS_EX(Phalcon\\Validation\\Validator, Numericality, phalcon, validation_validator_numericality, phalcon_validation_validator_ce, phalcon_validation_validator_numericality_method_entry, 0);

	return SUCCESS;

}

/**
 * Executes the validation
 */
PHP_METHOD(Phalcon_Validation_Validator_Numericality, validate) {

	int ZEPHIR_LAST_CALL_STATUS;
	zval *field = NULL;
<<<<<<< HEAD
	zval *validation, *field_param = NULL, *value = NULL, *message = NULL, *label = NULL, *replacePairs, *_0, *_1, _2, *_3 = NULL, *_4 = NULL, *_5;
=======
	zval *validation, *field_param = NULL, *value = NULL, *message = NULL, *label = NULL, *replacePairs = NULL, *_0 = NULL, *_1 = NULL, *_3, _4, *_5$$4 = NULL, *_7$$4 = NULL, *_8$$4, *_6$$6;
>>>>>>> 2682ae08

	ZEPHIR_MM_GROW();
	zephir_fetch_params(1, 2, 0, &validation, &field_param);

	if (unlikely(Z_TYPE_P(field_param) != IS_STRING && Z_TYPE_P(field_param) != IS_NULL)) {
		zephir_throw_exception_string(spl_ce_InvalidArgumentException, SL("Parameter 'field' must be a string") TSRMLS_CC);
		RETURN_MM_NULL();
	}
	if (likely(Z_TYPE_P(field_param) == IS_STRING)) {
		zephir_get_strval(field, field_param);
	} else {
		ZEPHIR_INIT_VAR(field);
		ZVAL_EMPTY_STRING(field);
	}


	ZEPHIR_CALL_METHOD(&value, validation, "getvalue", NULL, 0, field);
	zephir_check_call_status();
	ZEPHIR_INIT_VAR(_0);
	ZEPHIR_INIT_VAR(_1);
	ZEPHIR_SINIT_VAR(_2);
	ZVAL_STRING(&_2, "/^-?\\d+\\.?\\d*$/", 0);
	zephir_preg_match(_1, &_2, value, _0, 0, 0 , 0  TSRMLS_CC);
	if (!(zephir_is_true(_1))) {
<<<<<<< HEAD
		ZEPHIR_INIT_VAR(_3);
		ZVAL_STRING(_3, "label", ZEPHIR_TEMP_PARAM_COPY);
		ZEPHIR_CALL_METHOD(&label, this_ptr, "getoption", NULL, 0, _3);
		zephir_check_temp_parameter(_3);
=======
		ZEPHIR_INIT_VAR(_5$$4);
		ZVAL_STRING(_5$$4, "label", ZEPHIR_TEMP_PARAM_COPY);
		ZEPHIR_CALL_METHOD(&label, this_ptr, "getoption", NULL, 0, _5$$4);
		zephir_check_temp_parameter(_5$$4);
>>>>>>> 2682ae08
		zephir_check_call_status();
		if (ZEPHIR_IS_EMPTY(label)) {
			ZEPHIR_CALL_METHOD(&label, validation, "getlabel", NULL, 0, field);
			zephir_check_call_status();
		}
<<<<<<< HEAD
		ZEPHIR_INIT_NVAR(_3);
		ZVAL_STRING(_3, "message", ZEPHIR_TEMP_PARAM_COPY);
		ZEPHIR_CALL_METHOD(&message, this_ptr, "getoption", NULL, 0, _3);
		zephir_check_temp_parameter(_3);
=======
		ZEPHIR_INIT_NVAR(_5$$4);
		ZVAL_STRING(_5$$4, "message", ZEPHIR_TEMP_PARAM_COPY);
		ZEPHIR_CALL_METHOD(&message, this_ptr, "getoption", NULL, 0, _5$$4);
		zephir_check_temp_parameter(_5$$4);
>>>>>>> 2682ae08
		zephir_check_call_status();
		ZEPHIR_INIT_VAR(replacePairs);
		zephir_create_array(replacePairs, 1, 0 TSRMLS_CC);
		zephir_array_update_string(&replacePairs, SL(":field"), &label, PH_COPY | PH_SEPARATE);
		if (ZEPHIR_IS_EMPTY(message)) {
<<<<<<< HEAD
			ZEPHIR_INIT_NVAR(_3);
			ZVAL_STRING(_3, "Numericality", ZEPHIR_TEMP_PARAM_COPY);
			ZEPHIR_CALL_METHOD(&message, validation, "getdefaultmessage", NULL, 0, _3);
			zephir_check_temp_parameter(_3);
			zephir_check_call_status();
		}
		ZEPHIR_INIT_NVAR(_3);
		object_init_ex(_3, phalcon_validation_message_ce);
		ZEPHIR_CALL_FUNCTION(&_4, "strtr", NULL, 54, message, replacePairs);
		zephir_check_call_status();
		ZEPHIR_INIT_VAR(_5);
		ZVAL_STRING(_5, "Numericality", ZEPHIR_TEMP_PARAM_COPY);
		ZEPHIR_CALL_METHOD(NULL, _3, "__construct", NULL, 440, _4, field, _5);
		zephir_check_temp_parameter(_5);
		zephir_check_call_status();
		ZEPHIR_CALL_METHOD(NULL, validation, "appendmessage", NULL, 0, _3);
=======
			ZEPHIR_INIT_VAR(_6$$6);
			ZVAL_STRING(_6$$6, "Numericality", ZEPHIR_TEMP_PARAM_COPY);
			ZEPHIR_CALL_METHOD(&message, validation, "getdefaultmessage", NULL, 0, _6$$6);
			zephir_check_temp_parameter(_6$$6);
			zephir_check_call_status();
		}
		ZEPHIR_INIT_NVAR(_5$$4);
		object_init_ex(_5$$4, phalcon_validation_message_ce);
		ZEPHIR_CALL_FUNCTION(&_7$$4, "strtr", NULL, 54, message, replacePairs);
		zephir_check_call_status();
		ZEPHIR_INIT_VAR(_8$$4);
		ZVAL_STRING(_8$$4, "Numericality", ZEPHIR_TEMP_PARAM_COPY);
		ZEPHIR_CALL_METHOD(NULL, _5$$4, "__construct", NULL, 435, _7$$4, field, _8$$4);
		zephir_check_temp_parameter(_8$$4);
		zephir_check_call_status();
		ZEPHIR_CALL_METHOD(NULL, validation, "appendmessage", NULL, 0, _5$$4);
>>>>>>> 2682ae08
		zephir_check_call_status();
		RETURN_MM_BOOL(0);
	}
	RETURN_MM_BOOL(1);

}
<|MERGE_RESOLUTION|>--- conflicted
+++ resolved
@@ -49,11 +49,7 @@
 
 	int ZEPHIR_LAST_CALL_STATUS;
 	zval *field = NULL;
-<<<<<<< HEAD
-	zval *validation, *field_param = NULL, *value = NULL, *message = NULL, *label = NULL, *replacePairs, *_0, *_1, _2, *_3 = NULL, *_4 = NULL, *_5;
-=======
-	zval *validation, *field_param = NULL, *value = NULL, *message = NULL, *label = NULL, *replacePairs = NULL, *_0 = NULL, *_1 = NULL, *_3, _4, *_5$$4 = NULL, *_7$$4 = NULL, *_8$$4, *_6$$6;
->>>>>>> 2682ae08
+	zval *validation, *field_param = NULL, *value = NULL, *message = NULL, *label = NULL, *replacePairs = NULL, *_0, *_1, _2, *_3$$3 = NULL, *_5$$3 = NULL, *_6$$3 = NULL, *_7$$3 = NULL, *_4$$5;
 
 	ZEPHIR_MM_GROW();
 	zephir_fetch_params(1, 2, 0, &validation, &field_param);
@@ -78,73 +74,45 @@
 	ZVAL_STRING(&_2, "/^-?\\d+\\.?\\d*$/", 0);
 	zephir_preg_match(_1, &_2, value, _0, 0, 0 , 0  TSRMLS_CC);
 	if (!(zephir_is_true(_1))) {
-<<<<<<< HEAD
-		ZEPHIR_INIT_VAR(_3);
-		ZVAL_STRING(_3, "label", ZEPHIR_TEMP_PARAM_COPY);
-		ZEPHIR_CALL_METHOD(&label, this_ptr, "getoption", NULL, 0, _3);
-		zephir_check_temp_parameter(_3);
-=======
-		ZEPHIR_INIT_VAR(_5$$4);
-		ZVAL_STRING(_5$$4, "label", ZEPHIR_TEMP_PARAM_COPY);
-		ZEPHIR_CALL_METHOD(&label, this_ptr, "getoption", NULL, 0, _5$$4);
-		zephir_check_temp_parameter(_5$$4);
->>>>>>> 2682ae08
+		ZEPHIR_INIT_VAR(_3$$3);
+		ZVAL_STRING(_3$$3, "label", ZEPHIR_TEMP_PARAM_COPY);
+		ZEPHIR_CALL_METHOD(&label, this_ptr, "getoption", NULL, 0, _3$$3);
+		zephir_check_temp_parameter(_3$$3);
 		zephir_check_call_status();
 		if (ZEPHIR_IS_EMPTY(label)) {
 			ZEPHIR_CALL_METHOD(&label, validation, "getlabel", NULL, 0, field);
 			zephir_check_call_status();
 		}
-<<<<<<< HEAD
-		ZEPHIR_INIT_NVAR(_3);
-		ZVAL_STRING(_3, "message", ZEPHIR_TEMP_PARAM_COPY);
-		ZEPHIR_CALL_METHOD(&message, this_ptr, "getoption", NULL, 0, _3);
-		zephir_check_temp_parameter(_3);
-=======
-		ZEPHIR_INIT_NVAR(_5$$4);
-		ZVAL_STRING(_5$$4, "message", ZEPHIR_TEMP_PARAM_COPY);
-		ZEPHIR_CALL_METHOD(&message, this_ptr, "getoption", NULL, 0, _5$$4);
-		zephir_check_temp_parameter(_5$$4);
->>>>>>> 2682ae08
+		ZEPHIR_INIT_NVAR(_3$$3);
+		ZVAL_STRING(_3$$3, "message", ZEPHIR_TEMP_PARAM_COPY);
+		ZEPHIR_CALL_METHOD(&message, this_ptr, "getoption", NULL, 0, _3$$3);
+		zephir_check_temp_parameter(_3$$3);
 		zephir_check_call_status();
 		ZEPHIR_INIT_VAR(replacePairs);
 		zephir_create_array(replacePairs, 1, 0 TSRMLS_CC);
 		zephir_array_update_string(&replacePairs, SL(":field"), &label, PH_COPY | PH_SEPARATE);
 		if (ZEPHIR_IS_EMPTY(message)) {
-<<<<<<< HEAD
-			ZEPHIR_INIT_NVAR(_3);
-			ZVAL_STRING(_3, "Numericality", ZEPHIR_TEMP_PARAM_COPY);
-			ZEPHIR_CALL_METHOD(&message, validation, "getdefaultmessage", NULL, 0, _3);
-			zephir_check_temp_parameter(_3);
+			ZEPHIR_INIT_VAR(_4$$5);
+			ZVAL_STRING(_4$$5, "Numericality", ZEPHIR_TEMP_PARAM_COPY);
+			ZEPHIR_CALL_METHOD(&message, validation, "getdefaultmessage", NULL, 0, _4$$5);
+			zephir_check_temp_parameter(_4$$5);
 			zephir_check_call_status();
 		}
-		ZEPHIR_INIT_NVAR(_3);
-		object_init_ex(_3, phalcon_validation_message_ce);
-		ZEPHIR_CALL_FUNCTION(&_4, "strtr", NULL, 54, message, replacePairs);
+		ZEPHIR_INIT_NVAR(_3$$3);
+		object_init_ex(_3$$3, phalcon_validation_message_ce);
+		ZEPHIR_CALL_FUNCTION(&_5$$3, "strtr", NULL, 54, message, replacePairs);
 		zephir_check_call_status();
-		ZEPHIR_INIT_VAR(_5);
-		ZVAL_STRING(_5, "Numericality", ZEPHIR_TEMP_PARAM_COPY);
-		ZEPHIR_CALL_METHOD(NULL, _3, "__construct", NULL, 440, _4, field, _5);
-		zephir_check_temp_parameter(_5);
+		ZEPHIR_INIT_VAR(_7$$3);
+		ZVAL_STRING(_7$$3, "code", ZEPHIR_TEMP_PARAM_COPY);
+		ZEPHIR_CALL_METHOD(&_6$$3, this_ptr, "getoption", NULL, 0, _7$$3);
+		zephir_check_temp_parameter(_7$$3);
 		zephir_check_call_status();
-		ZEPHIR_CALL_METHOD(NULL, validation, "appendmessage", NULL, 0, _3);
-=======
-			ZEPHIR_INIT_VAR(_6$$6);
-			ZVAL_STRING(_6$$6, "Numericality", ZEPHIR_TEMP_PARAM_COPY);
-			ZEPHIR_CALL_METHOD(&message, validation, "getdefaultmessage", NULL, 0, _6$$6);
-			zephir_check_temp_parameter(_6$$6);
-			zephir_check_call_status();
-		}
-		ZEPHIR_INIT_NVAR(_5$$4);
-		object_init_ex(_5$$4, phalcon_validation_message_ce);
-		ZEPHIR_CALL_FUNCTION(&_7$$4, "strtr", NULL, 54, message, replacePairs);
+		ZEPHIR_INIT_NVAR(_7$$3);
+		ZVAL_STRING(_7$$3, "Numericality", ZEPHIR_TEMP_PARAM_COPY);
+		ZEPHIR_CALL_METHOD(NULL, _3$$3, "__construct", NULL, 440, _5$$3, field, _7$$3, _6$$3);
+		zephir_check_temp_parameter(_7$$3);
 		zephir_check_call_status();
-		ZEPHIR_INIT_VAR(_8$$4);
-		ZVAL_STRING(_8$$4, "Numericality", ZEPHIR_TEMP_PARAM_COPY);
-		ZEPHIR_CALL_METHOD(NULL, _5$$4, "__construct", NULL, 435, _7$$4, field, _8$$4);
-		zephir_check_temp_parameter(_8$$4);
-		zephir_check_call_status();
-		ZEPHIR_CALL_METHOD(NULL, validation, "appendmessage", NULL, 0, _5$$4);
->>>>>>> 2682ae08
+		ZEPHIR_CALL_METHOD(NULL, validation, "appendmessage", NULL, 0, _3$$3);
 		zephir_check_call_status();
 		RETURN_MM_BOOL(0);
 	}
