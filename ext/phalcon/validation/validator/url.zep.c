
#ifdef HAVE_CONFIG_H
#include "../../../ext_config.h"
#endif

#include <php.h>
#include "../../../php_ext.h"
#include "../../../ext.h"

#include <Zend/zend_operators.h>
#include <Zend/zend_exceptions.h>
#include <Zend/zend_interfaces.h>

#include "kernel/main.h"
#include "kernel/fcall.h"
#include "kernel/memory.h"
#include "kernel/operators.h"
#include "kernel/array.h"
#include "ext/spl/spl_exceptions.h"
#include "kernel/exception.h"


/**
 * Phalcon\Validation\Validator\Url
 *
 * Checks if a value has a url format
 *
 *<code>
 *use Phalcon\Validation\Validator\Url as UrlValidator;
 *
 *$validator->add('url', new UrlValidator(array(
 *   'message' => ':field must be a url'
 *)));
 *</code>
 */
ZEPHIR_INIT_CLASS(Phalcon_Validation_Validator_Url) {

	ZEPHIR_REGISTER_CLASS_EX(Phalcon\\Validation\\Validator, Url, phalcon, validation_validator_url, phalcon_validation_validator_ce, phalcon_validation_validator_url_method_entry, 0);

	return SUCCESS;

}

/**
 * Executes the validation
 */
PHP_METHOD(Phalcon_Validation_Validator_Url, validate) {

	zend_bool _2;
	int ZEPHIR_LAST_CALL_STATUS;
	zval *field = NULL;
	zval *validation, *field_param = NULL, *value = NULL, *message = NULL, *label = NULL, *replacePairs, *_0 = NULL, *_1 = NULL, _3, *_4 = NULL, *_5 = NULL, *_6;

	ZEPHIR_MM_GROW();
	zephir_fetch_params(1, 2, 0, &validation, &field_param);

	if (unlikely(Z_TYPE_P(field_param) != IS_STRING && Z_TYPE_P(field_param) != IS_NULL)) {
		zephir_throw_exception_string(spl_ce_InvalidArgumentException, SL("Parameter 'field' must be a string") TSRMLS_CC);
		RETURN_MM_NULL();
	}

	if (likely(Z_TYPE_P(field_param) == IS_STRING)) {
		zephir_get_strval(field, field_param);
	} else {
		ZEPHIR_INIT_VAR(field);
		ZVAL_EMPTY_STRING(field);
	}


	ZEPHIR_CALL_METHOD(&value, validation, "getvalue", NULL, 0, field);
	zephir_check_call_status();
	ZEPHIR_INIT_VAR(_1);
	ZVAL_STRING(_1, "allowEmpty", ZEPHIR_TEMP_PARAM_COPY);
	ZEPHIR_CALL_METHOD(&_0, this_ptr, "issetoption", NULL, 0, _1);
	zephir_check_temp_parameter(_1);
	zephir_check_call_status();
	_2 = zephir_is_true(_0);
	if (_2) {
		_2 = ZEPHIR_IS_EMPTY(value);
	}
	if (_2) {
		RETURN_MM_BOOL(1);
	}
	ZEPHIR_SINIT_VAR(_3);
	ZVAL_LONG(&_3, 273);
<<<<<<< HEAD
	ZEPHIR_CALL_FUNCTION(&_4, "filter_var", NULL, 190, value, &_3);
=======
	ZEPHIR_CALL_FUNCTION(&_4, "filter_var", NULL, 193, value, &_3);
>>>>>>> 08711796
	zephir_check_call_status();
	if (!(zephir_is_true(_4))) {
		ZEPHIR_INIT_NVAR(_1);
		ZVAL_STRING(_1, "label", ZEPHIR_TEMP_PARAM_COPY);
		ZEPHIR_CALL_METHOD(&label, this_ptr, "getoption", NULL, 0, _1);
		zephir_check_temp_parameter(_1);
		zephir_check_call_status();
		if (ZEPHIR_IS_EMPTY(label)) {
			ZEPHIR_CALL_METHOD(&label, validation, "getlabel", NULL, 0, field);
			zephir_check_call_status();
		}
		ZEPHIR_INIT_NVAR(_1);
		ZVAL_STRING(_1, "message", ZEPHIR_TEMP_PARAM_COPY);
		ZEPHIR_CALL_METHOD(&message, this_ptr, "getoption", NULL, 0, _1);
		zephir_check_temp_parameter(_1);
		zephir_check_call_status();
		ZEPHIR_INIT_VAR(replacePairs);
		zephir_create_array(replacePairs, 1, 0 TSRMLS_CC);
		zephir_array_update_string(&replacePairs, SL(":field"), &label, PH_COPY | PH_SEPARATE);
		if (ZEPHIR_IS_EMPTY(message)) {
			ZEPHIR_INIT_NVAR(_1);
			ZVAL_STRING(_1, "Url", ZEPHIR_TEMP_PARAM_COPY);
			ZEPHIR_CALL_METHOD(&message, validation, "getdefaultmessage", NULL, 0, _1);
			zephir_check_temp_parameter(_1);
			zephir_check_call_status();
		}
		ZEPHIR_INIT_NVAR(_1);
		object_init_ex(_1, phalcon_validation_message_ce);
		ZEPHIR_CALL_FUNCTION(&_5, "strtr", NULL, 54, message, replacePairs);
		zephir_check_call_status();
		ZEPHIR_INIT_VAR(_6);
		ZVAL_STRING(_6, "Url", ZEPHIR_TEMP_PARAM_COPY);
<<<<<<< HEAD
		ZEPHIR_CALL_METHOD(NULL, _1, "__construct", NULL, 438, _5, field, _6);
=======
		ZEPHIR_CALL_METHOD(NULL, _1, "__construct", NULL, 437, _5, field, _6);
>>>>>>> 08711796
		zephir_check_temp_parameter(_6);
		zephir_check_call_status();
		ZEPHIR_CALL_METHOD(NULL, validation, "appendmessage", NULL, 0, _1);
		zephir_check_call_status();
		RETURN_MM_BOOL(0);
	}
	RETURN_MM_BOOL(1);

}
<|MERGE_RESOLUTION|>--- conflicted
+++ resolved
@@ -83,11 +83,7 @@
 	}
 	ZEPHIR_SINIT_VAR(_3);
 	ZVAL_LONG(&_3, 273);
-<<<<<<< HEAD
-	ZEPHIR_CALL_FUNCTION(&_4, "filter_var", NULL, 190, value, &_3);
-=======
-	ZEPHIR_CALL_FUNCTION(&_4, "filter_var", NULL, 193, value, &_3);
->>>>>>> 08711796
+	ZEPHIR_CALL_FUNCTION(&_4, "filter_var", NULL, 191, value, &_3);
 	zephir_check_call_status();
 	if (!(zephir_is_true(_4))) {
 		ZEPHIR_INIT_NVAR(_1);
@@ -120,11 +116,7 @@
 		zephir_check_call_status();
 		ZEPHIR_INIT_VAR(_6);
 		ZVAL_STRING(_6, "Url", ZEPHIR_TEMP_PARAM_COPY);
-<<<<<<< HEAD
-		ZEPHIR_CALL_METHOD(NULL, _1, "__construct", NULL, 438, _5, field, _6);
-=======
-		ZEPHIR_CALL_METHOD(NULL, _1, "__construct", NULL, 437, _5, field, _6);
->>>>>>> 08711796
+		ZEPHIR_CALL_METHOD(NULL, _1, "__construct", NULL, 439, _5, field, _6);
 		zephir_check_temp_parameter(_6);
 		zephir_check_call_status();
 		ZEPHIR_CALL_METHOD(NULL, validation, "appendmessage", NULL, 0, _1);
