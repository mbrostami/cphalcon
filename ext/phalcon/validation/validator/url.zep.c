
#ifdef HAVE_CONFIG_H
#include "../../../ext_config.h"
#endif

#include <php.h>
#include "../../../php_ext.h"
#include "../../../ext.h"

#include <Zend/zend_operators.h>
#include <Zend/zend_exceptions.h>
#include <Zend/zend_interfaces.h>

#include "kernel/main.h"
#include "kernel/fcall.h"
#include "kernel/memory.h"
#include "kernel/operators.h"
#include "kernel/array.h"
#include "ext/spl/spl_exceptions.h"
#include "kernel/exception.h"


/**
 * Phalcon\Validation\Validator\Url
 *
 * Checks if a value has a url format
 *
 *<code>
 *use Phalcon\Validation\Validator\Url as UrlValidator;
 *
 *$validator->add('url', new UrlValidator(array(
 *   'message' => ':field must be a url'
 *)));
 *</code>
 */
ZEPHIR_INIT_CLASS(Phalcon_Validation_Validator_Url) {

	ZEPHIR_REGISTER_CLASS_EX(Phalcon\\Validation\\Validator, Url, phalcon, validation_validator_url, phalcon_validation_validator_ce, phalcon_validation_validator_url_method_entry, 0);

	return SUCCESS;

}

/**
 * Executes the validation
 */
PHP_METHOD(Phalcon_Validation_Validator_Url, validate) {

	int ZEPHIR_LAST_CALL_STATUS;
	zval *field = NULL;
<<<<<<< HEAD
	zval *validation, *field_param = NULL, *value = NULL, *message = NULL, *label = NULL, *replacePairs, _0, *_1 = NULL, *_2 = NULL, *_3 = NULL, *_4;
=======
	zval *validation, *field_param = NULL, *value = NULL, *message = NULL, *label = NULL, *replacePairs = NULL, *_0 = NULL, *_1, _3, *_4 = NULL, *_5$$4 = NULL, *_7$$4 = NULL, *_8$$4, *_6$$6;
>>>>>>> 2682ae08

	ZEPHIR_MM_GROW();
	zephir_fetch_params(1, 2, 0, &validation, &field_param);

	if (unlikely(Z_TYPE_P(field_param) != IS_STRING && Z_TYPE_P(field_param) != IS_NULL)) {
		zephir_throw_exception_string(spl_ce_InvalidArgumentException, SL("Parameter 'field' must be a string") TSRMLS_CC);
		RETURN_MM_NULL();
	}
	if (likely(Z_TYPE_P(field_param) == IS_STRING)) {
		zephir_get_strval(field, field_param);
	} else {
		ZEPHIR_INIT_VAR(field);
		ZVAL_EMPTY_STRING(field);
	}


	ZEPHIR_CALL_METHOD(&value, validation, "getvalue", NULL, 0, field);
	zephir_check_call_status();
	ZEPHIR_SINIT_VAR(_0);
	ZVAL_LONG(&_0, 273);
	ZEPHIR_CALL_FUNCTION(&_1, "filter_var", NULL, 190, value, &_0);
	zephir_check_call_status();
<<<<<<< HEAD
	if (!(zephir_is_true(_1))) {
		ZEPHIR_INIT_VAR(_2);
		ZVAL_STRING(_2, "label", ZEPHIR_TEMP_PARAM_COPY);
		ZEPHIR_CALL_METHOD(&label, this_ptr, "getoption", NULL, 0, _2);
		zephir_check_temp_parameter(_2);
=======
	_2 = zephir_is_true(_0);
	if (_2) {
		_2 = ZEPHIR_IS_EMPTY(value);
	}
	if (_2) {
		RETURN_MM_BOOL(1);
	}
	ZEPHIR_SINIT_VAR(_3);
	ZVAL_LONG(&_3, 273);
	ZEPHIR_CALL_FUNCTION(&_4, "filter_var", NULL, 192, value, &_3);
	zephir_check_call_status();
	if (!(zephir_is_true(_4))) {
		ZEPHIR_INIT_VAR(_5$$4);
		ZVAL_STRING(_5$$4, "label", ZEPHIR_TEMP_PARAM_COPY);
		ZEPHIR_CALL_METHOD(&label, this_ptr, "getoption", NULL, 0, _5$$4);
		zephir_check_temp_parameter(_5$$4);
>>>>>>> 2682ae08
		zephir_check_call_status();
		if (ZEPHIR_IS_EMPTY(label)) {
			ZEPHIR_CALL_METHOD(&label, validation, "getlabel", NULL, 0, field);
			zephir_check_call_status();
		}
<<<<<<< HEAD
		ZEPHIR_INIT_NVAR(_2);
		ZVAL_STRING(_2, "message", ZEPHIR_TEMP_PARAM_COPY);
		ZEPHIR_CALL_METHOD(&message, this_ptr, "getoption", NULL, 0, _2);
		zephir_check_temp_parameter(_2);
=======
		ZEPHIR_INIT_NVAR(_5$$4);
		ZVAL_STRING(_5$$4, "message", ZEPHIR_TEMP_PARAM_COPY);
		ZEPHIR_CALL_METHOD(&message, this_ptr, "getoption", NULL, 0, _5$$4);
		zephir_check_temp_parameter(_5$$4);
>>>>>>> 2682ae08
		zephir_check_call_status();
		ZEPHIR_INIT_VAR(replacePairs);
		zephir_create_array(replacePairs, 1, 0 TSRMLS_CC);
		zephir_array_update_string(&replacePairs, SL(":field"), &label, PH_COPY | PH_SEPARATE);
		if (ZEPHIR_IS_EMPTY(message)) {
<<<<<<< HEAD
			ZEPHIR_INIT_NVAR(_2);
			ZVAL_STRING(_2, "Url", ZEPHIR_TEMP_PARAM_COPY);
			ZEPHIR_CALL_METHOD(&message, validation, "getdefaultmessage", NULL, 0, _2);
			zephir_check_temp_parameter(_2);
			zephir_check_call_status();
		}
		ZEPHIR_INIT_NVAR(_2);
		object_init_ex(_2, phalcon_validation_message_ce);
		ZEPHIR_CALL_FUNCTION(&_3, "strtr", NULL, 54, message, replacePairs);
		zephir_check_call_status();
		ZEPHIR_INIT_VAR(_4);
		ZVAL_STRING(_4, "Url", ZEPHIR_TEMP_PARAM_COPY);
		ZEPHIR_CALL_METHOD(NULL, _2, "__construct", NULL, 440, _3, field, _4);
		zephir_check_temp_parameter(_4);
		zephir_check_call_status();
		ZEPHIR_CALL_METHOD(NULL, validation, "appendmessage", NULL, 0, _2);
=======
			ZEPHIR_INIT_VAR(_6$$6);
			ZVAL_STRING(_6$$6, "Url", ZEPHIR_TEMP_PARAM_COPY);
			ZEPHIR_CALL_METHOD(&message, validation, "getdefaultmessage", NULL, 0, _6$$6);
			zephir_check_temp_parameter(_6$$6);
			zephir_check_call_status();
		}
		ZEPHIR_INIT_NVAR(_5$$4);
		object_init_ex(_5$$4, phalcon_validation_message_ce);
		ZEPHIR_CALL_FUNCTION(&_7$$4, "strtr", NULL, 54, message, replacePairs);
		zephir_check_call_status();
		ZEPHIR_INIT_VAR(_8$$4);
		ZVAL_STRING(_8$$4, "Url", ZEPHIR_TEMP_PARAM_COPY);
		ZEPHIR_CALL_METHOD(NULL, _5$$4, "__construct", NULL, 435, _7$$4, field, _8$$4);
		zephir_check_temp_parameter(_8$$4);
		zephir_check_call_status();
		ZEPHIR_CALL_METHOD(NULL, validation, "appendmessage", NULL, 0, _5$$4);
>>>>>>> 2682ae08
		zephir_check_call_status();
		RETURN_MM_BOOL(0);
	}
	RETURN_MM_BOOL(1);

}
<|MERGE_RESOLUTION|>--- conflicted
+++ resolved
@@ -48,11 +48,7 @@
 
 	int ZEPHIR_LAST_CALL_STATUS;
 	zval *field = NULL;
-<<<<<<< HEAD
-	zval *validation, *field_param = NULL, *value = NULL, *message = NULL, *label = NULL, *replacePairs, _0, *_1 = NULL, *_2 = NULL, *_3 = NULL, *_4;
-=======
-	zval *validation, *field_param = NULL, *value = NULL, *message = NULL, *label = NULL, *replacePairs = NULL, *_0 = NULL, *_1, _3, *_4 = NULL, *_5$$4 = NULL, *_7$$4 = NULL, *_8$$4, *_6$$6;
->>>>>>> 2682ae08
+	zval *validation, *field_param = NULL, *value = NULL, *message = NULL, *label = NULL, *replacePairs = NULL, _0, *_1 = NULL, *_2$$3 = NULL, *_4$$3 = NULL, *_5$$3 = NULL, *_6$$3 = NULL, *_3$$5;
 
 	ZEPHIR_MM_GROW();
 	zephir_fetch_params(1, 2, 0, &validation, &field_param);
@@ -75,86 +71,46 @@
 	ZVAL_LONG(&_0, 273);
 	ZEPHIR_CALL_FUNCTION(&_1, "filter_var", NULL, 190, value, &_0);
 	zephir_check_call_status();
-<<<<<<< HEAD
 	if (!(zephir_is_true(_1))) {
-		ZEPHIR_INIT_VAR(_2);
-		ZVAL_STRING(_2, "label", ZEPHIR_TEMP_PARAM_COPY);
-		ZEPHIR_CALL_METHOD(&label, this_ptr, "getoption", NULL, 0, _2);
-		zephir_check_temp_parameter(_2);
-=======
-	_2 = zephir_is_true(_0);
-	if (_2) {
-		_2 = ZEPHIR_IS_EMPTY(value);
-	}
-	if (_2) {
-		RETURN_MM_BOOL(1);
-	}
-	ZEPHIR_SINIT_VAR(_3);
-	ZVAL_LONG(&_3, 273);
-	ZEPHIR_CALL_FUNCTION(&_4, "filter_var", NULL, 192, value, &_3);
-	zephir_check_call_status();
-	if (!(zephir_is_true(_4))) {
-		ZEPHIR_INIT_VAR(_5$$4);
-		ZVAL_STRING(_5$$4, "label", ZEPHIR_TEMP_PARAM_COPY);
-		ZEPHIR_CALL_METHOD(&label, this_ptr, "getoption", NULL, 0, _5$$4);
-		zephir_check_temp_parameter(_5$$4);
->>>>>>> 2682ae08
+		ZEPHIR_INIT_VAR(_2$$3);
+		ZVAL_STRING(_2$$3, "label", ZEPHIR_TEMP_PARAM_COPY);
+		ZEPHIR_CALL_METHOD(&label, this_ptr, "getoption", NULL, 0, _2$$3);
+		zephir_check_temp_parameter(_2$$3);
 		zephir_check_call_status();
 		if (ZEPHIR_IS_EMPTY(label)) {
 			ZEPHIR_CALL_METHOD(&label, validation, "getlabel", NULL, 0, field);
 			zephir_check_call_status();
 		}
-<<<<<<< HEAD
-		ZEPHIR_INIT_NVAR(_2);
-		ZVAL_STRING(_2, "message", ZEPHIR_TEMP_PARAM_COPY);
-		ZEPHIR_CALL_METHOD(&message, this_ptr, "getoption", NULL, 0, _2);
-		zephir_check_temp_parameter(_2);
-=======
-		ZEPHIR_INIT_NVAR(_5$$4);
-		ZVAL_STRING(_5$$4, "message", ZEPHIR_TEMP_PARAM_COPY);
-		ZEPHIR_CALL_METHOD(&message, this_ptr, "getoption", NULL, 0, _5$$4);
-		zephir_check_temp_parameter(_5$$4);
->>>>>>> 2682ae08
+		ZEPHIR_INIT_NVAR(_2$$3);
+		ZVAL_STRING(_2$$3, "message", ZEPHIR_TEMP_PARAM_COPY);
+		ZEPHIR_CALL_METHOD(&message, this_ptr, "getoption", NULL, 0, _2$$3);
+		zephir_check_temp_parameter(_2$$3);
 		zephir_check_call_status();
 		ZEPHIR_INIT_VAR(replacePairs);
 		zephir_create_array(replacePairs, 1, 0 TSRMLS_CC);
 		zephir_array_update_string(&replacePairs, SL(":field"), &label, PH_COPY | PH_SEPARATE);
 		if (ZEPHIR_IS_EMPTY(message)) {
-<<<<<<< HEAD
-			ZEPHIR_INIT_NVAR(_2);
-			ZVAL_STRING(_2, "Url", ZEPHIR_TEMP_PARAM_COPY);
-			ZEPHIR_CALL_METHOD(&message, validation, "getdefaultmessage", NULL, 0, _2);
-			zephir_check_temp_parameter(_2);
+			ZEPHIR_INIT_VAR(_3$$5);
+			ZVAL_STRING(_3$$5, "Url", ZEPHIR_TEMP_PARAM_COPY);
+			ZEPHIR_CALL_METHOD(&message, validation, "getdefaultmessage", NULL, 0, _3$$5);
+			zephir_check_temp_parameter(_3$$5);
 			zephir_check_call_status();
 		}
-		ZEPHIR_INIT_NVAR(_2);
-		object_init_ex(_2, phalcon_validation_message_ce);
-		ZEPHIR_CALL_FUNCTION(&_3, "strtr", NULL, 54, message, replacePairs);
+		ZEPHIR_INIT_NVAR(_2$$3);
+		object_init_ex(_2$$3, phalcon_validation_message_ce);
+		ZEPHIR_CALL_FUNCTION(&_4$$3, "strtr", NULL, 54, message, replacePairs);
 		zephir_check_call_status();
-		ZEPHIR_INIT_VAR(_4);
-		ZVAL_STRING(_4, "Url", ZEPHIR_TEMP_PARAM_COPY);
-		ZEPHIR_CALL_METHOD(NULL, _2, "__construct", NULL, 440, _3, field, _4);
-		zephir_check_temp_parameter(_4);
+		ZEPHIR_INIT_VAR(_6$$3);
+		ZVAL_STRING(_6$$3, "code", ZEPHIR_TEMP_PARAM_COPY);
+		ZEPHIR_CALL_METHOD(&_5$$3, this_ptr, "getoption", NULL, 0, _6$$3);
+		zephir_check_temp_parameter(_6$$3);
 		zephir_check_call_status();
-		ZEPHIR_CALL_METHOD(NULL, validation, "appendmessage", NULL, 0, _2);
-=======
-			ZEPHIR_INIT_VAR(_6$$6);
-			ZVAL_STRING(_6$$6, "Url", ZEPHIR_TEMP_PARAM_COPY);
-			ZEPHIR_CALL_METHOD(&message, validation, "getdefaultmessage", NULL, 0, _6$$6);
-			zephir_check_temp_parameter(_6$$6);
-			zephir_check_call_status();
-		}
-		ZEPHIR_INIT_NVAR(_5$$4);
-		object_init_ex(_5$$4, phalcon_validation_message_ce);
-		ZEPHIR_CALL_FUNCTION(&_7$$4, "strtr", NULL, 54, message, replacePairs);
+		ZEPHIR_INIT_NVAR(_6$$3);
+		ZVAL_STRING(_6$$3, "Url", ZEPHIR_TEMP_PARAM_COPY);
+		ZEPHIR_CALL_METHOD(NULL, _2$$3, "__construct", NULL, 440, _4$$3, field, _6$$3, _5$$3);
+		zephir_check_temp_parameter(_6$$3);
 		zephir_check_call_status();
-		ZEPHIR_INIT_VAR(_8$$4);
-		ZVAL_STRING(_8$$4, "Url", ZEPHIR_TEMP_PARAM_COPY);
-		ZEPHIR_CALL_METHOD(NULL, _5$$4, "__construct", NULL, 435, _7$$4, field, _8$$4);
-		zephir_check_temp_parameter(_8$$4);
-		zephir_check_call_status();
-		ZEPHIR_CALL_METHOD(NULL, validation, "appendmessage", NULL, 0, _5$$4);
->>>>>>> 2682ae08
+		ZEPHIR_CALL_METHOD(NULL, validation, "appendmessage", NULL, 0, _2$$3);
 		zephir_check_call_status();
 		RETURN_MM_BOOL(0);
 	}
