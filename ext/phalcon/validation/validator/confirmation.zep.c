
#ifdef HAVE_CONFIG_H
#include "../../../ext_config.h"
#endif

#include <php.h>
#include "../../../php_ext.h"
#include "../../../ext.h"

#include <Zend/zend_operators.h>
#include <Zend/zend_exceptions.h>
#include <Zend/zend_interfaces.h>

#include "kernel/main.h"
#include "kernel/fcall.h"
#include "kernel/memory.h"
#include "kernel/operators.h"
#include "kernel/array.h"
#include "ext/spl/spl_exceptions.h"
#include "kernel/exception.h"
#include "kernel/object.h"


/**
 * Phalcon\Validation\Validator\Confirmation
 *
 * Checks that two values have the same value
 *
 *<code>
 *use Phalcon\Validation\Validator\Confirmation;
 *
 *$validator->add('password', new Confirmation(array(
 *   'message' => 'Password doesn\'t match confirmation',
 *   'with' => 'confirmPassword'
 *)));
 *</code>
 */
ZEPHIR_INIT_CLASS(Phalcon_Validation_Validator_Confirmation) {

	ZEPHIR_REGISTER_CLASS_EX(Phalcon\\Validation\\Validator, Confirmation, phalcon, validation_validator_confirmation, phalcon_validation_validator_ce, phalcon_validation_validator_confirmation_method_entry, 0);

	return SUCCESS;

}

/**
 * Executes the validation
 */
PHP_METHOD(Phalcon_Validation_Validator_Confirmation, validate) {

	int ZEPHIR_LAST_CALL_STATUS;
	zval *field = NULL;
	zval *validation, *field_param = NULL, *fieldWith = NULL, *value = NULL, *valueWith = NULL, *message = NULL, *label = NULL, *labelWith = NULL, *replacePairs = NULL, *_0, *_1 = NULL, *_2$$3 = NULL, *_4$$3 = NULL, *_5$$3, *_3$$6;

	ZEPHIR_MM_GROW();
	zephir_fetch_params(1, 2, 0, &validation, &field_param);

	if (unlikely(Z_TYPE_P(field_param) != IS_STRING && Z_TYPE_P(field_param) != IS_NULL)) {
		zephir_throw_exception_string(spl_ce_InvalidArgumentException, SL("Parameter 'field' must be a string") TSRMLS_CC);
		RETURN_MM_NULL();
	}
	if (likely(Z_TYPE_P(field_param) == IS_STRING)) {
		zephir_get_strval(field, field_param);
	} else {
		ZEPHIR_INIT_VAR(field);
		ZVAL_EMPTY_STRING(field);
	}


	ZEPHIR_INIT_VAR(_0);
	ZVAL_STRING(_0, "with", ZEPHIR_TEMP_PARAM_COPY);
	ZEPHIR_CALL_METHOD(&fieldWith, this_ptr, "getoption", NULL, 0, _0);
	zephir_check_temp_parameter(_0);
	zephir_check_call_status();
	ZEPHIR_CALL_METHOD(&value, validation, "getvalue", NULL, 0, field);
	zephir_check_call_status();
	ZEPHIR_CALL_METHOD(&valueWith, validation, "getvalue", NULL, 0, fieldWith);
	zephir_check_call_status();
<<<<<<< HEAD
	ZEPHIR_CALL_METHOD(&_1, this_ptr, "compare", NULL, 443, value, valueWith);
=======
	ZEPHIR_CALL_METHOD(&_1, this_ptr, "compare", NULL, 438, value, valueWith);
>>>>>>> 2682ae08
	zephir_check_call_status();
	if (!(zephir_is_true(_1))) {
		ZEPHIR_INIT_VAR(_2$$3);
		ZVAL_STRING(_2$$3, "label", ZEPHIR_TEMP_PARAM_COPY);
		ZEPHIR_CALL_METHOD(&label, this_ptr, "getoption", NULL, 0, _2$$3);
		zephir_check_temp_parameter(_2$$3);
		zephir_check_call_status();
		if (ZEPHIR_IS_EMPTY(label)) {
			ZEPHIR_CALL_METHOD(&label, validation, "getlabel", NULL, 0, field);
			zephir_check_call_status();
		}
		ZEPHIR_INIT_NVAR(_2$$3);
		ZVAL_STRING(_2$$3, "labelWith", ZEPHIR_TEMP_PARAM_COPY);
		ZEPHIR_CALL_METHOD(&labelWith, this_ptr, "getoption", NULL, 0, _2$$3);
		zephir_check_temp_parameter(_2$$3);
		zephir_check_call_status();
		if (ZEPHIR_IS_EMPTY(labelWith)) {
			ZEPHIR_CALL_METHOD(&labelWith, validation, "getlabel", NULL, 0, fieldWith);
			zephir_check_call_status();
		}
		ZEPHIR_INIT_NVAR(_2$$3);
		ZVAL_STRING(_2$$3, "message", ZEPHIR_TEMP_PARAM_COPY);
		ZEPHIR_CALL_METHOD(&message, this_ptr, "getoption", NULL, 0, _2$$3);
		zephir_check_temp_parameter(_2$$3);
		zephir_check_call_status();
		ZEPHIR_INIT_VAR(replacePairs);
		zephir_create_array(replacePairs, 2, 0 TSRMLS_CC);
		zephir_array_update_string(&replacePairs, SL(":field"), &label, PH_COPY | PH_SEPARATE);
		zephir_array_update_string(&replacePairs, SL(":with"), &labelWith, PH_COPY | PH_SEPARATE);
		if (ZEPHIR_IS_EMPTY(message)) {
			ZEPHIR_INIT_VAR(_3$$6);
			ZVAL_STRING(_3$$6, "Confirmation", ZEPHIR_TEMP_PARAM_COPY);
			ZEPHIR_CALL_METHOD(&message, validation, "getdefaultmessage", NULL, 0, _3$$6);
			zephir_check_temp_parameter(_3$$6);
			zephir_check_call_status();
		}
		ZEPHIR_INIT_NVAR(_2$$3);
		object_init_ex(_2$$3, phalcon_validation_message_ce);
		ZEPHIR_CALL_FUNCTION(&_4$$3, "strtr", NULL, 54, message, replacePairs);
		zephir_check_call_status();
<<<<<<< HEAD
		ZEPHIR_INIT_VAR(_3);
		ZVAL_STRING(_3, "Confirmation", ZEPHIR_TEMP_PARAM_COPY);
		ZEPHIR_CALL_METHOD(NULL, _0, "__construct", NULL, 440, _2, field, _3);
		zephir_check_temp_parameter(_3);
=======
		ZEPHIR_INIT_VAR(_5$$3);
		ZVAL_STRING(_5$$3, "Confirmation", ZEPHIR_TEMP_PARAM_COPY);
		ZEPHIR_CALL_METHOD(NULL, _2$$3, "__construct", NULL, 435, _4$$3, field, _5$$3);
		zephir_check_temp_parameter(_5$$3);
>>>>>>> 2682ae08
		zephir_check_call_status();
		ZEPHIR_CALL_METHOD(NULL, validation, "appendmessage", NULL, 0, _2$$3);
		zephir_check_call_status();
		RETURN_MM_BOOL(0);
	}
	RETURN_MM_BOOL(1);

}

/**
 * Compare strings
 */
PHP_METHOD(Phalcon_Validation_Validator_Confirmation, compare) {

	zephir_fcall_cache_entry *_5 = NULL;
	int ZEPHIR_LAST_CALL_STATUS;
	zval *a_param = NULL, *b_param = NULL, *_0 = NULL, *_1, *_2, _3$$3 = zval_used_for_init, *_4$$3 = NULL, *_6$$3 = NULL;
	zval *a = NULL, *b = NULL;

	ZEPHIR_MM_GROW();
	zephir_fetch_params(1, 2, 0, &a_param, &b_param);

	zephir_get_strval(a, a_param);
	zephir_get_strval(b, b_param);


	ZEPHIR_INIT_VAR(_1);
	ZVAL_STRING(_1, "ignoreCase", ZEPHIR_TEMP_PARAM_COPY);
	ZEPHIR_INIT_VAR(_2);
	ZVAL_BOOL(_2, 0);
	ZEPHIR_CALL_METHOD(&_0, this_ptr, "getoption", NULL, 0, _1, _2);
	zephir_check_temp_parameter(_1);
	zephir_check_call_status();
	if (zephir_is_true(_0)) {
		if (!((zephir_function_exists_ex(SS("mb_strtolower") TSRMLS_CC) == SUCCESS))) {
			ZEPHIR_THROW_EXCEPTION_DEBUG_STR(phalcon_validation_exception_ce, "Extension 'mbstring' is required", "phalcon/validation/validator/confirmation.zep", 92);
			return;
		}
<<<<<<< HEAD
		ZEPHIR_SINIT_VAR(_3);
		ZVAL_STRING(&_3, "utf-8", 0);
		ZEPHIR_CALL_FUNCTION(&_4, "mb_strtolower", &_5, 193, a, &_3);
		zephir_check_call_status();
		zephir_get_strval(a, _4);
		ZEPHIR_SINIT_NVAR(_3);
		ZVAL_STRING(&_3, "utf-8", 0);
		ZEPHIR_CALL_FUNCTION(&_6, "mb_strtolower", &_5, 193, b, &_3);
=======
		ZEPHIR_SINIT_VAR(_3$$3);
		ZVAL_STRING(&_3$$3, "utf-8", 0);
		ZEPHIR_CALL_FUNCTION(&_4$$3, "mb_strtolower", &_5, 195, a, &_3$$3);
		zephir_check_call_status();
		zephir_get_strval(a, _4$$3);
		ZEPHIR_SINIT_NVAR(_3$$3);
		ZVAL_STRING(&_3$$3, "utf-8", 0);
		ZEPHIR_CALL_FUNCTION(&_6$$3, "mb_strtolower", &_5, 195, b, &_3$$3);
>>>>>>> 2682ae08
		zephir_check_call_status();
		zephir_get_strval(b, _6$$3);
	}
	RETURN_MM_BOOL(ZEPHIR_IS_EQUAL(a, b));

}
<|MERGE_RESOLUTION|>--- conflicted
+++ resolved
@@ -50,7 +50,7 @@
 
 	int ZEPHIR_LAST_CALL_STATUS;
 	zval *field = NULL;
-	zval *validation, *field_param = NULL, *fieldWith = NULL, *value = NULL, *valueWith = NULL, *message = NULL, *label = NULL, *labelWith = NULL, *replacePairs = NULL, *_0, *_1 = NULL, *_2$$3 = NULL, *_4$$3 = NULL, *_5$$3, *_3$$6;
+	zval *validation, *field_param = NULL, *fieldWith = NULL, *value = NULL, *valueWith = NULL, *message = NULL, *label = NULL, *labelWith = NULL, *replacePairs = NULL, *_0, *_1 = NULL, *_2$$3 = NULL, *_4$$3 = NULL, *_5$$3 = NULL, *_6$$3 = NULL, *_3$$6;
 
 	ZEPHIR_MM_GROW();
 	zephir_fetch_params(1, 2, 0, &validation, &field_param);
@@ -76,11 +76,7 @@
 	zephir_check_call_status();
 	ZEPHIR_CALL_METHOD(&valueWith, validation, "getvalue", NULL, 0, fieldWith);
 	zephir_check_call_status();
-<<<<<<< HEAD
 	ZEPHIR_CALL_METHOD(&_1, this_ptr, "compare", NULL, 443, value, valueWith);
-=======
-	ZEPHIR_CALL_METHOD(&_1, this_ptr, "compare", NULL, 438, value, valueWith);
->>>>>>> 2682ae08
 	zephir_check_call_status();
 	if (!(zephir_is_true(_1))) {
 		ZEPHIR_INIT_VAR(_2$$3);
@@ -121,17 +117,15 @@
 		object_init_ex(_2$$3, phalcon_validation_message_ce);
 		ZEPHIR_CALL_FUNCTION(&_4$$3, "strtr", NULL, 54, message, replacePairs);
 		zephir_check_call_status();
-<<<<<<< HEAD
-		ZEPHIR_INIT_VAR(_3);
-		ZVAL_STRING(_3, "Confirmation", ZEPHIR_TEMP_PARAM_COPY);
-		ZEPHIR_CALL_METHOD(NULL, _0, "__construct", NULL, 440, _2, field, _3);
-		zephir_check_temp_parameter(_3);
-=======
-		ZEPHIR_INIT_VAR(_5$$3);
-		ZVAL_STRING(_5$$3, "Confirmation", ZEPHIR_TEMP_PARAM_COPY);
-		ZEPHIR_CALL_METHOD(NULL, _2$$3, "__construct", NULL, 435, _4$$3, field, _5$$3);
-		zephir_check_temp_parameter(_5$$3);
->>>>>>> 2682ae08
+		ZEPHIR_INIT_VAR(_6$$3);
+		ZVAL_STRING(_6$$3, "code", ZEPHIR_TEMP_PARAM_COPY);
+		ZEPHIR_CALL_METHOD(&_5$$3, this_ptr, "getoption", NULL, 0, _6$$3);
+		zephir_check_temp_parameter(_6$$3);
+		zephir_check_call_status();
+		ZEPHIR_INIT_NVAR(_6$$3);
+		ZVAL_STRING(_6$$3, "Confirmation", ZEPHIR_TEMP_PARAM_COPY);
+		ZEPHIR_CALL_METHOD(NULL, _2$$3, "__construct", NULL, 440, _4$$3, field, _6$$3, _5$$3);
+		zephir_check_temp_parameter(_6$$3);
 		zephir_check_call_status();
 		ZEPHIR_CALL_METHOD(NULL, validation, "appendmessage", NULL, 0, _2$$3);
 		zephir_check_call_status();
@@ -170,25 +164,14 @@
 			ZEPHIR_THROW_EXCEPTION_DEBUG_STR(phalcon_validation_exception_ce, "Extension 'mbstring' is required", "phalcon/validation/validator/confirmation.zep", 92);
 			return;
 		}
-<<<<<<< HEAD
-		ZEPHIR_SINIT_VAR(_3);
-		ZVAL_STRING(&_3, "utf-8", 0);
-		ZEPHIR_CALL_FUNCTION(&_4, "mb_strtolower", &_5, 193, a, &_3);
-		zephir_check_call_status();
-		zephir_get_strval(a, _4);
-		ZEPHIR_SINIT_NVAR(_3);
-		ZVAL_STRING(&_3, "utf-8", 0);
-		ZEPHIR_CALL_FUNCTION(&_6, "mb_strtolower", &_5, 193, b, &_3);
-=======
 		ZEPHIR_SINIT_VAR(_3$$3);
 		ZVAL_STRING(&_3$$3, "utf-8", 0);
-		ZEPHIR_CALL_FUNCTION(&_4$$3, "mb_strtolower", &_5, 195, a, &_3$$3);
+		ZEPHIR_CALL_FUNCTION(&_4$$3, "mb_strtolower", &_5, 193, a, &_3$$3);
 		zephir_check_call_status();
 		zephir_get_strval(a, _4$$3);
 		ZEPHIR_SINIT_NVAR(_3$$3);
 		ZVAL_STRING(&_3$$3, "utf-8", 0);
-		ZEPHIR_CALL_FUNCTION(&_6$$3, "mb_strtolower", &_5, 195, b, &_3$$3);
->>>>>>> 2682ae08
+		ZEPHIR_CALL_FUNCTION(&_6$$3, "mb_strtolower", &_5, 193, b, &_3$$3);
 		zephir_check_call_status();
 		zephir_get_strval(b, _6$$3);
 	}
