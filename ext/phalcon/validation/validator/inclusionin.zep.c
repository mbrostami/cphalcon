--- conflicted
+++ resolved
@@ -130,17 +130,10 @@
 		object_init_ex(_0, phalcon_validation_message_ce);
 		ZEPHIR_CALL_FUNCTION(&_3, "strtr", NULL, 54, message, replacePairs);
 		zephir_check_call_status();
-<<<<<<< HEAD
 		ZEPHIR_INIT_VAR(_4);
 		ZVAL_STRING(_4, "InclusionIn", ZEPHIR_TEMP_PARAM_COPY);
-		ZEPHIR_CALL_METHOD(NULL, _0, "__construct", NULL, 441, _3, field, _4);
+		ZEPHIR_CALL_METHOD(NULL, _0, "__construct", NULL, 440, _3, field, _4);
 		zephir_check_temp_parameter(_4);
-=======
-		ZEPHIR_INIT_VAR(_6);
-		ZVAL_STRING(_6, "InclusionIn", ZEPHIR_TEMP_PARAM_COPY);
-		ZEPHIR_CALL_METHOD(NULL, _1, "__construct", NULL, 436, _5, field, _6);
-		zephir_check_temp_parameter(_6);
->>>>>>> 58cb694b
 		zephir_check_call_status();
 		ZEPHIR_CALL_METHOD(NULL, validation, "appendmessage", NULL, 0, _0);
 		zephir_check_call_status();
