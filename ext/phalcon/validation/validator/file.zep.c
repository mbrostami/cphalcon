
#ifdef HAVE_CONFIG_H
#include "../../../ext_config.h"
#endif

#include <php.h>
#include "../../../php_ext.h"
#include "../../../ext.h"

#include <Zend/zend_operators.h>
#include <Zend/zend_exceptions.h>
#include <Zend/zend_interfaces.h>

#include "kernel/main.h"
#include "kernel/fcall.h"
#include "kernel/memory.h"
#include "kernel/operators.h"
#include "kernel/array.h"
#include "kernel/string.h"
#include "kernel/concat.h"
#include "kernel/exception.h"
#include "kernel/object.h"
#include "ext/spl/spl_exceptions.h"


/**
 * Phalcon\Validation\Validator\File
 *
 * Checks if a value has a correct file
 *
 *<code>
 *use Phalcon\Validation\Validator\File as FileValidator;
 *
 *$validator->add('file', new FileValidator(array(
 *   'maxSize' => '2M',
 *   'messageSize' => ':field exceeds the max filesize (:max)',
 *   'allowedTypes' => array('image/jpeg', 'image/png'),
 *   'messageType' => 'Allowed file types are :types',
 *   'maxResolution' => '800x600',
 *   'messageMaxResolution' => 'Max resolution of :field is :max'
 *)));
 *</code>
 */
ZEPHIR_INIT_CLASS(Phalcon_Validation_Validator_File) {

	ZEPHIR_REGISTER_CLASS_EX(Phalcon\\Validation\\Validator, File, phalcon, validation_validator_file, phalcon_validation_validator_ce, phalcon_validation_validator_file_method_entry, 0);

	return SUCCESS;

}

/**
 * Executes the validation
 */
PHP_METHOD(Phalcon_Validation_Validator_File, validate) {

	zephir_fcall_cache_entry *_10 = NULL, *_12 = NULL, *_25 = NULL;
	zend_bool _2, _3, _4, _6, _7, _13, _14, _16, _20, _21, _33, _34, _36;
	int ZEPHIR_LAST_CALL_STATUS;
	zval *field = NULL;
	zval *validation, *field_param = NULL, *value = NULL, *message = NULL, *label = NULL, *replacePairs = NULL, *types = NULL, *byteUnits, *unit = NULL, *maxSize = NULL, *matches, *bytes, *mime = NULL, *tmp = NULL, *width, *height, *minResolution, *maxResolution, *minWidth = NULL, *maxWidth, *minHeight = NULL, *maxHeight, *_0 = NULL, *_SERVER, *_1, *_POST, *_FILES, *_5, *_8, *_9 = NULL, *_11 = NULL, *_15, *_17, *_18 = NULL, *_19 = NULL, *_22 = NULL, *_23, *_24, *_26 = NULL, *_27, _28 = zval_used_for_init, *_29, *_30 = NULL, *_31 = NULL, *_32, *_35 = NULL, *_37 = NULL;

	ZEPHIR_MM_GROW();
	zephir_get_global(&_FILES, SS("_FILES") TSRMLS_CC);
	zephir_get_global(&_POST, SS("_POST") TSRMLS_CC);
	zephir_get_global(&_SERVER, SS("_SERVER") TSRMLS_CC);
	zephir_fetch_params(1, 2, 0, &validation, &field_param);

	if (unlikely(Z_TYPE_P(field_param) != IS_STRING && Z_TYPE_P(field_param) != IS_NULL)) {
		zephir_throw_exception_string(spl_ce_InvalidArgumentException, SL("Parameter 'field' must be a string") TSRMLS_CC);
		RETURN_MM_NULL();
	}
	if (likely(Z_TYPE_P(field_param) == IS_STRING)) {
		zephir_get_strval(field, field_param);
	} else {
		ZEPHIR_INIT_VAR(field);
		ZVAL_EMPTY_STRING(field);
	}


	ZEPHIR_CALL_METHOD(&value, validation, "getvalue", NULL, 0, field);
	zephir_check_call_status();
	ZEPHIR_INIT_VAR(_0);
	ZVAL_STRING(_0, "label", ZEPHIR_TEMP_PARAM_COPY);
	ZEPHIR_CALL_METHOD(&label, this_ptr, "getoption", NULL, 0, _0);
	zephir_check_temp_parameter(_0);
	zephir_check_call_status();
	if (ZEPHIR_IS_EMPTY(label)) {
		ZEPHIR_CALL_METHOD(&label, validation, "getlabel", NULL, 0, field);
		zephir_check_call_status();
	}
	zephir_array_fetch_string(&_1, _SERVER, SL("REQUEST_METHOD"), PH_NOISY | PH_READONLY, "phalcon/validation/validator/file.zep", 62 TSRMLS_CC);
	_2 = ZEPHIR_IS_STRING(_1, "POST");
	if (_2) {
		_2 = ZEPHIR_IS_EMPTY(_POST);
	}
	_3 = _2;
	if (_3) {
		_3 = ZEPHIR_IS_EMPTY(_FILES);
	}
	_4 = _3;
	if (_4) {
		zephir_array_fetch_string(&_5, _SERVER, SL("CONTENT_LENGTH"), PH_NOISY | PH_READONLY, "phalcon/validation/validator/file.zep", 62 TSRMLS_CC);
		_4 = ZEPHIR_GT_LONG(_5, 0);
	}
	_6 = _4;
	if (!(_6)) {
		_7 = zephir_array_isset_string(value, SS("error"));
		if (_7) {
			zephir_array_fetch_string(&_8, value, SL("error"), PH_NOISY | PH_READONLY, "phalcon/validation/validator/file.zep", 62 TSRMLS_CC);
			_7 = ZEPHIR_IS_LONG_IDENTICAL(_8, 1);
		}
		_6 = _7;
	}
	if (_6) {
		ZEPHIR_INIT_NVAR(_0);
		ZVAL_STRING(_0, "messageIniSize", ZEPHIR_TEMP_PARAM_COPY);
		ZEPHIR_CALL_METHOD(&message, this_ptr, "getoption", NULL, 0, _0);
		zephir_check_temp_parameter(_0);
		zephir_check_call_status();
		ZEPHIR_INIT_VAR(replacePairs);
		zephir_create_array(replacePairs, 1, 0 TSRMLS_CC);
		zephir_array_update_string(&replacePairs, SL(":field"), &label, PH_COPY | PH_SEPARATE);
		if (ZEPHIR_IS_EMPTY(message)) {
			ZEPHIR_INIT_NVAR(_0);
			ZVAL_STRING(_0, "FileIniSize", ZEPHIR_TEMP_PARAM_COPY);
			ZEPHIR_CALL_METHOD(&message, validation, "getdefaultmessage", NULL, 0, _0);
			zephir_check_temp_parameter(_0);
			zephir_check_call_status();
		}
		ZEPHIR_INIT_NVAR(_0);
		object_init_ex(_0, phalcon_validation_message_ce);
		ZEPHIR_CALL_FUNCTION(&_9, "strtr", &_10, 54, message, replacePairs);
		zephir_check_call_status();
		ZEPHIR_INIT_VAR(_11);
		ZVAL_STRING(_11, "FileIniSize", ZEPHIR_TEMP_PARAM_COPY);
<<<<<<< HEAD
		ZEPHIR_CALL_METHOD(NULL, _0, "__construct", &_12, 441, _9, field, _11);
=======
		ZEPHIR_CALL_METHOD(NULL, _0, "__construct", &_12, 436, _9, field, _11);
>>>>>>> 58cb694b
		zephir_check_temp_parameter(_11);
		zephir_check_call_status();
		ZEPHIR_CALL_METHOD(NULL, validation, "appendmessage", NULL, 0, _0);
		zephir_check_call_status();
		RETURN_MM_BOOL(0);
	}
	_13 = !(zephir_array_isset_string(value, SS("error")));
	if (!(_13)) {
		_13 = !(zephir_array_isset_string(value, SS("tmp_name")));
	}
	_14 = _13;
	if (!(_14)) {
		zephir_array_fetch_string(&_15, value, SL("error"), PH_NOISY | PH_READONLY, "phalcon/validation/validator/file.zep", 75 TSRMLS_CC);
		_14 = !ZEPHIR_IS_LONG_IDENTICAL(_15, 0);
	}
<<<<<<< HEAD
	_16 = _14;
	if (!(_16)) {
		zephir_array_fetch_string(&_17, value, SL("tmp_name"), PH_NOISY | PH_READONLY, "phalcon/validation/validator/file.zep", 75 TSRMLS_CC);
		ZEPHIR_CALL_FUNCTION(&_9, "is_uploaded_file", NULL, 232, _17);
=======
	_18 = _17;
	if (!(_18)) {
		zephir_array_fetch_string(&_19, value, SL("error"), PH_NOISY | PH_READONLY, "phalcon/validation/validator/file.zep", 79 TSRMLS_CC);
		_18 = !ZEPHIR_IS_LONG_IDENTICAL(_19, 0);
	}
	_20 = _18;
	if (!(_20)) {
		zephir_array_fetch_string(&_21, value, SL("tmp_name"), PH_NOISY | PH_READONLY, "phalcon/validation/validator/file.zep", 79 TSRMLS_CC);
		ZEPHIR_CALL_FUNCTION(&_9, "is_uploaded_file", NULL, 233, _21);
>>>>>>> 58cb694b
		zephir_check_call_status();
		_16 = !zephir_is_true(_9);
	}
	if (_16) {
		ZEPHIR_INIT_NVAR(_11);
		ZVAL_STRING(_11, "messageEmpty", ZEPHIR_TEMP_PARAM_COPY);
		ZEPHIR_CALL_METHOD(&message, this_ptr, "getoption", NULL, 0, _11);
		zephir_check_temp_parameter(_11);
		zephir_check_call_status();
		ZEPHIR_INIT_NVAR(replacePairs);
		zephir_create_array(replacePairs, 1, 0 TSRMLS_CC);
		zephir_array_update_string(&replacePairs, SL(":field"), &label, PH_COPY | PH_SEPARATE);
		if (ZEPHIR_IS_EMPTY(message)) {
			ZEPHIR_INIT_NVAR(_11);
			ZVAL_STRING(_11, "FileEmpty", ZEPHIR_TEMP_PARAM_COPY);
			ZEPHIR_CALL_METHOD(&message, validation, "getdefaultmessage", NULL, 0, _11);
			zephir_check_temp_parameter(_11);
			zephir_check_call_status();
		}
		ZEPHIR_INIT_NVAR(_11);
		object_init_ex(_11, phalcon_validation_message_ce);
		ZEPHIR_CALL_FUNCTION(&_18, "strtr", &_10, 54, message, replacePairs);
		zephir_check_call_status();
<<<<<<< HEAD
		ZEPHIR_INIT_VAR(_19);
		ZVAL_STRING(_19, "FileEmpty", ZEPHIR_TEMP_PARAM_COPY);
		ZEPHIR_CALL_METHOD(NULL, _11, "__construct", &_12, 441, _18, field, _19);
		zephir_check_temp_parameter(_19);
=======
		ZEPHIR_INIT_VAR(_23);
		ZVAL_STRING(_23, "FileEmpty", ZEPHIR_TEMP_PARAM_COPY);
		ZEPHIR_CALL_METHOD(NULL, _11, "__construct", &_12, 436, _22, field, _23);
		zephir_check_temp_parameter(_23);
>>>>>>> 58cb694b
		zephir_check_call_status();
		ZEPHIR_CALL_METHOD(NULL, validation, "appendmessage", NULL, 0, _11);
		zephir_check_call_status();
		RETURN_MM_BOOL(0);
	}
	_20 = !(zephir_array_isset_string(value, SS("name")));
	if (!(_20)) {
		_20 = !(zephir_array_isset_string(value, SS("type")));
	}
	_21 = _20;
	if (!(_21)) {
		_21 = !(zephir_array_isset_string(value, SS("size")));
	}
	if (_21) {
		ZEPHIR_INIT_NVAR(_11);
		ZVAL_STRING(_11, "messageValid", ZEPHIR_TEMP_PARAM_COPY);
		ZEPHIR_CALL_METHOD(&message, this_ptr, "getoption", NULL, 0, _11);
		zephir_check_temp_parameter(_11);
		zephir_check_call_status();
		ZEPHIR_INIT_NVAR(replacePairs);
		zephir_create_array(replacePairs, 1, 0 TSRMLS_CC);
		zephir_array_update_string(&replacePairs, SL(":field"), &label, PH_COPY | PH_SEPARATE);
		if (ZEPHIR_IS_EMPTY(message)) {
			ZEPHIR_INIT_NVAR(_11);
			ZVAL_STRING(_11, "FileValid", ZEPHIR_TEMP_PARAM_COPY);
			ZEPHIR_CALL_METHOD(&message, validation, "getdefaultmessage", NULL, 0, _11);
			zephir_check_temp_parameter(_11);
			zephir_check_call_status();
		}
		ZEPHIR_INIT_NVAR(_11);
		object_init_ex(_11, phalcon_validation_message_ce);
		ZEPHIR_CALL_FUNCTION(&_9, "strtr", &_10, 54, message, replacePairs);
		zephir_check_call_status();
<<<<<<< HEAD
		ZEPHIR_INIT_NVAR(_19);
		ZVAL_STRING(_19, "FileValid", ZEPHIR_TEMP_PARAM_COPY);
		ZEPHIR_CALL_METHOD(NULL, _11, "__construct", &_12, 441, _9, field, _19);
		zephir_check_temp_parameter(_19);
=======
		ZEPHIR_INIT_NVAR(_23);
		ZVAL_STRING(_23, "FileValid", ZEPHIR_TEMP_PARAM_COPY);
		ZEPHIR_CALL_METHOD(NULL, _11, "__construct", &_12, 436, _9, field, _23);
		zephir_check_temp_parameter(_23);
>>>>>>> 58cb694b
		zephir_check_call_status();
		ZEPHIR_CALL_METHOD(NULL, validation, "appendmessage", NULL, 0, _11);
		zephir_check_call_status();
		RETURN_MM_BOOL(0);
	}
	ZEPHIR_INIT_NVAR(_11);
	ZVAL_STRING(_11, "maxSize", ZEPHIR_TEMP_PARAM_COPY);
	ZEPHIR_CALL_METHOD(&_9, this_ptr, "hasoption", NULL, 0, _11);
	zephir_check_temp_parameter(_11);
	zephir_check_call_status();
	if (zephir_is_true(_9)) {
		ZEPHIR_INIT_VAR(byteUnits);
		zephir_create_array(byteUnits, 9, 0 TSRMLS_CC);
		add_assoc_long_ex(byteUnits, SS("B"), 0);
		add_assoc_long_ex(byteUnits, SS("K"), 10);
		add_assoc_long_ex(byteUnits, SS("M"), 20);
		add_assoc_long_ex(byteUnits, SS("G"), 30);
		add_assoc_long_ex(byteUnits, SS("T"), 40);
		add_assoc_long_ex(byteUnits, SS("KB"), 10);
		add_assoc_long_ex(byteUnits, SS("MB"), 20);
		add_assoc_long_ex(byteUnits, SS("GB"), 30);
		add_assoc_long_ex(byteUnits, SS("TB"), 40);
		ZEPHIR_INIT_NVAR(_11);
		ZVAL_STRING(_11, "maxSize", ZEPHIR_TEMP_PARAM_COPY);
		ZEPHIR_CALL_METHOD(&maxSize, this_ptr, "getoption", NULL, 0, _11);
		zephir_check_temp_parameter(_11);
		zephir_check_call_status();
		ZEPHIR_INIT_VAR(matches);
		ZVAL_NULL(matches);
		ZEPHIR_INIT_VAR(unit);
		ZVAL_STRING(unit, "B", 1);
		ZEPHIR_INIT_NVAR(_11);
		ZEPHIR_INIT_NVAR(_19);
		ZEPHIR_INIT_VAR(_22);
		zephir_array_keys(_22, byteUnits TSRMLS_CC);
		zephir_fast_join_str(_19, SL("|"), _22 TSRMLS_CC);
		ZEPHIR_INIT_VAR(_23);
		ZEPHIR_CONCAT_SVS(_23, "/^([0-9]+(?:\\.[0-9]+)?)(", _19, ")?$/Di");
		zephir_preg_match(_11, _23, maxSize, matches, 0, 0 , 0  TSRMLS_CC);
		if (zephir_array_isset_long(matches, 2)) {
			ZEPHIR_OBS_NVAR(unit);
			zephir_array_fetch_long(&unit, matches, 2, PH_NOISY, "phalcon/validation/validator/file.zep", 111 TSRMLS_CC);
		}
<<<<<<< HEAD
		zephir_array_fetch_long(&_24, matches, 1, PH_NOISY | PH_READONLY, "phalcon/validation/validator/file.zep", 114 TSRMLS_CC);
		ZEPHIR_CALL_FUNCTION(&_18, "floatval", &_25, 304, _24);
=======
		zephir_array_fetch_long(&_28, matches, 1, PH_NOISY | PH_READONLY, "phalcon/validation/validator/file.zep", 118 TSRMLS_CC);
		ZEPHIR_CALL_FUNCTION(&_22, "floatval", &_29, 304, _28);
>>>>>>> 58cb694b
		zephir_check_call_status();
		ZEPHIR_INIT_VAR(_26);
		zephir_array_fetch(&_27, byteUnits, unit, PH_NOISY | PH_READONLY, "phalcon/validation/validator/file.zep", 114 TSRMLS_CC);
		ZEPHIR_SINIT_VAR(_28);
		ZVAL_LONG(&_28, 2);
		zephir_pow_function(_26, &_28, _27);
		ZEPHIR_INIT_VAR(bytes);
<<<<<<< HEAD
		mul_function(bytes, _18, _26 TSRMLS_CC);
		zephir_array_fetch_string(&_29, value, SL("size"), PH_NOISY | PH_READONLY, "phalcon/validation/validator/file.zep", 116 TSRMLS_CC);
		ZEPHIR_CALL_FUNCTION(&_18, "floatval", &_25, 304, _29);
		zephir_check_call_status();
		ZEPHIR_CALL_FUNCTION(&_30, "floatval", &_25, 304, bytes);
=======
		mul_function(bytes, _22, _30 TSRMLS_CC);
		zephir_array_fetch_string(&_33, value, SL("size"), PH_NOISY | PH_READONLY, "phalcon/validation/validator/file.zep", 120 TSRMLS_CC);
		ZEPHIR_CALL_FUNCTION(&_22, "floatval", &_29, 304, _33);
		zephir_check_call_status();
		ZEPHIR_CALL_FUNCTION(&_34, "floatval", &_29, 304, bytes);
>>>>>>> 58cb694b
		zephir_check_call_status();
		if (ZEPHIR_GT(_18, _30)) {
			ZEPHIR_INIT_NVAR(_26);
			ZVAL_STRING(_26, "messageSize", ZEPHIR_TEMP_PARAM_COPY);
			ZEPHIR_CALL_METHOD(&message, this_ptr, "getoption", NULL, 0, _26);
			zephir_check_temp_parameter(_26);
			zephir_check_call_status();
			ZEPHIR_INIT_NVAR(replacePairs);
			zephir_create_array(replacePairs, 2, 0 TSRMLS_CC);
			zephir_array_update_string(&replacePairs, SL(":field"), &label, PH_COPY | PH_SEPARATE);
			zephir_array_update_string(&replacePairs, SL(":max"), &maxSize, PH_COPY | PH_SEPARATE);
			if (ZEPHIR_IS_EMPTY(message)) {
				ZEPHIR_INIT_NVAR(_26);
				ZVAL_STRING(_26, "FileSize", ZEPHIR_TEMP_PARAM_COPY);
				ZEPHIR_CALL_METHOD(&message, validation, "getdefaultmessage", NULL, 0, _26);
				zephir_check_temp_parameter(_26);
				zephir_check_call_status();
			}
			ZEPHIR_INIT_NVAR(_26);
			object_init_ex(_26, phalcon_validation_message_ce);
			ZEPHIR_CALL_FUNCTION(&_31, "strtr", &_10, 54, message, replacePairs);
			zephir_check_call_status();
<<<<<<< HEAD
			ZEPHIR_INIT_VAR(_32);
			ZVAL_STRING(_32, "FileSize", ZEPHIR_TEMP_PARAM_COPY);
			ZEPHIR_CALL_METHOD(NULL, _26, "__construct", &_12, 441, _31, field, _32);
			zephir_check_temp_parameter(_32);
=======
			ZEPHIR_INIT_VAR(_36);
			ZVAL_STRING(_36, "FileSize", ZEPHIR_TEMP_PARAM_COPY);
			ZEPHIR_CALL_METHOD(NULL, _30, "__construct", &_12, 436, _35, field, _36);
			zephir_check_temp_parameter(_36);
>>>>>>> 58cb694b
			zephir_check_call_status();
			ZEPHIR_CALL_METHOD(NULL, validation, "appendmessage", NULL, 0, _26);
			zephir_check_call_status();
			RETURN_MM_BOOL(0);
		}
	}
	ZEPHIR_INIT_NVAR(_11);
	ZVAL_STRING(_11, "allowedTypes", ZEPHIR_TEMP_PARAM_COPY);
	ZEPHIR_CALL_METHOD(&_9, this_ptr, "hasoption", NULL, 0, _11);
	zephir_check_temp_parameter(_11);
	zephir_check_call_status();
	if (zephir_is_true(_9)) {
		ZEPHIR_INIT_NVAR(_11);
		ZVAL_STRING(_11, "allowedTypes", ZEPHIR_TEMP_PARAM_COPY);
		ZEPHIR_CALL_METHOD(&types, this_ptr, "getoption", NULL, 0, _11);
		zephir_check_temp_parameter(_11);
		zephir_check_call_status();
		if (Z_TYPE_P(types) != IS_ARRAY) {
			ZEPHIR_THROW_EXCEPTION_DEBUG_STR(phalcon_validation_exception_ce, "Option 'allowedTypes' must be an array", "phalcon/validation/validator/file.zep", 134);
			return;
		}
		if ((zephir_function_exists_ex(SS("finfo_open") TSRMLS_CC) == SUCCESS)) {
<<<<<<< HEAD
			ZEPHIR_SINIT_NVAR(_28);
			ZVAL_LONG(&_28, 16);
			ZEPHIR_CALL_FUNCTION(&tmp, "finfo_open", NULL, 229, &_28);
			zephir_check_call_status();
			zephir_array_fetch_string(&_24, value, SL("tmp_name"), PH_NOISY | PH_READONLY, "phalcon/validation/validator/file.zep", 139 TSRMLS_CC);
			ZEPHIR_CALL_FUNCTION(&mime, "finfo_file", NULL, 230, tmp, _24);
			zephir_check_call_status();
			ZEPHIR_CALL_FUNCTION(NULL, "finfo_close", NULL, 231, tmp);
=======
			ZEPHIR_SINIT_NVAR(_32);
			ZVAL_LONG(&_32, 16);
			ZEPHIR_CALL_FUNCTION(&tmp, "finfo_open", NULL, 230, &_32);
			zephir_check_call_status();
			zephir_array_fetch_string(&_28, value, SL("tmp_name"), PH_NOISY | PH_READONLY, "phalcon/validation/validator/file.zep", 143 TSRMLS_CC);
			ZEPHIR_CALL_FUNCTION(&mime, "finfo_file", NULL, 231, tmp, _28);
			zephir_check_call_status();
			ZEPHIR_CALL_FUNCTION(NULL, "finfo_close", NULL, 232, tmp);
>>>>>>> 58cb694b
			zephir_check_call_status();
		} else {
			ZEPHIR_OBS_NVAR(mime);
			zephir_array_fetch_string(&mime, value, SL("type"), PH_NOISY, "phalcon/validation/validator/file.zep", 143 TSRMLS_CC);
		}
		if (!(zephir_fast_in_array(mime, types TSRMLS_CC))) {
			ZEPHIR_INIT_NVAR(_11);
			ZVAL_STRING(_11, "messageType", ZEPHIR_TEMP_PARAM_COPY);
			ZEPHIR_CALL_METHOD(&message, this_ptr, "getoption", NULL, 0, _11);
			zephir_check_temp_parameter(_11);
			zephir_check_call_status();
			ZEPHIR_INIT_NVAR(replacePairs);
			zephir_create_array(replacePairs, 2, 0 TSRMLS_CC);
			zephir_array_update_string(&replacePairs, SL(":field"), &label, PH_COPY | PH_SEPARATE);
			ZEPHIR_INIT_NVAR(_11);
			zephir_fast_join_str(_11, SL(", "), types TSRMLS_CC);
			zephir_array_update_string(&replacePairs, SL(":types"), &_11, PH_COPY | PH_SEPARATE);
			if (ZEPHIR_IS_EMPTY(message)) {
				ZEPHIR_INIT_NVAR(_11);
				ZVAL_STRING(_11, "FileType", ZEPHIR_TEMP_PARAM_COPY);
				ZEPHIR_CALL_METHOD(&message, validation, "getdefaultmessage", NULL, 0, _11);
				zephir_check_temp_parameter(_11);
				zephir_check_call_status();
			}
			ZEPHIR_INIT_NVAR(_11);
			object_init_ex(_11, phalcon_validation_message_ce);
			ZEPHIR_CALL_FUNCTION(&_18, "strtr", &_10, 54, message, replacePairs);
			zephir_check_call_status();
<<<<<<< HEAD
			ZEPHIR_INIT_NVAR(_19);
			ZVAL_STRING(_19, "FileType", ZEPHIR_TEMP_PARAM_COPY);
			ZEPHIR_CALL_METHOD(NULL, _11, "__construct", &_12, 441, _18, field, _19);
			zephir_check_temp_parameter(_19);
=======
			ZEPHIR_INIT_NVAR(_23);
			ZVAL_STRING(_23, "FileType", ZEPHIR_TEMP_PARAM_COPY);
			ZEPHIR_CALL_METHOD(NULL, _11, "__construct", &_12, 436, _22, field, _23);
			zephir_check_temp_parameter(_23);
>>>>>>> 58cb694b
			zephir_check_call_status();
			ZEPHIR_CALL_METHOD(NULL, validation, "appendmessage", NULL, 0, _11);
			zephir_check_call_status();
			RETURN_MM_BOOL(0);
		}
	}
	ZEPHIR_INIT_NVAR(_11);
	ZVAL_STRING(_11, "minResolution", ZEPHIR_TEMP_PARAM_COPY);
	ZEPHIR_CALL_METHOD(&_9, this_ptr, "hasoption", NULL, 0, _11);
	zephir_check_temp_parameter(_11);
	zephir_check_call_status();
	_33 = zephir_is_true(_9);
	if (!(_33)) {
		ZEPHIR_INIT_NVAR(_11);
		ZVAL_STRING(_11, "maxResolution", ZEPHIR_TEMP_PARAM_COPY);
		ZEPHIR_CALL_METHOD(&_18, this_ptr, "hasoption", NULL, 0, _11);
		zephir_check_temp_parameter(_11);
		zephir_check_call_status();
		_33 = zephir_is_true(_18);
	}
<<<<<<< HEAD
	if (_33) {
		zephir_array_fetch_string(&_24, value, SL("tmp_name"), PH_NOISY | PH_READONLY, "phalcon/validation/validator/file.zep", 160 TSRMLS_CC);
		ZEPHIR_CALL_FUNCTION(&tmp, "getimagesize", NULL, 240, _24);
=======
	if (_37) {
		zephir_array_fetch_string(&_28, value, SL("tmp_name"), PH_NOISY | PH_READONLY, "phalcon/validation/validator/file.zep", 164 TSRMLS_CC);
		ZEPHIR_CALL_FUNCTION(&tmp, "getimagesize", NULL, 241, _28);
>>>>>>> 58cb694b
		zephir_check_call_status();
		ZEPHIR_OBS_VAR(width);
		zephir_array_fetch_long(&width, tmp, 0, PH_NOISY, "phalcon/validation/validator/file.zep", 161 TSRMLS_CC);
		ZEPHIR_OBS_VAR(height);
		zephir_array_fetch_long(&height, tmp, 1, PH_NOISY, "phalcon/validation/validator/file.zep", 162 TSRMLS_CC);
		ZEPHIR_INIT_NVAR(_11);
		ZVAL_STRING(_11, "minResolution", ZEPHIR_TEMP_PARAM_COPY);
		ZEPHIR_CALL_METHOD(&_30, this_ptr, "hasoption", NULL, 0, _11);
		zephir_check_temp_parameter(_11);
		zephir_check_call_status();
		if (zephir_is_true(_30)) {
			ZEPHIR_INIT_NVAR(_11);
			ZVAL_STRING(_11, "minResolution", ZEPHIR_TEMP_PARAM_COPY);
			ZEPHIR_CALL_METHOD(&_31, this_ptr, "getoption", NULL, 0, _11);
			zephir_check_temp_parameter(_11);
			zephir_check_call_status();
			ZEPHIR_INIT_VAR(minResolution);
			zephir_fast_explode_str(minResolution, SL("x"), _31, LONG_MAX TSRMLS_CC);
			ZEPHIR_OBS_VAR(minWidth);
			zephir_array_fetch_long(&minWidth, minResolution, 0, PH_NOISY, "phalcon/validation/validator/file.zep", 166 TSRMLS_CC);
			ZEPHIR_OBS_VAR(minHeight);
			zephir_array_fetch_long(&minHeight, minResolution, 1, PH_NOISY, "phalcon/validation/validator/file.zep", 167 TSRMLS_CC);
		} else {
			ZEPHIR_INIT_NVAR(minWidth);
			ZVAL_LONG(minWidth, 1);
			ZEPHIR_INIT_NVAR(minHeight);
			ZVAL_LONG(minHeight, 1);
		}
		_34 = ZEPHIR_LT(width, minWidth);
		if (!(_34)) {
			_34 = ZEPHIR_LT(height, minHeight);
		}
		if (_34) {
			ZEPHIR_INIT_NVAR(_11);
			ZVAL_STRING(_11, "messageMinResolution", ZEPHIR_TEMP_PARAM_COPY);
			ZEPHIR_CALL_METHOD(&message, this_ptr, "getoption", NULL, 0, _11);
			zephir_check_temp_parameter(_11);
			zephir_check_call_status();
			ZEPHIR_INIT_NVAR(replacePairs);
			zephir_create_array(replacePairs, 2, 0 TSRMLS_CC);
			zephir_array_update_string(&replacePairs, SL(":field"), &label, PH_COPY | PH_SEPARATE);
			ZEPHIR_INIT_NVAR(_11);
			ZVAL_STRING(_11, "minResolution", ZEPHIR_TEMP_PARAM_COPY);
			ZEPHIR_CALL_METHOD(&_31, this_ptr, "getoption", NULL, 0, _11);
			zephir_check_temp_parameter(_11);
			zephir_check_call_status();
			zephir_array_update_string(&replacePairs, SL(":min"), &_31, PH_COPY | PH_SEPARATE);
			if (ZEPHIR_IS_EMPTY(message)) {
				ZEPHIR_INIT_NVAR(_11);
				ZVAL_STRING(_11, "FileMinResolution", ZEPHIR_TEMP_PARAM_COPY);
				ZEPHIR_CALL_METHOD(&message, validation, "getdefaultmessage", NULL, 0, _11);
				zephir_check_temp_parameter(_11);
				zephir_check_call_status();
			}
			ZEPHIR_INIT_NVAR(_11);
			object_init_ex(_11, phalcon_validation_message_ce);
			ZEPHIR_CALL_FUNCTION(&_31, "strtr", &_10, 54, message, replacePairs);
			zephir_check_call_status();
<<<<<<< HEAD
			ZEPHIR_INIT_NVAR(_19);
			ZVAL_STRING(_19, "FileMinResolution", ZEPHIR_TEMP_PARAM_COPY);
			ZEPHIR_CALL_METHOD(NULL, _11, "__construct", &_12, 441, _31, field, _19);
			zephir_check_temp_parameter(_19);
=======
			ZEPHIR_INIT_NVAR(_23);
			ZVAL_STRING(_23, "FileMinResolution", ZEPHIR_TEMP_PARAM_COPY);
			ZEPHIR_CALL_METHOD(NULL, _11, "__construct", &_12, 436, _35, field, _23);
			zephir_check_temp_parameter(_23);
>>>>>>> 58cb694b
			zephir_check_call_status();
			ZEPHIR_CALL_METHOD(NULL, validation, "appendmessage", NULL, 0, _11);
			zephir_check_call_status();
			RETURN_MM_BOOL(0);
		}
		ZEPHIR_INIT_NVAR(_19);
		ZVAL_STRING(_19, "maxResolution", ZEPHIR_TEMP_PARAM_COPY);
		ZEPHIR_CALL_METHOD(&_31, this_ptr, "hasoption", NULL, 0, _19);
		zephir_check_temp_parameter(_19);
		zephir_check_call_status();
		if (zephir_is_true(_31)) {
			ZEPHIR_INIT_NVAR(_19);
			ZVAL_STRING(_19, "maxResolution", ZEPHIR_TEMP_PARAM_COPY);
			ZEPHIR_CALL_METHOD(&_35, this_ptr, "getoption", NULL, 0, _19);
			zephir_check_temp_parameter(_19);
			zephir_check_call_status();
			ZEPHIR_INIT_VAR(maxResolution);
			zephir_fast_explode_str(maxResolution, SL("x"), _35, LONG_MAX TSRMLS_CC);
			ZEPHIR_OBS_VAR(maxWidth);
			zephir_array_fetch_long(&maxWidth, maxResolution, 0, PH_NOISY, "phalcon/validation/validator/file.zep", 188 TSRMLS_CC);
			ZEPHIR_OBS_VAR(maxHeight);
			zephir_array_fetch_long(&maxHeight, maxResolution, 1, PH_NOISY, "phalcon/validation/validator/file.zep", 189 TSRMLS_CC);
			_36 = ZEPHIR_GT(width, maxWidth);
			if (!(_36)) {
				_36 = ZEPHIR_GT(height, maxHeight);
			}
			if (_36) {
				ZEPHIR_INIT_NVAR(_19);
				ZVAL_STRING(_19, "messageMaxResolution", ZEPHIR_TEMP_PARAM_COPY);
				ZEPHIR_CALL_METHOD(&message, this_ptr, "getoption", NULL, 0, _19);
				zephir_check_temp_parameter(_19);
				zephir_check_call_status();
				ZEPHIR_INIT_NVAR(replacePairs);
				zephir_create_array(replacePairs, 2, 0 TSRMLS_CC);
				zephir_array_update_string(&replacePairs, SL(":field"), &label, PH_COPY | PH_SEPARATE);
				ZEPHIR_INIT_NVAR(_19);
				ZVAL_STRING(_19, "maxResolution", ZEPHIR_TEMP_PARAM_COPY);
				ZEPHIR_CALL_METHOD(&_37, this_ptr, "getoption", NULL, 0, _19);
				zephir_check_temp_parameter(_19);
				zephir_check_call_status();
				zephir_array_update_string(&replacePairs, SL(":max"), &_37, PH_COPY | PH_SEPARATE);
				if (ZEPHIR_IS_EMPTY(message)) {
					ZEPHIR_INIT_NVAR(_19);
					ZVAL_STRING(_19, "FileMaxResolution", ZEPHIR_TEMP_PARAM_COPY);
					ZEPHIR_CALL_METHOD(&message, validation, "getdefaultmessage", NULL, 0, _19);
					zephir_check_temp_parameter(_19);
					zephir_check_call_status();
				}
				ZEPHIR_INIT_NVAR(_19);
				object_init_ex(_19, phalcon_validation_message_ce);
				ZEPHIR_CALL_FUNCTION(&_37, "strtr", &_10, 54, message, replacePairs);
				zephir_check_call_status();
<<<<<<< HEAD
				ZEPHIR_INIT_NVAR(_22);
				ZVAL_STRING(_22, "FileMaxResolution", ZEPHIR_TEMP_PARAM_COPY);
				ZEPHIR_CALL_METHOD(NULL, _19, "__construct", &_12, 441, _37, field, _22);
				zephir_check_temp_parameter(_22);
=======
				ZEPHIR_INIT_NVAR(_26);
				ZVAL_STRING(_26, "FileMaxResolution", ZEPHIR_TEMP_PARAM_COPY);
				ZEPHIR_CALL_METHOD(NULL, _23, "__construct", &_12, 436, _41, field, _26);
				zephir_check_temp_parameter(_26);
>>>>>>> 58cb694b
				zephir_check_call_status();
				ZEPHIR_CALL_METHOD(NULL, validation, "appendmessage", NULL, 0, _19);
				zephir_check_call_status();
				RETURN_MM_BOOL(0);
			}
		}
	}
	RETURN_MM_BOOL(1);

}

/**
 * Check on empty
 */
PHP_METHOD(Phalcon_Validation_Validator_File, isAllowEmpty) {

	zend_bool _0, _1;
	int ZEPHIR_LAST_CALL_STATUS;
	zval *field = NULL;
	zval *validation, *field_param = NULL, *value = NULL, *_2;

	ZEPHIR_MM_GROW();
	zephir_fetch_params(1, 2, 0, &validation, &field_param);

	if (unlikely(Z_TYPE_P(field_param) != IS_STRING && Z_TYPE_P(field_param) != IS_NULL)) {
		zephir_throw_exception_string(spl_ce_InvalidArgumentException, SL("Parameter 'field' must be a string") TSRMLS_CC);
		RETURN_MM_NULL();
	}

	if (likely(Z_TYPE_P(field_param) == IS_STRING)) {
		zephir_get_strval(field, field_param);
	} else {
		ZEPHIR_INIT_VAR(field);
		ZVAL_EMPTY_STRING(field);
	}


	ZEPHIR_CALL_METHOD(&value, validation, "getvalue", NULL, 0, field);
	zephir_check_call_status();
	_0 = ZEPHIR_IS_EMPTY(value);
	if (!(_0)) {
		_1 = zephir_array_isset_string(value, SS("error"));
		if (_1) {
			zephir_array_fetch_string(&_2, value, SL("error"), PH_NOISY | PH_READONLY, "phalcon/validation/validator/file.zep", 215 TSRMLS_CC);
			_1 = ZEPHIR_IS_LONG_IDENTICAL(_2, 4);
		}
		_0 = _1;
	}
	RETURN_MM_BOOL(_0);

}
<|MERGE_RESOLUTION|>--- conflicted
+++ resolved
@@ -134,11 +134,7 @@
 		zephir_check_call_status();
 		ZEPHIR_INIT_VAR(_11);
 		ZVAL_STRING(_11, "FileIniSize", ZEPHIR_TEMP_PARAM_COPY);
-<<<<<<< HEAD
-		ZEPHIR_CALL_METHOD(NULL, _0, "__construct", &_12, 441, _9, field, _11);
-=======
-		ZEPHIR_CALL_METHOD(NULL, _0, "__construct", &_12, 436, _9, field, _11);
->>>>>>> 58cb694b
+		ZEPHIR_CALL_METHOD(NULL, _0, "__construct", &_12, 440, _9, field, _11);
 		zephir_check_temp_parameter(_11);
 		zephir_check_call_status();
 		ZEPHIR_CALL_METHOD(NULL, validation, "appendmessage", NULL, 0, _0);
@@ -154,22 +150,10 @@
 		zephir_array_fetch_string(&_15, value, SL("error"), PH_NOISY | PH_READONLY, "phalcon/validation/validator/file.zep", 75 TSRMLS_CC);
 		_14 = !ZEPHIR_IS_LONG_IDENTICAL(_15, 0);
 	}
-<<<<<<< HEAD
 	_16 = _14;
 	if (!(_16)) {
 		zephir_array_fetch_string(&_17, value, SL("tmp_name"), PH_NOISY | PH_READONLY, "phalcon/validation/validator/file.zep", 75 TSRMLS_CC);
-		ZEPHIR_CALL_FUNCTION(&_9, "is_uploaded_file", NULL, 232, _17);
-=======
-	_18 = _17;
-	if (!(_18)) {
-		zephir_array_fetch_string(&_19, value, SL("error"), PH_NOISY | PH_READONLY, "phalcon/validation/validator/file.zep", 79 TSRMLS_CC);
-		_18 = !ZEPHIR_IS_LONG_IDENTICAL(_19, 0);
-	}
-	_20 = _18;
-	if (!(_20)) {
-		zephir_array_fetch_string(&_21, value, SL("tmp_name"), PH_NOISY | PH_READONLY, "phalcon/validation/validator/file.zep", 79 TSRMLS_CC);
-		ZEPHIR_CALL_FUNCTION(&_9, "is_uploaded_file", NULL, 233, _21);
->>>>>>> 58cb694b
+		ZEPHIR_CALL_FUNCTION(&_9, "is_uploaded_file", NULL, 231, _17);
 		zephir_check_call_status();
 		_16 = !zephir_is_true(_9);
 	}
@@ -193,17 +177,10 @@
 		object_init_ex(_11, phalcon_validation_message_ce);
 		ZEPHIR_CALL_FUNCTION(&_18, "strtr", &_10, 54, message, replacePairs);
 		zephir_check_call_status();
-<<<<<<< HEAD
 		ZEPHIR_INIT_VAR(_19);
 		ZVAL_STRING(_19, "FileEmpty", ZEPHIR_TEMP_PARAM_COPY);
-		ZEPHIR_CALL_METHOD(NULL, _11, "__construct", &_12, 441, _18, field, _19);
+		ZEPHIR_CALL_METHOD(NULL, _11, "__construct", &_12, 440, _18, field, _19);
 		zephir_check_temp_parameter(_19);
-=======
-		ZEPHIR_INIT_VAR(_23);
-		ZVAL_STRING(_23, "FileEmpty", ZEPHIR_TEMP_PARAM_COPY);
-		ZEPHIR_CALL_METHOD(NULL, _11, "__construct", &_12, 436, _22, field, _23);
-		zephir_check_temp_parameter(_23);
->>>>>>> 58cb694b
 		zephir_check_call_status();
 		ZEPHIR_CALL_METHOD(NULL, validation, "appendmessage", NULL, 0, _11);
 		zephir_check_call_status();
@@ -237,17 +214,10 @@
 		object_init_ex(_11, phalcon_validation_message_ce);
 		ZEPHIR_CALL_FUNCTION(&_9, "strtr", &_10, 54, message, replacePairs);
 		zephir_check_call_status();
-<<<<<<< HEAD
 		ZEPHIR_INIT_NVAR(_19);
 		ZVAL_STRING(_19, "FileValid", ZEPHIR_TEMP_PARAM_COPY);
-		ZEPHIR_CALL_METHOD(NULL, _11, "__construct", &_12, 441, _9, field, _19);
+		ZEPHIR_CALL_METHOD(NULL, _11, "__construct", &_12, 440, _9, field, _19);
 		zephir_check_temp_parameter(_19);
-=======
-		ZEPHIR_INIT_NVAR(_23);
-		ZVAL_STRING(_23, "FileValid", ZEPHIR_TEMP_PARAM_COPY);
-		ZEPHIR_CALL_METHOD(NULL, _11, "__construct", &_12, 436, _9, field, _23);
-		zephir_check_temp_parameter(_23);
->>>>>>> 58cb694b
 		zephir_check_call_status();
 		ZEPHIR_CALL_METHOD(NULL, validation, "appendmessage", NULL, 0, _11);
 		zephir_check_call_status();
@@ -291,13 +261,8 @@
 			ZEPHIR_OBS_NVAR(unit);
 			zephir_array_fetch_long(&unit, matches, 2, PH_NOISY, "phalcon/validation/validator/file.zep", 111 TSRMLS_CC);
 		}
-<<<<<<< HEAD
 		zephir_array_fetch_long(&_24, matches, 1, PH_NOISY | PH_READONLY, "phalcon/validation/validator/file.zep", 114 TSRMLS_CC);
-		ZEPHIR_CALL_FUNCTION(&_18, "floatval", &_25, 304, _24);
-=======
-		zephir_array_fetch_long(&_28, matches, 1, PH_NOISY | PH_READONLY, "phalcon/validation/validator/file.zep", 118 TSRMLS_CC);
-		ZEPHIR_CALL_FUNCTION(&_22, "floatval", &_29, 304, _28);
->>>>>>> 58cb694b
+		ZEPHIR_CALL_FUNCTION(&_18, "floatval", &_25, 303, _24);
 		zephir_check_call_status();
 		ZEPHIR_INIT_VAR(_26);
 		zephir_array_fetch(&_27, byteUnits, unit, PH_NOISY | PH_READONLY, "phalcon/validation/validator/file.zep", 114 TSRMLS_CC);
@@ -305,19 +270,11 @@
 		ZVAL_LONG(&_28, 2);
 		zephir_pow_function(_26, &_28, _27);
 		ZEPHIR_INIT_VAR(bytes);
-<<<<<<< HEAD
 		mul_function(bytes, _18, _26 TSRMLS_CC);
 		zephir_array_fetch_string(&_29, value, SL("size"), PH_NOISY | PH_READONLY, "phalcon/validation/validator/file.zep", 116 TSRMLS_CC);
-		ZEPHIR_CALL_FUNCTION(&_18, "floatval", &_25, 304, _29);
-		zephir_check_call_status();
-		ZEPHIR_CALL_FUNCTION(&_30, "floatval", &_25, 304, bytes);
-=======
-		mul_function(bytes, _22, _30 TSRMLS_CC);
-		zephir_array_fetch_string(&_33, value, SL("size"), PH_NOISY | PH_READONLY, "phalcon/validation/validator/file.zep", 120 TSRMLS_CC);
-		ZEPHIR_CALL_FUNCTION(&_22, "floatval", &_29, 304, _33);
-		zephir_check_call_status();
-		ZEPHIR_CALL_FUNCTION(&_34, "floatval", &_29, 304, bytes);
->>>>>>> 58cb694b
+		ZEPHIR_CALL_FUNCTION(&_18, "floatval", &_25, 303, _29);
+		zephir_check_call_status();
+		ZEPHIR_CALL_FUNCTION(&_30, "floatval", &_25, 303, bytes);
 		zephir_check_call_status();
 		if (ZEPHIR_GT(_18, _30)) {
 			ZEPHIR_INIT_NVAR(_26);
@@ -340,17 +297,10 @@
 			object_init_ex(_26, phalcon_validation_message_ce);
 			ZEPHIR_CALL_FUNCTION(&_31, "strtr", &_10, 54, message, replacePairs);
 			zephir_check_call_status();
-<<<<<<< HEAD
 			ZEPHIR_INIT_VAR(_32);
 			ZVAL_STRING(_32, "FileSize", ZEPHIR_TEMP_PARAM_COPY);
-			ZEPHIR_CALL_METHOD(NULL, _26, "__construct", &_12, 441, _31, field, _32);
+			ZEPHIR_CALL_METHOD(NULL, _26, "__construct", &_12, 440, _31, field, _32);
 			zephir_check_temp_parameter(_32);
-=======
-			ZEPHIR_INIT_VAR(_36);
-			ZVAL_STRING(_36, "FileSize", ZEPHIR_TEMP_PARAM_COPY);
-			ZEPHIR_CALL_METHOD(NULL, _30, "__construct", &_12, 436, _35, field, _36);
-			zephir_check_temp_parameter(_36);
->>>>>>> 58cb694b
 			zephir_check_call_status();
 			ZEPHIR_CALL_METHOD(NULL, validation, "appendmessage", NULL, 0, _26);
 			zephir_check_call_status();
@@ -373,25 +323,14 @@
 			return;
 		}
 		if ((zephir_function_exists_ex(SS("finfo_open") TSRMLS_CC) == SUCCESS)) {
-<<<<<<< HEAD
 			ZEPHIR_SINIT_NVAR(_28);
 			ZVAL_LONG(&_28, 16);
-			ZEPHIR_CALL_FUNCTION(&tmp, "finfo_open", NULL, 229, &_28);
+			ZEPHIR_CALL_FUNCTION(&tmp, "finfo_open", NULL, 228, &_28);
 			zephir_check_call_status();
 			zephir_array_fetch_string(&_24, value, SL("tmp_name"), PH_NOISY | PH_READONLY, "phalcon/validation/validator/file.zep", 139 TSRMLS_CC);
-			ZEPHIR_CALL_FUNCTION(&mime, "finfo_file", NULL, 230, tmp, _24);
-			zephir_check_call_status();
-			ZEPHIR_CALL_FUNCTION(NULL, "finfo_close", NULL, 231, tmp);
-=======
-			ZEPHIR_SINIT_NVAR(_32);
-			ZVAL_LONG(&_32, 16);
-			ZEPHIR_CALL_FUNCTION(&tmp, "finfo_open", NULL, 230, &_32);
-			zephir_check_call_status();
-			zephir_array_fetch_string(&_28, value, SL("tmp_name"), PH_NOISY | PH_READONLY, "phalcon/validation/validator/file.zep", 143 TSRMLS_CC);
-			ZEPHIR_CALL_FUNCTION(&mime, "finfo_file", NULL, 231, tmp, _28);
-			zephir_check_call_status();
-			ZEPHIR_CALL_FUNCTION(NULL, "finfo_close", NULL, 232, tmp);
->>>>>>> 58cb694b
+			ZEPHIR_CALL_FUNCTION(&mime, "finfo_file", NULL, 229, tmp, _24);
+			zephir_check_call_status();
+			ZEPHIR_CALL_FUNCTION(NULL, "finfo_close", NULL, 230, tmp);
 			zephir_check_call_status();
 		} else {
 			ZEPHIR_OBS_NVAR(mime);
@@ -420,17 +359,10 @@
 			object_init_ex(_11, phalcon_validation_message_ce);
 			ZEPHIR_CALL_FUNCTION(&_18, "strtr", &_10, 54, message, replacePairs);
 			zephir_check_call_status();
-<<<<<<< HEAD
 			ZEPHIR_INIT_NVAR(_19);
 			ZVAL_STRING(_19, "FileType", ZEPHIR_TEMP_PARAM_COPY);
-			ZEPHIR_CALL_METHOD(NULL, _11, "__construct", &_12, 441, _18, field, _19);
+			ZEPHIR_CALL_METHOD(NULL, _11, "__construct", &_12, 440, _18, field, _19);
 			zephir_check_temp_parameter(_19);
-=======
-			ZEPHIR_INIT_NVAR(_23);
-			ZVAL_STRING(_23, "FileType", ZEPHIR_TEMP_PARAM_COPY);
-			ZEPHIR_CALL_METHOD(NULL, _11, "__construct", &_12, 436, _22, field, _23);
-			zephir_check_temp_parameter(_23);
->>>>>>> 58cb694b
 			zephir_check_call_status();
 			ZEPHIR_CALL_METHOD(NULL, validation, "appendmessage", NULL, 0, _11);
 			zephir_check_call_status();
@@ -451,15 +383,9 @@
 		zephir_check_call_status();
 		_33 = zephir_is_true(_18);
 	}
-<<<<<<< HEAD
 	if (_33) {
 		zephir_array_fetch_string(&_24, value, SL("tmp_name"), PH_NOISY | PH_READONLY, "phalcon/validation/validator/file.zep", 160 TSRMLS_CC);
-		ZEPHIR_CALL_FUNCTION(&tmp, "getimagesize", NULL, 240, _24);
-=======
-	if (_37) {
-		zephir_array_fetch_string(&_28, value, SL("tmp_name"), PH_NOISY | PH_READONLY, "phalcon/validation/validator/file.zep", 164 TSRMLS_CC);
-		ZEPHIR_CALL_FUNCTION(&tmp, "getimagesize", NULL, 241, _28);
->>>>>>> 58cb694b
+		ZEPHIR_CALL_FUNCTION(&tmp, "getimagesize", NULL, 239, _24);
 		zephir_check_call_status();
 		ZEPHIR_OBS_VAR(width);
 		zephir_array_fetch_long(&width, tmp, 0, PH_NOISY, "phalcon/validation/validator/file.zep", 161 TSRMLS_CC);
@@ -518,17 +444,10 @@
 			object_init_ex(_11, phalcon_validation_message_ce);
 			ZEPHIR_CALL_FUNCTION(&_31, "strtr", &_10, 54, message, replacePairs);
 			zephir_check_call_status();
-<<<<<<< HEAD
 			ZEPHIR_INIT_NVAR(_19);
 			ZVAL_STRING(_19, "FileMinResolution", ZEPHIR_TEMP_PARAM_COPY);
-			ZEPHIR_CALL_METHOD(NULL, _11, "__construct", &_12, 441, _31, field, _19);
+			ZEPHIR_CALL_METHOD(NULL, _11, "__construct", &_12, 440, _31, field, _19);
 			zephir_check_temp_parameter(_19);
-=======
-			ZEPHIR_INIT_NVAR(_23);
-			ZVAL_STRING(_23, "FileMinResolution", ZEPHIR_TEMP_PARAM_COPY);
-			ZEPHIR_CALL_METHOD(NULL, _11, "__construct", &_12, 436, _35, field, _23);
-			zephir_check_temp_parameter(_23);
->>>>>>> 58cb694b
 			zephir_check_call_status();
 			ZEPHIR_CALL_METHOD(NULL, validation, "appendmessage", NULL, 0, _11);
 			zephir_check_call_status();
@@ -581,17 +500,10 @@
 				object_init_ex(_19, phalcon_validation_message_ce);
 				ZEPHIR_CALL_FUNCTION(&_37, "strtr", &_10, 54, message, replacePairs);
 				zephir_check_call_status();
-<<<<<<< HEAD
 				ZEPHIR_INIT_NVAR(_22);
 				ZVAL_STRING(_22, "FileMaxResolution", ZEPHIR_TEMP_PARAM_COPY);
-				ZEPHIR_CALL_METHOD(NULL, _19, "__construct", &_12, 441, _37, field, _22);
+				ZEPHIR_CALL_METHOD(NULL, _19, "__construct", &_12, 440, _37, field, _22);
 				zephir_check_temp_parameter(_22);
-=======
-				ZEPHIR_INIT_NVAR(_26);
-				ZVAL_STRING(_26, "FileMaxResolution", ZEPHIR_TEMP_PARAM_COPY);
-				ZEPHIR_CALL_METHOD(NULL, _23, "__construct", &_12, 436, _41, field, _26);
-				zephir_check_temp_parameter(_26);
->>>>>>> 58cb694b
 				zephir_check_call_status();
 				ZEPHIR_CALL_METHOD(NULL, validation, "appendmessage", NULL, 0, _19);
 				zephir_check_call_status();
@@ -620,7 +532,6 @@
 		zephir_throw_exception_string(spl_ce_InvalidArgumentException, SL("Parameter 'field' must be a string") TSRMLS_CC);
 		RETURN_MM_NULL();
 	}
-
 	if (likely(Z_TYPE_P(field_param) == IS_STRING)) {
 		zephir_get_strval(field, field_param);
 	} else {
