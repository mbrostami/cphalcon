
#ifdef HAVE_CONFIG_H
#include "../../../ext_config.h"
#endif

#include <php.h>
#include "../../../php_ext.h"
#include "../../../ext.h"

#include <Zend/zend_operators.h>
#include <Zend/zend_exceptions.h>
#include <Zend/zend_interfaces.h>

#include "kernel/main.h"
#include "kernel/fcall.h"
#include "kernel/operators.h"
#include "kernel/memory.h"
#include "kernel/array.h"
#include "ext/spl/spl_exceptions.h"
#include "kernel/exception.h"


/**
 * Phalcon\Validation\Validator\PresenceOf
 *
 * Validates that a value is not null or empty string
 *
 *<code>
 *use Phalcon\Validation\Validator\PresenceOf;
 *
 *$validator->add('name', new PresenceOf(array(
 *   'message' => 'The name is required'
 *)));
 *</code>
 */
ZEPHIR_INIT_CLASS(Phalcon_Validation_Validator_PresenceOf) {

	ZEPHIR_REGISTER_CLASS_EX(Phalcon\\Validation\\Validator, PresenceOf, phalcon, validation_validator_presenceof, phalcon_validation_validator_ce, phalcon_validation_validator_presenceof_method_entry, 0);

	return SUCCESS;

}

/**
 * Executes the validation
 */
PHP_METHOD(Phalcon_Validation_Validator_PresenceOf, validate) {

	zend_bool _0;
	int ZEPHIR_LAST_CALL_STATUS;
	zval *field = NULL;
	zval *validation, *field_param = NULL, *value = NULL, *message = NULL, *label = NULL, *replacePairs, *_1 = NULL, *_2 = NULL, *_3;

	ZEPHIR_MM_GROW();
	zephir_fetch_params(1, 2, 0, &validation, &field_param);

	if (unlikely(Z_TYPE_P(field_param) != IS_STRING && Z_TYPE_P(field_param) != IS_NULL)) {
		zephir_throw_exception_string(spl_ce_InvalidArgumentException, SL("Parameter 'field' must be a string") TSRMLS_CC);
		RETURN_MM_NULL();
	}

	if (likely(Z_TYPE_P(field_param) == IS_STRING)) {
		zephir_get_strval(field, field_param);
	} else {
		ZEPHIR_INIT_VAR(field);
		ZVAL_EMPTY_STRING(field);
	}


	ZEPHIR_CALL_METHOD(&value, validation, "getvalue", NULL, 0, field);
	zephir_check_call_status();
	_0 = Z_TYPE_P(value) == IS_NULL;
	if (!(_0)) {
		_0 = ZEPHIR_IS_STRING_IDENTICAL(value, "");
	}
	if (_0) {
		ZEPHIR_INIT_VAR(_1);
		ZVAL_STRING(_1, "label", ZEPHIR_TEMP_PARAM_COPY);
		ZEPHIR_CALL_METHOD(&label, this_ptr, "getoption", NULL, 0, _1);
		zephir_check_temp_parameter(_1);
		zephir_check_call_status();
		if (ZEPHIR_IS_EMPTY(label)) {
			ZEPHIR_CALL_METHOD(&label, validation, "getlabel", NULL, 0, field);
			zephir_check_call_status();
		}
		ZEPHIR_INIT_NVAR(_1);
		ZVAL_STRING(_1, "message", ZEPHIR_TEMP_PARAM_COPY);
		ZEPHIR_CALL_METHOD(&message, this_ptr, "getoption", NULL, 0, _1);
		zephir_check_temp_parameter(_1);
		zephir_check_call_status();
		ZEPHIR_INIT_VAR(replacePairs);
		zephir_create_array(replacePairs, 1, 0 TSRMLS_CC);
		zephir_array_update_string(&replacePairs, SL(":field"), &label, PH_COPY | PH_SEPARATE);
		if (ZEPHIR_IS_EMPTY(message)) {
			ZEPHIR_INIT_NVAR(_1);
			ZVAL_STRING(_1, "PresenceOf", ZEPHIR_TEMP_PARAM_COPY);
			ZEPHIR_CALL_METHOD(&message, validation, "getdefaultmessage", NULL, 0, _1);
			zephir_check_temp_parameter(_1);
			zephir_check_call_status();
		}
		ZEPHIR_INIT_NVAR(_1);
		object_init_ex(_1, phalcon_validation_message_ce);
		ZEPHIR_CALL_FUNCTION(&_2, "strtr", NULL, 54, message, replacePairs);
		zephir_check_call_status();
		ZEPHIR_INIT_VAR(_3);
		ZVAL_STRING(_3, "PresenceOf", ZEPHIR_TEMP_PARAM_COPY);
<<<<<<< HEAD
		ZEPHIR_CALL_METHOD(NULL, _1, "__construct", NULL, 438, _2, field, _3);
=======
		ZEPHIR_CALL_METHOD(NULL, _1, "__construct", NULL, 437, _2, field, _3);
>>>>>>> 08711796
		zephir_check_temp_parameter(_3);
		zephir_check_call_status();
		ZEPHIR_CALL_METHOD(NULL, validation, "appendmessage", NULL, 0, _1);
		zephir_check_call_status();
		RETURN_MM_BOOL(0);
	}
	RETURN_MM_BOOL(1);

}
<|MERGE_RESOLUTION|>--- conflicted
+++ resolved
@@ -104,11 +104,7 @@
 		zephir_check_call_status();
 		ZEPHIR_INIT_VAR(_3);
 		ZVAL_STRING(_3, "PresenceOf", ZEPHIR_TEMP_PARAM_COPY);
-<<<<<<< HEAD
-		ZEPHIR_CALL_METHOD(NULL, _1, "__construct", NULL, 438, _2, field, _3);
-=======
-		ZEPHIR_CALL_METHOD(NULL, _1, "__construct", NULL, 437, _2, field, _3);
->>>>>>> 08711796
+		ZEPHIR_CALL_METHOD(NULL, _1, "__construct", NULL, 439, _2, field, _3);
 		zephir_check_temp_parameter(_3);
 		zephir_check_call_status();
 		ZEPHIR_CALL_METHOD(NULL, validation, "appendmessage", NULL, 0, _1);
