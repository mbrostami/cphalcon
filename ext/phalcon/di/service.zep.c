
#ifdef HAVE_CONFIG_H
#include "../../ext_config.h"
#endif

#include <php.h>
#include "../../php_ext.h"
#include "../../ext.h"

#include <Zend/zend_operators.h>
#include <Zend/zend_exceptions.h>
#include <Zend/zend_interfaces.h>

#include "kernel/main.h"
#include "kernel/object.h"
#include "ext/spl/spl_exceptions.h"
#include "kernel/exception.h"
#include "kernel/operators.h"
#include "kernel/memory.h"
#include "kernel/fcall.h"
#include "Zend/zend_closures.h"
#include "kernel/concat.h"
#include "kernel/array.h"


/**
 * Phalcon\Di\Service
 *
 * Represents individually a service in the services container
 *
 *<code>
 * $service = new \Phalcon\Di\Service('request', 'Phalcon\Http\Request');
 * $request = service->resolve();
 *<code>
 *
 */
ZEPHIR_INIT_CLASS(Phalcon_Di_Service) {

	ZEPHIR_REGISTER_CLASS(Phalcon\\Di, Service, phalcon, di_service, phalcon_di_service_method_entry, 0);

	zend_declare_property_null(phalcon_di_service_ce, SL("_name"), ZEND_ACC_PROTECTED TSRMLS_CC);

	zend_declare_property_null(phalcon_di_service_ce, SL("_definition"), ZEND_ACC_PROTECTED TSRMLS_CC);

	zend_declare_property_bool(phalcon_di_service_ce, SL("_shared"), 0, ZEND_ACC_PROTECTED TSRMLS_CC);

	zend_declare_property_bool(phalcon_di_service_ce, SL("_resolved"), 0, ZEND_ACC_PROTECTED TSRMLS_CC);

	zend_declare_property_null(phalcon_di_service_ce, SL("_sharedInstance"), ZEND_ACC_PROTECTED TSRMLS_CC);

	zend_class_implements(phalcon_di_service_ce TSRMLS_CC, 1, phalcon_di_serviceinterface_ce);
	return SUCCESS;

}

/**
 * Phalcon\Di\Service
 *
 * @param string name
 * @param mixed definition
 * @param boolean shared
 */
PHP_METHOD(Phalcon_Di_Service, __construct) {

	zend_bool shared;
	zval *name_param = NULL, *definition, *shared_param = NULL;
	zval *name = NULL;

	ZEPHIR_MM_GROW();
	zephir_fetch_params(1, 2, 1, &name_param, &definition, &shared_param);

	if (unlikely(Z_TYPE_P(name_param) != IS_STRING && Z_TYPE_P(name_param) != IS_NULL)) {
		zephir_throw_exception_string(spl_ce_InvalidArgumentException, SL("Parameter 'name' must be a string") TSRMLS_CC);
		RETURN_MM_NULL();
	}
	if (likely(Z_TYPE_P(name_param) == IS_STRING)) {
		zephir_get_strval(name, name_param);
	} else {
		ZEPHIR_INIT_VAR(name);
		ZVAL_EMPTY_STRING(name);
	}
	if (!shared_param) {
		shared = 0;
	} else {
		shared = zephir_get_boolval(shared_param);
	}


	zephir_update_property_this(this_ptr, SL("_name"), name TSRMLS_CC);
	zephir_update_property_this(this_ptr, SL("_definition"), definition TSRMLS_CC);
	if (shared) {
		zephir_update_property_this(this_ptr, SL("_shared"), ZEPHIR_GLOBAL(global_true) TSRMLS_CC);
	} else {
		zephir_update_property_this(this_ptr, SL("_shared"), ZEPHIR_GLOBAL(global_false) TSRMLS_CC);
	}
	ZEPHIR_MM_RESTORE();

}

/**
 * Returns the service's name
 */
PHP_METHOD(Phalcon_Di_Service, getName) {

	

	RETURN_MEMBER(this_ptr, "_name");

}

/**
 * Sets if the service is shared or not
 */
PHP_METHOD(Phalcon_Di_Service, setShared) {

	zval *shared_param = NULL;
	zend_bool shared;

	zephir_fetch_params(0, 1, 0, &shared_param);

	shared = zephir_get_boolval(shared_param);


	if (shared) {
		zephir_update_property_this(this_ptr, SL("_shared"), ZEPHIR_GLOBAL(global_true) TSRMLS_CC);
	} else {
		zephir_update_property_this(this_ptr, SL("_shared"), ZEPHIR_GLOBAL(global_false) TSRMLS_CC);
	}

}

/**
 * Check whether the service is shared or not
 */
PHP_METHOD(Phalcon_Di_Service, isShared) {

	

	RETURN_MEMBER(this_ptr, "_shared");

}

/**
 * Sets/Resets the shared instance related to the service
 *
 * @param mixed sharedInstance
 */
PHP_METHOD(Phalcon_Di_Service, setSharedInstance) {

	zval *sharedInstance;

	zephir_fetch_params(0, 1, 0, &sharedInstance);



	zephir_update_property_this(this_ptr, SL("_sharedInstance"), sharedInstance TSRMLS_CC);

}

/**
 * Set the service definition
 *
 * @param mixed definition
 */
PHP_METHOD(Phalcon_Di_Service, setDefinition) {

	zval *definition;

	zephir_fetch_params(0, 1, 0, &definition);



	zephir_update_property_this(this_ptr, SL("_definition"), definition TSRMLS_CC);

}

/**
 * Returns the service definition
 *
 * @return mixed
 */
PHP_METHOD(Phalcon_Di_Service, getDefinition) {

	

	RETURN_MEMBER(this_ptr, "_definition");

}

/**
 * Resolves the service
 *
 * @param array parameters
 * @param \Phalcon\DiInterface dependencyInjector
 * @return mixed
 */
PHP_METHOD(Phalcon_Di_Service, resolve) {

<<<<<<< HEAD
	zend_class_entry *_1;
	int ZEPHIR_LAST_CALL_STATUS;
	zend_bool found;
	zval *parameters = NULL, *dependencyInjector = NULL, *shared, *definition = NULL, *sharedInstance, *instance = NULL, *builder, *_0 = NULL, *_2, *_3, *_4;
=======
	zend_bool found = 0;
	int ZEPHIR_LAST_CALL_STATUS;
	zval *parameters = NULL, *dependencyInjector = NULL, *shared = NULL, *definition = NULL, *sharedInstance = NULL, *instance = NULL, *builder = NULL, *_0$$21, *_1$$21, *_2$$21;
>>>>>>> 2682ae08

	ZEPHIR_MM_GROW();
	zephir_fetch_params(1, 0, 2, &parameters, &dependencyInjector);

	if (!parameters) {
		parameters = ZEPHIR_GLOBAL(global_null);
	}
	if (!dependencyInjector) {
		dependencyInjector = ZEPHIR_GLOBAL(global_null);
	}


	ZEPHIR_OBS_VAR(shared);
	zephir_read_property_this(&shared, this_ptr, SL("_shared"), PH_NOISY_CC);
	if (zephir_is_true(shared)) {
		ZEPHIR_OBS_VAR(sharedInstance);
		zephir_read_property_this(&sharedInstance, this_ptr, SL("_sharedInstance"), PH_NOISY_CC);
		if (Z_TYPE_P(sharedInstance) != IS_NULL) {
			RETURN_CCTOR(sharedInstance);
		}
	}
	found = 1;
	ZEPHIR_INIT_VAR(instance);
	ZVAL_NULL(instance);
	ZEPHIR_OBS_VAR(definition);
	zephir_read_property_this(&definition, this_ptr, SL("_definition"), PH_NOISY_CC);
	if (Z_TYPE_P(definition) == IS_STRING) {
		if (zephir_class_exists(definition, 1 TSRMLS_CC)) {
			if (Z_TYPE_P(parameters) == IS_ARRAY) {
				if (zephir_fast_count_int(parameters TSRMLS_CC)) {
					ZEPHIR_INIT_NVAR(instance);
					ZEPHIR_LAST_CALL_STATUS = zephir_create_instance_params(instance, definition, parameters TSRMLS_CC);
					zephir_check_call_status();
				} else {
					ZEPHIR_INIT_NVAR(instance);
					ZEPHIR_LAST_CALL_STATUS = zephir_create_instance(instance, definition TSRMLS_CC);
					zephir_check_call_status();
				}
			} else {
				ZEPHIR_INIT_NVAR(instance);
				ZEPHIR_LAST_CALL_STATUS = zephir_create_instance(instance, definition TSRMLS_CC);
				zephir_check_call_status();
			}
		} else {
			found = 0;
		}
	} else {
		if (Z_TYPE_P(definition) == IS_OBJECT) {
			if (zephir_instance_of_ev(definition, zend_ce_closure TSRMLS_CC)) {
				if (Z_TYPE_P(dependencyInjector) == IS_OBJECT) {
						_1 = zend_fetch_class(SL("Closure"), ZEND_FETCH_CLASS_AUTO TSRMLS_CC);
					ZEPHIR_CALL_CE_STATIC(&_0, _1, "bind", NULL, 0, definition, dependencyInjector);
					zephir_check_call_status();
					ZEPHIR_CPY_WRT(definition, _0);
				}
				if (Z_TYPE_P(parameters) == IS_ARRAY) {
					ZEPHIR_INIT_NVAR(instance);
					ZEPHIR_CALL_USER_FUNC_ARRAY(instance, definition, parameters);
					zephir_check_call_status();
				} else {
					ZEPHIR_INIT_NVAR(instance);
					ZEPHIR_CALL_USER_FUNC(instance, definition);
					zephir_check_call_status();
				}
			} else {
				ZEPHIR_CPY_WRT(instance, definition);
			}
		} else {
			if (Z_TYPE_P(definition) == IS_ARRAY) {
				ZEPHIR_INIT_VAR(builder);
				object_init_ex(builder, phalcon_di_service_builder_ce);
				if (zephir_has_constructor(builder TSRMLS_CC)) {
					ZEPHIR_CALL_METHOD(NULL, builder, "__construct", NULL, 0);
					zephir_check_call_status();
				}
				ZEPHIR_CALL_METHOD(&instance, builder, "build", NULL, 174, dependencyInjector, definition, parameters);
				zephir_check_call_status();
			} else {
				found = 0;
			}
		}
	}
	if (found == 0) {
<<<<<<< HEAD
		ZEPHIR_INIT_VAR(_2);
		object_init_ex(_2, phalcon_di_exception_ce);
		_3 = zephir_fetch_nproperty_this(this_ptr, SL("_name"), PH_NOISY_CC);
		ZEPHIR_INIT_VAR(_4);
		ZEPHIR_CONCAT_SVS(_4, "Service '", _3, "' cannot be resolved");
		ZEPHIR_CALL_METHOD(NULL, _2, "__construct", NULL, 9, _4);
		zephir_check_call_status();
		zephir_throw_exception_debug(_2, "phalcon/di/service.zep", 205 TSRMLS_CC);
=======
		ZEPHIR_INIT_VAR(_0$$21);
		object_init_ex(_0$$21, phalcon_di_exception_ce);
		_1$$21 = zephir_fetch_nproperty_this(this_ptr, SL("_name"), PH_NOISY_CC);
		ZEPHIR_INIT_VAR(_2$$21);
		ZEPHIR_CONCAT_SVS(_2$$21, "Service '", _1$$21, "' cannot be resolved");
		ZEPHIR_CALL_METHOD(NULL, _0$$21, "__construct", NULL, 9, _2$$21);
		zephir_check_call_status();
		zephir_throw_exception_debug(_0$$21, "phalcon/di/service.zep", 197 TSRMLS_CC);
>>>>>>> 2682ae08
		ZEPHIR_MM_RESTORE();
		return;
	}
	if (zephir_is_true(shared)) {
		zephir_update_property_this(this_ptr, SL("_sharedInstance"), instance TSRMLS_CC);
	}
	if (1) {
		zephir_update_property_this(this_ptr, SL("_resolved"), ZEPHIR_GLOBAL(global_true) TSRMLS_CC);
	} else {
		zephir_update_property_this(this_ptr, SL("_resolved"), ZEPHIR_GLOBAL(global_false) TSRMLS_CC);
	}
	RETURN_CCTOR(instance);

}

/**
 * Changes a parameter in the definition without resolve the service
 */
PHP_METHOD(Phalcon_Di_Service, setParameter) {

	zval *parameter = NULL;
	zval *position_param = NULL, *parameter_param = NULL, *definition = NULL, *arguments = NULL;
	int position;

	ZEPHIR_MM_GROW();
	zephir_fetch_params(1, 2, 0, &position_param, &parameter_param);

	position = zephir_get_intval(position_param);
	parameter = parameter_param;


	ZEPHIR_OBS_VAR(definition);
	zephir_read_property_this(&definition, this_ptr, SL("_definition"), PH_NOISY_CC);
	if (Z_TYPE_P(definition) != IS_ARRAY) {
		ZEPHIR_THROW_EXCEPTION_DEBUG_STR(phalcon_di_exception_ce, "Definition must be an array to update its parameters", "phalcon/di/service.zep", 229);
		return;
	}
	ZEPHIR_OBS_VAR(arguments);
	if (zephir_array_isset_string_fetch(&arguments, definition, SS("arguments"), 0 TSRMLS_CC)) {
		zephir_array_update_long(&arguments, position, &parameter, PH_COPY | PH_SEPARATE ZEPHIR_DEBUG_PARAMS_DUMMY);
	} else {
		ZEPHIR_INIT_NVAR(arguments);
		zephir_create_array(arguments, 1, 0 TSRMLS_CC);
		zephir_array_update_long(&arguments, position, &parameter, PH_COPY ZEPHIR_DEBUG_PARAMS_DUMMY);
	}
	zephir_array_update_string(&definition, SL("arguments"), &arguments, PH_COPY | PH_SEPARATE);
	zephir_update_property_this(this_ptr, SL("_definition"), definition TSRMLS_CC);
	RETURN_THIS();

}

/**
 * Returns a parameter in a specific position
 *
 * @param int position
 * @return array
 */
PHP_METHOD(Phalcon_Di_Service, getParameter) {

	zval *position_param = NULL, *definition = NULL, *arguments = NULL, *parameter = NULL;
	int position;

	ZEPHIR_MM_GROW();
	zephir_fetch_params(1, 1, 0, &position_param);

	position = zephir_get_intval(position_param);


	ZEPHIR_OBS_VAR(definition);
	zephir_read_property_this(&definition, this_ptr, SL("_definition"), PH_NOISY_CC);
	if (Z_TYPE_P(definition) != IS_ARRAY) {
		ZEPHIR_THROW_EXCEPTION_DEBUG_STR(phalcon_di_exception_ce, "Definition must be an array to obtain its parameters", "phalcon/di/service.zep", 266);
		return;
	}
	if (zephir_array_isset_string_fetch(&arguments, definition, SS("arguments"), 1 TSRMLS_CC)) {
		if (zephir_array_isset_long_fetch(&parameter, arguments, position, 1 TSRMLS_CC)) {
			RETURN_CTOR(parameter);
		}
	}
	RETURN_MM_NULL();

}

/**
 * Returns true if the service was resolved
 */
PHP_METHOD(Phalcon_Di_Service, isResolved) {

	

	RETURN_MEMBER(this_ptr, "_resolved");

}

/**
 * Restore the internal state of a service
 */
PHP_METHOD(Phalcon_Di_Service, __set_state) {

	int ZEPHIR_LAST_CALL_STATUS;
	zval *attributes_param = NULL, *name = NULL, *definition = NULL, *shared = NULL;
	zval *attributes = NULL;

	ZEPHIR_MM_GROW();
	zephir_fetch_params(1, 1, 0, &attributes_param);

	attributes = attributes_param;


	ZEPHIR_OBS_VAR(name);
	if (!(zephir_array_isset_string_fetch(&name, attributes, SS("_name"), 0 TSRMLS_CC))) {
		ZEPHIR_THROW_EXCEPTION_DEBUG_STR(phalcon_di_exception_ce, "The attribute '_name' is required", "phalcon/di/service.zep", 297);
		return;
	}
	ZEPHIR_OBS_VAR(definition);
	if (!(zephir_array_isset_string_fetch(&definition, attributes, SS("_definition"), 0 TSRMLS_CC))) {
		ZEPHIR_THROW_EXCEPTION_DEBUG_STR(phalcon_di_exception_ce, "The attribute '_definition' is required", "phalcon/di/service.zep", 301);
		return;
	}
	ZEPHIR_OBS_VAR(shared);
	if (!(zephir_array_isset_string_fetch(&shared, attributes, SS("_shared"), 0 TSRMLS_CC))) {
		ZEPHIR_THROW_EXCEPTION_DEBUG_STR(phalcon_di_exception_ce, "The attribute '_shared' is required", "phalcon/di/service.zep", 305);
		return;
	}
	object_init_ex(return_value, phalcon_di_service_ce);
	ZEPHIR_CALL_METHOD(NULL, return_value, "__construct", NULL, 64, name, definition, shared);
	zephir_check_call_status();
	RETURN_MM();

}
<|MERGE_RESOLUTION|>--- conflicted
+++ resolved
@@ -196,16 +196,10 @@
  */
 PHP_METHOD(Phalcon_Di_Service, resolve) {
 
-<<<<<<< HEAD
-	zend_class_entry *_1;
-	int ZEPHIR_LAST_CALL_STATUS;
-	zend_bool found;
-	zval *parameters = NULL, *dependencyInjector = NULL, *shared, *definition = NULL, *sharedInstance, *instance = NULL, *builder, *_0 = NULL, *_2, *_3, *_4;
-=======
+	zend_class_entry *_1$$15;
 	zend_bool found = 0;
 	int ZEPHIR_LAST_CALL_STATUS;
-	zval *parameters = NULL, *dependencyInjector = NULL, *shared = NULL, *definition = NULL, *sharedInstance = NULL, *instance = NULL, *builder = NULL, *_0$$21, *_1$$21, *_2$$21;
->>>>>>> 2682ae08
+	zval *parameters = NULL, *dependencyInjector = NULL, *shared = NULL, *definition = NULL, *sharedInstance = NULL, *instance = NULL, *builder = NULL, *_0$$15 = NULL, *_2$$22, *_3$$22, *_4$$22;
 
 	ZEPHIR_MM_GROW();
 	zephir_fetch_params(1, 0, 2, &parameters, &dependencyInjector);
@@ -256,10 +250,10 @@
 		if (Z_TYPE_P(definition) == IS_OBJECT) {
 			if (zephir_instance_of_ev(definition, zend_ce_closure TSRMLS_CC)) {
 				if (Z_TYPE_P(dependencyInjector) == IS_OBJECT) {
-						_1 = zend_fetch_class(SL("Closure"), ZEND_FETCH_CLASS_AUTO TSRMLS_CC);
-					ZEPHIR_CALL_CE_STATIC(&_0, _1, "bind", NULL, 0, definition, dependencyInjector);
-					zephir_check_call_status();
-					ZEPHIR_CPY_WRT(definition, _0);
+						_1$$15 = zend_fetch_class(SL("Closure"), ZEND_FETCH_CLASS_AUTO TSRMLS_CC);
+					ZEPHIR_CALL_CE_STATIC(&_0$$15, _1$$15, "bind", NULL, 0, definition, dependencyInjector);
+					zephir_check_call_status();
+					ZEPHIR_CPY_WRT(definition, _0$$15);
 				}
 				if (Z_TYPE_P(parameters) == IS_ARRAY) {
 					ZEPHIR_INIT_NVAR(instance);
@@ -289,25 +283,14 @@
 		}
 	}
 	if (found == 0) {
-<<<<<<< HEAD
-		ZEPHIR_INIT_VAR(_2);
-		object_init_ex(_2, phalcon_di_exception_ce);
-		_3 = zephir_fetch_nproperty_this(this_ptr, SL("_name"), PH_NOISY_CC);
-		ZEPHIR_INIT_VAR(_4);
-		ZEPHIR_CONCAT_SVS(_4, "Service '", _3, "' cannot be resolved");
-		ZEPHIR_CALL_METHOD(NULL, _2, "__construct", NULL, 9, _4);
+		ZEPHIR_INIT_VAR(_2$$22);
+		object_init_ex(_2$$22, phalcon_di_exception_ce);
+		_3$$22 = zephir_fetch_nproperty_this(this_ptr, SL("_name"), PH_NOISY_CC);
+		ZEPHIR_INIT_VAR(_4$$22);
+		ZEPHIR_CONCAT_SVS(_4$$22, "Service '", _3$$22, "' cannot be resolved");
+		ZEPHIR_CALL_METHOD(NULL, _2$$22, "__construct", NULL, 9, _4$$22);
 		zephir_check_call_status();
-		zephir_throw_exception_debug(_2, "phalcon/di/service.zep", 205 TSRMLS_CC);
-=======
-		ZEPHIR_INIT_VAR(_0$$21);
-		object_init_ex(_0$$21, phalcon_di_exception_ce);
-		_1$$21 = zephir_fetch_nproperty_this(this_ptr, SL("_name"), PH_NOISY_CC);
-		ZEPHIR_INIT_VAR(_2$$21);
-		ZEPHIR_CONCAT_SVS(_2$$21, "Service '", _1$$21, "' cannot be resolved");
-		ZEPHIR_CALL_METHOD(NULL, _0$$21, "__construct", NULL, 9, _2$$21);
-		zephir_check_call_status();
-		zephir_throw_exception_debug(_0$$21, "phalcon/di/service.zep", 197 TSRMLS_CC);
->>>>>>> 2682ae08
+		zephir_throw_exception_debug(_2$$22, "phalcon/di/service.zep", 205 TSRMLS_CC);
 		ZEPHIR_MM_RESTORE();
 		return;
 	}
