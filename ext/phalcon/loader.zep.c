
#ifdef HAVE_CONFIG_H
#include "../ext_config.h"
#endif

#include <php.h>
#include "../php_ext.h"
#include "../ext.h"

#include <Zend/zend_operators.h>
#include <Zend/zend_exceptions.h>
#include <Zend/zend_interfaces.h>

#include "kernel/main.h"
#include "kernel/memory.h"
#include "kernel/array.h"
#include "kernel/object.h"
#include "ext/spl/spl_exceptions.h"
#include "kernel/exception.h"
#include "kernel/operators.h"
#include "kernel/fcall.h"
#include "kernel/require.h"
#include "kernel/hash.h"
#include "kernel/string.h"
#include "kernel/concat.h"


/**
 * Phalcon\Loader
 *
 * This component helps to load your project classes automatically based on some conventions
 *
 *<code>
 * //Creates the autoloader
 * $loader = new Loader();
 *
 * //Register some namespaces
 * $loader->registerNamespaces(array(
 *   'Example\Base' => 'vendor/example/base/',
 *   'Example\Adapter' => 'vendor/example/adapter/',
 *   'Example' => 'vendor/example/'
 * ));
 *
 * //register autoloader
 * $loader->register();
 *
 * //Requiring this class will automatically include file vendor/example/adapter/Some.php
 * $adapter = Example\Adapter\Some();
 *</code>
 */
ZEPHIR_INIT_CLASS(Phalcon_Loader) {

	ZEPHIR_REGISTER_CLASS(Phalcon, Loader, phalcon, loader, phalcon_loader_method_entry, 0);

	zend_declare_property_null(phalcon_loader_ce, SL("_eventsManager"), ZEND_ACC_PROTECTED TSRMLS_CC);

	zend_declare_property_null(phalcon_loader_ce, SL("_foundPath"), ZEND_ACC_PROTECTED TSRMLS_CC);

	zend_declare_property_null(phalcon_loader_ce, SL("_checkedPath"), ZEND_ACC_PROTECTED TSRMLS_CC);

	zend_declare_property_null(phalcon_loader_ce, SL("_classes"), ZEND_ACC_PROTECTED TSRMLS_CC);

	zend_declare_property_null(phalcon_loader_ce, SL("_extensions"), ZEND_ACC_PROTECTED TSRMLS_CC);

	zend_declare_property_null(phalcon_loader_ce, SL("_namespaces"), ZEND_ACC_PROTECTED TSRMLS_CC);

	zend_declare_property_null(phalcon_loader_ce, SL("_directories"), ZEND_ACC_PROTECTED TSRMLS_CC);

	zend_declare_property_bool(phalcon_loader_ce, SL("_registered"), 0, ZEND_ACC_PROTECTED TSRMLS_CC);

	zend_class_implements(phalcon_loader_ce TSRMLS_CC, 1, phalcon_events_eventsawareinterface_ce);
	return SUCCESS;

}

/**
 * Phalcon\Loader constructor
 */
PHP_METHOD(Phalcon_Loader, __construct) {

	zval *_1;
	zval *_0;

	ZEPHIR_MM_GROW();

	ZEPHIR_INIT_VAR(_0);
	zephir_create_array(_0, 1, 0 TSRMLS_CC);
	ZEPHIR_INIT_VAR(_1);
	ZVAL_STRING(_1, "php", 1);
	zephir_array_fast_append(_0, _1);
	zephir_update_property_this(this_ptr, SL("_extensions"), _0 TSRMLS_CC);
	ZEPHIR_MM_RESTORE();

}

/**
 * Sets the events manager
 */
PHP_METHOD(Phalcon_Loader, setEventsManager) {

	zval *eventsManager;

	zephir_fetch_params(0, 1, 0, &eventsManager);



	zephir_update_property_this(this_ptr, SL("_eventsManager"), eventsManager TSRMLS_CC);

}

/**
 * Returns the internal event manager
 */
PHP_METHOD(Phalcon_Loader, getEventsManager) {


	RETURN_MEMBER(this_ptr, "_eventsManager");

}

/**
 * Sets an array of file extensions that the loader must try in each attempt to locate the file
 */
PHP_METHOD(Phalcon_Loader, setExtensions) {

	zval *extensions_param = NULL;
	zval *extensions = NULL;

	zephir_fetch_params(0, 1, 0, &extensions_param);

	extensions = extensions_param;


	zephir_update_property_this(this_ptr, SL("_extensions"), extensions TSRMLS_CC);
	RETURN_THISW();

}

/**
 * Returns the file extensions registered in the loader
 */
PHP_METHOD(Phalcon_Loader, getExtensions) {


	RETURN_MEMBER(this_ptr, "_extensions");

}

/**
 * Register namespaces and their related directories
 */
PHP_METHOD(Phalcon_Loader, registerNamespaces) {

	zend_bool merge;
	zval *namespaces_param = NULL, *merge_param = NULL, *currentNamespaces, *mergedNamespaces = NULL;
	zval *namespaces = NULL;

	ZEPHIR_MM_GROW();
	zephir_fetch_params(1, 1, 1, &namespaces_param, &merge_param);

	namespaces = namespaces_param;
	if (!merge_param) {
		merge = 0;
	} else {
		merge = zephir_get_boolval(merge_param);
	}


	if (merge) {
		ZEPHIR_OBS_VAR(currentNamespaces);
		zephir_read_property_this(&currentNamespaces, this_ptr, SL("_namespaces"), PH_NOISY_CC);
		if (Z_TYPE_P(currentNamespaces) == IS_ARRAY) {
			ZEPHIR_INIT_VAR(mergedNamespaces);
			zephir_fast_array_merge(mergedNamespaces, &(currentNamespaces), &(namespaces) TSRMLS_CC);
		} else {
			ZEPHIR_CPY_WRT(mergedNamespaces, namespaces);
		}
		zephir_update_property_this(this_ptr, SL("_namespaces"), mergedNamespaces TSRMLS_CC);
	} else {
		zephir_update_property_this(this_ptr, SL("_namespaces"), namespaces TSRMLS_CC);
	}
	RETURN_THIS();

}

/**
 * Returns the namespaces currently registered in the autoloader
 */
PHP_METHOD(Phalcon_Loader, getNamespaces) {


	RETURN_MEMBER(this_ptr, "_namespaces");

}

/**
 * Register directories in which "not found" classes could be found
 * @deprecated From Phalcon 2.1.0 version has been removed support for prefixes strategy
 */
<<<<<<< HEAD
=======
PHP_METHOD(Phalcon_Loader, registerPrefixes) {

	zend_bool merge;
	zval *prefixes_param = NULL, *merge_param = NULL, *currentPrefixes, *mergedPrefixes = NULL;
	zval *prefixes = NULL;

	ZEPHIR_MM_GROW();
	zephir_fetch_params(1, 1, 1, &prefixes_param, &merge_param);

	prefixes = prefixes_param;
	if (!merge_param) {
		merge = 0;
	} else {
		merge = zephir_get_boolval(merge_param);
	}


	if (merge) {
		ZEPHIR_OBS_VAR(currentPrefixes);
		zephir_read_property_this(&currentPrefixes, this_ptr, SL("_prefixes"), PH_NOISY_CC);
		if (Z_TYPE_P(currentPrefixes) == IS_ARRAY) {
			ZEPHIR_INIT_VAR(mergedPrefixes);
			zephir_fast_array_merge(mergedPrefixes, &(currentPrefixes), &(prefixes) TSRMLS_CC);
		} else {
			ZEPHIR_CPY_WRT(mergedPrefixes, prefixes);
		}
		zephir_update_property_this(this_ptr, SL("_prefixes"), mergedPrefixes TSRMLS_CC);
	} else {
		zephir_update_property_this(this_ptr, SL("_prefixes"), prefixes TSRMLS_CC);
	}
	RETURN_THIS();

}

/**
 * Returns the prefixes currently registered in the autoloader
 * @deprecated From Phalcon 2.1.0 version has been removed support for prefixes strategy
 */
PHP_METHOD(Phalcon_Loader, getPrefixes) {


	RETURN_MEMBER(this_ptr, "_prefixes");

}

/**
 * Register directories in which "not found" classes could be found
 */
>>>>>>> 58cb694b
PHP_METHOD(Phalcon_Loader, registerDirs) {

	zend_bool merge;
	zval *directories_param = NULL, *merge_param = NULL, *currentDirectories, *mergedDirectories = NULL;
	zval *directories = NULL;

	ZEPHIR_MM_GROW();
	zephir_fetch_params(1, 1, 1, &directories_param, &merge_param);

	directories = directories_param;
	if (!merge_param) {
		merge = 0;
	} else {
		merge = zephir_get_boolval(merge_param);
	}


	if (merge) {
		ZEPHIR_OBS_VAR(currentDirectories);
		zephir_read_property_this(&currentDirectories, this_ptr, SL("_directories"), PH_NOISY_CC);
		if (Z_TYPE_P(currentDirectories) == IS_ARRAY) {
			ZEPHIR_INIT_VAR(mergedDirectories);
			zephir_fast_array_merge(mergedDirectories, &(currentDirectories), &(directories) TSRMLS_CC);
		} else {
			ZEPHIR_CPY_WRT(mergedDirectories, directories);
		}
		zephir_update_property_this(this_ptr, SL("_directories"), mergedDirectories TSRMLS_CC);
	} else {
		zephir_update_property_this(this_ptr, SL("_directories"), directories TSRMLS_CC);
	}
	RETURN_THIS();

}

/**
 * Returns the directories currently registered in the autoloader
 */
PHP_METHOD(Phalcon_Loader, getDirs) {


	RETURN_MEMBER(this_ptr, "_directories");

}

/**
 * Register classes and their locations
 */
PHP_METHOD(Phalcon_Loader, registerClasses) {

	zend_bool merge;
	zval *classes_param = NULL, *merge_param = NULL, *mergedClasses = NULL, *currentClasses;
	zval *classes = NULL;

	ZEPHIR_MM_GROW();
	zephir_fetch_params(1, 1, 1, &classes_param, &merge_param);

	classes = classes_param;
	if (!merge_param) {
		merge = 0;
	} else {
		merge = zephir_get_boolval(merge_param);
	}


	if (merge) {
		ZEPHIR_OBS_VAR(currentClasses);
		zephir_read_property_this(&currentClasses, this_ptr, SL("_classes"), PH_NOISY_CC);
		if (Z_TYPE_P(currentClasses) == IS_ARRAY) {
			ZEPHIR_INIT_VAR(mergedClasses);
			zephir_fast_array_merge(mergedClasses, &(currentClasses), &(classes) TSRMLS_CC);
		} else {
			ZEPHIR_CPY_WRT(mergedClasses, classes);
		}
		zephir_update_property_this(this_ptr, SL("_classes"), mergedClasses TSRMLS_CC);
	} else {
		zephir_update_property_this(this_ptr, SL("_classes"), classes TSRMLS_CC);
	}
	RETURN_THIS();

}

/**
 * Returns the class-map currently registered in the autoloader
 */
PHP_METHOD(Phalcon_Loader, getClasses) {


	RETURN_MEMBER(this_ptr, "_classes");

}

/**
 * Register the autoload method
 */
PHP_METHOD(Phalcon_Loader, register) {

	int ZEPHIR_LAST_CALL_STATUS;
	zval *_1;
	zval *_0, *_2;

	ZEPHIR_MM_GROW();

	_0 = zephir_fetch_nproperty_this(this_ptr, SL("_registered"), PH_NOISY_CC);
	if (ZEPHIR_IS_FALSE_IDENTICAL(_0)) {
		ZEPHIR_INIT_VAR(_1);
		zephir_create_array(_1, 2, 0 TSRMLS_CC);
		zephir_array_fast_append(_1, this_ptr);
		ZEPHIR_INIT_VAR(_2);
		ZVAL_STRING(_2, "autoLoad", 1);
		zephir_array_fast_append(_1, _2);
<<<<<<< HEAD
		ZEPHIR_CALL_FUNCTION(NULL, "spl_autoload_register", NULL, 285, _1);
=======
		ZEPHIR_CALL_FUNCTION(NULL, "spl_autoload_register", NULL, 286, _1);
>>>>>>> 58cb694b
		zephir_check_call_status();
		if (1) {
			zephir_update_property_this(this_ptr, SL("_registered"), ZEPHIR_GLOBAL(global_true) TSRMLS_CC);
		} else {
			zephir_update_property_this(this_ptr, SL("_registered"), ZEPHIR_GLOBAL(global_false) TSRMLS_CC);
		}
	}
	RETURN_THIS();

}

/**
 * Unregister the autoload method
 */
PHP_METHOD(Phalcon_Loader, unregister) {

	int ZEPHIR_LAST_CALL_STATUS;
	zval *_1;
	zval *_0, *_2;

	ZEPHIR_MM_GROW();

	_0 = zephir_fetch_nproperty_this(this_ptr, SL("_registered"), PH_NOISY_CC);
	if (ZEPHIR_IS_TRUE_IDENTICAL(_0)) {
		ZEPHIR_INIT_VAR(_1);
		zephir_create_array(_1, 2, 0 TSRMLS_CC);
		zephir_array_fast_append(_1, this_ptr);
		ZEPHIR_INIT_VAR(_2);
		ZVAL_STRING(_2, "autoLoad", 1);
		zephir_array_fast_append(_1, _2);
<<<<<<< HEAD
		ZEPHIR_CALL_FUNCTION(NULL, "spl_autoload_unregister", NULL, 286, _1);
=======
		ZEPHIR_CALL_FUNCTION(NULL, "spl_autoload_unregister", NULL, 287, _1);
>>>>>>> 58cb694b
		zephir_check_call_status();
		if (0) {
			zephir_update_property_this(this_ptr, SL("_registered"), ZEPHIR_GLOBAL(global_true) TSRMLS_CC);
		} else {
			zephir_update_property_this(this_ptr, SL("_registered"), ZEPHIR_GLOBAL(global_false) TSRMLS_CC);
		}
	}
	RETURN_THIS();

}

/**
 * Autoloads the registered classes
 */
PHP_METHOD(Phalcon_Loader, autoLoad) {

	zephir_fcall_cache_entry *_10 = NULL, *_12 = NULL, *_13 = NULL, *_20 = NULL, *_21 = NULL;
	HashTable *_2, *_7, *_15, *_18;
	HashPosition _1, _6, _14, _17;
	int ZEPHIR_LAST_CALL_STATUS;
	zval *className_param = NULL, *eventsManager, *classes, *extensions, *filePath = NULL, *ds, *fixedDirectory = NULL, *directories, *namespaceSeparator, *namespaces, *nsPrefix = NULL, *directory = NULL, *fileName = NULL, *extension = NULL, *nsClassName, *_0 = NULL, **_3, *_4 = NULL, _5 = zval_used_for_init, **_8, *_9 = NULL, *_11 = NULL, **_16, **_19;
	zval *className = NULL;

	ZEPHIR_MM_GROW();
	zephir_fetch_params(1, 1, 0, &className_param);

	if (unlikely(Z_TYPE_P(className_param) != IS_STRING && Z_TYPE_P(className_param) != IS_NULL)) {
		zephir_throw_exception_string(spl_ce_InvalidArgumentException, SL("Parameter 'className' must be a string") TSRMLS_CC);
		RETURN_MM_NULL();
	}
	if (likely(Z_TYPE_P(className_param) == IS_STRING)) {
		zephir_get_strval(className, className_param);
	} else {
		ZEPHIR_INIT_VAR(className);
		ZVAL_EMPTY_STRING(className);
	}


	ZEPHIR_OBS_VAR(eventsManager);
	zephir_read_property_this(&eventsManager, this_ptr, SL("_eventsManager"), PH_NOISY_CC);
	if (Z_TYPE_P(eventsManager) == IS_OBJECT) {
		ZEPHIR_INIT_VAR(_0);
		ZVAL_STRING(_0, "loader:beforeCheckClass", ZEPHIR_TEMP_PARAM_COPY);
		ZEPHIR_CALL_METHOD(NULL, eventsManager, "fire", NULL, 0, _0, this_ptr, className);
		zephir_check_temp_parameter(_0);
		zephir_check_call_status();
	}
	ZEPHIR_OBS_VAR(classes);
	zephir_read_property_this(&classes, this_ptr, SL("_classes"), PH_NOISY_CC);
	if (Z_TYPE_P(classes) == IS_ARRAY) {
		ZEPHIR_OBS_VAR(filePath);
		if (zephir_array_isset_fetch(&filePath, classes, className, 0 TSRMLS_CC)) {
			if (Z_TYPE_P(eventsManager) == IS_OBJECT) {
				zephir_update_property_this(this_ptr, SL("_foundPath"), filePath TSRMLS_CC);
				ZEPHIR_INIT_NVAR(_0);
				ZVAL_STRING(_0, "loader:pathFound", ZEPHIR_TEMP_PARAM_COPY);
				ZEPHIR_CALL_METHOD(NULL, eventsManager, "fire", NULL, 0, _0, this_ptr, filePath);
				zephir_check_temp_parameter(_0);
				zephir_check_call_status();
			}
			if (zephir_require_zval(filePath TSRMLS_CC) == FAILURE) {
				RETURN_MM_NULL();
			}
			RETURN_MM_BOOL(1);
		}
	}
	ZEPHIR_OBS_VAR(extensions);
	zephir_read_property_this(&extensions, this_ptr, SL("_extensions"), PH_NOISY_CC);
	ZEPHIR_INIT_VAR(ds);
	ZVAL_STRING(ds, "/", 1);
	ZEPHIR_INIT_VAR(namespaceSeparator);
	ZVAL_STRING(namespaceSeparator, "\\", 1);
	ZEPHIR_OBS_VAR(namespaces);
	zephir_read_property_this(&namespaces, this_ptr, SL("_namespaces"), PH_NOISY_CC);
	if (Z_TYPE_P(namespaces) == IS_ARRAY) {
<<<<<<< HEAD
		zephir_is_iterable(namespaces, &_2, &_1, 0, 0, "phalcon/loader.zep", 316);
=======
		zephir_is_iterable(namespaces, &_2, &_1, 0, 0, "phalcon/loader.zep", 349);
>>>>>>> 58cb694b
		for (
		  ; zephir_hash_get_current_data_ex(_2, (void**) &_3, &_1) == SUCCESS
		  ; zephir_hash_move_forward_ex(_2, &_1)
		) {
			ZEPHIR_GET_HMKEY(nsPrefix, _2, _1);
			ZEPHIR_GET_HVALUE(directory, _3);
			if (zephir_start_with(className, nsPrefix, NULL)) {
				ZEPHIR_INIT_LNVAR(_4);
				ZEPHIR_CONCAT_VV(_4, nsPrefix, namespaceSeparator);
				ZEPHIR_SINIT_NVAR(_5);
				ZVAL_LONG(&_5, zephir_fast_strlen_ev(_4));
				ZEPHIR_INIT_NVAR(fileName);
				zephir_substr(fileName, className, zephir_get_intval(&_5), 0, ZEPHIR_SUBSTR_NO_LENGTH);
				ZEPHIR_INIT_NVAR(_0);
				zephir_fast_str_replace(&_0, namespaceSeparator, ds, fileName TSRMLS_CC);
				ZEPHIR_CPY_WRT(fileName, _0);
				if (zephir_is_true(fileName)) {
					ZEPHIR_INIT_NVAR(_0);
					zephir_fast_trim(_0, directory, ds, ZEPHIR_TRIM_RIGHT TSRMLS_CC);
					ZEPHIR_INIT_NVAR(fixedDirectory);
					ZEPHIR_CONCAT_VV(fixedDirectory, _0, ds);
<<<<<<< HEAD
					zephir_is_iterable(extensions, &_7, &_6, 0, 0, "phalcon/loader.zep", 313);
=======
					zephir_is_iterable(extensions, &_7, &_6, 0, 0, "phalcon/loader.zep", 346);
>>>>>>> 58cb694b
					for (
					  ; zephir_hash_get_current_data_ex(_7, (void**) &_8, &_6) == SUCCESS
					  ; zephir_hash_move_forward_ex(_7, &_6)
					) {
						ZEPHIR_GET_HVALUE(extension, _8);
						ZEPHIR_INIT_NVAR(filePath);
						ZEPHIR_CONCAT_VVSV(filePath, fixedDirectory, fileName, ".", extension);
						if (Z_TYPE_P(eventsManager) == IS_OBJECT) {
							zephir_update_property_this(this_ptr, SL("_checkedPath"), filePath TSRMLS_CC);
							ZEPHIR_INIT_NVAR(_9);
							ZVAL_STRING(_9, "loader:beforeCheckPath", ZEPHIR_TEMP_PARAM_COPY);
							ZEPHIR_CALL_METHOD(NULL, eventsManager, "fire", &_10, 0, _9, this_ptr);
							zephir_check_temp_parameter(_9);
							zephir_check_call_status();
						}
<<<<<<< HEAD
						ZEPHIR_CALL_FUNCTION(&_11, "is_file", &_12, 287, filePath);
=======
						ZEPHIR_CALL_FUNCTION(&_11, "is_file", &_12, 288, filePath);
>>>>>>> 58cb694b
						zephir_check_call_status();
						if (zephir_is_true(_11)) {
							if (Z_TYPE_P(eventsManager) == IS_OBJECT) {
								zephir_update_property_this(this_ptr, SL("_foundPath"), filePath TSRMLS_CC);
								ZEPHIR_INIT_NVAR(_9);
								ZVAL_STRING(_9, "loader:pathFound", ZEPHIR_TEMP_PARAM_COPY);
								ZEPHIR_CALL_METHOD(NULL, eventsManager, "fire", &_13, 0, _9, this_ptr, filePath);
								zephir_check_temp_parameter(_9);
								zephir_check_call_status();
							}
							if (zephir_require_zval(filePath TSRMLS_CC) == FAILURE) {
								RETURN_MM_NULL();
							}
							RETURN_MM_BOOL(1);
						}
					}
				}
			}
		}
	}
<<<<<<< HEAD
=======
	ZEPHIR_OBS_VAR(prefixes);
	zephir_read_property_this(&prefixes, this_ptr, SL("_prefixes"), PH_NOISY_CC);
	if (Z_TYPE_P(prefixes) == IS_ARRAY) {
		zephir_is_iterable(prefixes, &_15, &_14, 0, 0, "phalcon/loader.zep", 404);
		for (
		  ; zephir_hash_get_current_data_ex(_15, (void**) &_16, &_14) == SUCCESS
		  ; zephir_hash_move_forward_ex(_15, &_14)
		) {
			ZEPHIR_GET_HMKEY(prefix, _15, _14);
			ZEPHIR_GET_HVALUE(directory, _16);
			if (zephir_start_with(className, prefix, NULL)) {
				ZEPHIR_INIT_LNVAR(_4);
				ZEPHIR_CONCAT_VV(_4, prefix, namespaceSeparator);
				ZEPHIR_SINIT_NVAR(_5);
				ZVAL_STRING(&_5, "", 0);
				ZEPHIR_INIT_NVAR(fileName);
				zephir_fast_str_replace(&fileName, _4, &_5, className TSRMLS_CC);
				ZEPHIR_INIT_NVAR(_0);
				ZEPHIR_INIT_LNVAR(_17);
				ZEPHIR_CONCAT_VS(_17, prefix, "_");
				ZEPHIR_SINIT_NVAR(_18);
				ZVAL_STRING(&_18, "", 0);
				zephir_fast_str_replace(&_0, _17, &_18, fileName TSRMLS_CC);
				ZEPHIR_CPY_WRT(fileName, _0);
				ZEPHIR_INIT_NVAR(_0);
				ZEPHIR_SINIT_NVAR(_19);
				ZVAL_STRING(&_19, "_", 0);
				zephir_fast_str_replace(&_0, &_19, ds, fileName TSRMLS_CC);
				ZEPHIR_CPY_WRT(fileName, _0);
				if (zephir_is_true(fileName)) {
					ZEPHIR_INIT_NVAR(_0);
					zephir_fast_trim(_0, directory, ds, ZEPHIR_TRIM_RIGHT TSRMLS_CC);
					ZEPHIR_INIT_NVAR(fixedDirectory);
					ZEPHIR_CONCAT_VV(fixedDirectory, _0, ds);
					zephir_is_iterable(extensions, &_21, &_20, 0, 0, "phalcon/loader.zep", 401);
					for (
					  ; zephir_hash_get_current_data_ex(_21, (void**) &_22, &_20) == SUCCESS
					  ; zephir_hash_move_forward_ex(_21, &_20)
					) {
						ZEPHIR_GET_HVALUE(extension, _22);
						ZEPHIR_INIT_NVAR(filePath);
						ZEPHIR_CONCAT_VVSV(filePath, fixedDirectory, fileName, ".", extension);
						if (Z_TYPE_P(eventsManager) == IS_OBJECT) {
							zephir_update_property_this(this_ptr, SL("_checkedPath"), filePath TSRMLS_CC);
							ZEPHIR_INIT_NVAR(_9);
							ZVAL_STRING(_9, "loader:beforeCheckPath", ZEPHIR_TEMP_PARAM_COPY);
							ZEPHIR_CALL_METHOD(NULL, eventsManager, "fire", &_23, 0, _9, this_ptr, filePath);
							zephir_check_temp_parameter(_9);
							zephir_check_call_status();
						}
						ZEPHIR_CALL_FUNCTION(&_11, "is_file", &_12, 288, filePath);
						zephir_check_call_status();
						if (zephir_is_true(_11)) {
							if (Z_TYPE_P(eventsManager) == IS_OBJECT) {
								zephir_update_property_this(this_ptr, SL("_foundPath"), filePath TSRMLS_CC);
								ZEPHIR_INIT_NVAR(_9);
								ZVAL_STRING(_9, "loader:pathFound", ZEPHIR_TEMP_PARAM_COPY);
								ZEPHIR_CALL_METHOD(NULL, eventsManager, "fire", &_24, 0, _9, this_ptr, filePath);
								zephir_check_temp_parameter(_9);
								zephir_check_call_status();
							}
							if (zephir_require_zval(filePath TSRMLS_CC) == FAILURE) {
								RETURN_MM_NULL();
							}
							RETURN_MM_BOOL(1);
						}
					}
				}
			}
		}
	}
>>>>>>> 58cb694b
	ZEPHIR_SINIT_NVAR(_5);
	ZVAL_STRING(&_5, "\\", 0);
	ZEPHIR_INIT_VAR(nsClassName);
	zephir_fast_str_replace(&nsClassName, &_5, ds, className TSRMLS_CC);
	ZEPHIR_OBS_VAR(directories);
	zephir_read_property_this(&directories, this_ptr, SL("_directories"), PH_NOISY_CC);
	if (Z_TYPE_P(directories) == IS_ARRAY) {
<<<<<<< HEAD
		zephir_is_iterable(directories, &_15, &_14, 0, 0, "phalcon/loader.zep", 373);
=======
		zephir_is_iterable(directories, &_26, &_25, 0, 0, "phalcon/loader.zep", 466);
>>>>>>> 58cb694b
		for (
		  ; zephir_hash_get_current_data_ex(_15, (void**) &_16, &_14) == SUCCESS
		  ; zephir_hash_move_forward_ex(_15, &_14)
		) {
			ZEPHIR_GET_HVALUE(directory, _16);
			ZEPHIR_INIT_NVAR(_0);
			zephir_fast_trim(_0, directory, ds, ZEPHIR_TRIM_RIGHT TSRMLS_CC);
			ZEPHIR_INIT_NVAR(fixedDirectory);
			ZEPHIR_CONCAT_VV(fixedDirectory, _0, ds);
<<<<<<< HEAD
			zephir_is_iterable(extensions, &_18, &_17, 0, 0, "phalcon/loader.zep", 372);
=======
			zephir_is_iterable(extensions, &_29, &_28, 0, 0, "phalcon/loader.zep", 465);
>>>>>>> 58cb694b
			for (
			  ; zephir_hash_get_current_data_ex(_18, (void**) &_19, &_17) == SUCCESS
			  ; zephir_hash_move_forward_ex(_18, &_17)
			) {
				ZEPHIR_GET_HVALUE(extension, _19);
				ZEPHIR_INIT_NVAR(filePath);
				ZEPHIR_CONCAT_VVSV(filePath, fixedDirectory, nsClassName, ".", extension);
				if (Z_TYPE_P(eventsManager) == IS_OBJECT) {
					zephir_update_property_this(this_ptr, SL("_checkedPath"), filePath TSRMLS_CC);
					ZEPHIR_INIT_NVAR(_9);
					ZVAL_STRING(_9, "loader:beforeCheckPath", ZEPHIR_TEMP_PARAM_COPY);
					ZEPHIR_CALL_METHOD(NULL, eventsManager, "fire", &_20, 0, _9, this_ptr, filePath);
					zephir_check_temp_parameter(_9);
					zephir_check_call_status();
				}
<<<<<<< HEAD
				ZEPHIR_CALL_FUNCTION(&_11, "is_file", &_12, 287, filePath);
=======
				ZEPHIR_CALL_FUNCTION(&_11, "is_file", &_12, 288, filePath);
>>>>>>> 58cb694b
				zephir_check_call_status();
				if (zephir_is_true(_11)) {
					if (Z_TYPE_P(eventsManager) == IS_OBJECT) {
						zephir_update_property_this(this_ptr, SL("_foundPath"), filePath TSRMLS_CC);
						ZEPHIR_INIT_NVAR(_9);
						ZVAL_STRING(_9, "loader:pathFound", ZEPHIR_TEMP_PARAM_COPY);
						ZEPHIR_CALL_METHOD(NULL, eventsManager, "fire", &_21, 0, _9, this_ptr, filePath);
						zephir_check_temp_parameter(_9);
						zephir_check_call_status();
					}
					if (zephir_require_zval(filePath TSRMLS_CC) == FAILURE) {
						RETURN_MM_NULL();
					}
					RETURN_MM_BOOL(1);
				}
			}
		}
	}
	if (Z_TYPE_P(eventsManager) == IS_OBJECT) {
		ZEPHIR_INIT_NVAR(_0);
		ZVAL_STRING(_0, "loader:afterCheckClass", ZEPHIR_TEMP_PARAM_COPY);
		ZEPHIR_CALL_METHOD(NULL, eventsManager, "fire", NULL, 0, _0, this_ptr, className);
		zephir_check_temp_parameter(_0);
		zephir_check_call_status();
	}
	RETURN_MM_BOOL(0);

}

/**
 * Get the path when a class was found
 */
PHP_METHOD(Phalcon_Loader, getFoundPath) {


	RETURN_MEMBER(this_ptr, "_foundPath");

}

/**
 * Get the path the loader is checking for a path
 */
PHP_METHOD(Phalcon_Loader, getCheckedPath) {


	RETURN_MEMBER(this_ptr, "_checkedPath");

}
<|MERGE_RESOLUTION|>--- conflicted
+++ resolved
@@ -195,59 +195,7 @@
 
 /**
  * Register directories in which "not found" classes could be found
- * @deprecated From Phalcon 2.1.0 version has been removed support for prefixes strategy
- */
-<<<<<<< HEAD
-=======
-PHP_METHOD(Phalcon_Loader, registerPrefixes) {
-
-	zend_bool merge;
-	zval *prefixes_param = NULL, *merge_param = NULL, *currentPrefixes, *mergedPrefixes = NULL;
-	zval *prefixes = NULL;
-
-	ZEPHIR_MM_GROW();
-	zephir_fetch_params(1, 1, 1, &prefixes_param, &merge_param);
-
-	prefixes = prefixes_param;
-	if (!merge_param) {
-		merge = 0;
-	} else {
-		merge = zephir_get_boolval(merge_param);
-	}
-
-
-	if (merge) {
-		ZEPHIR_OBS_VAR(currentPrefixes);
-		zephir_read_property_this(&currentPrefixes, this_ptr, SL("_prefixes"), PH_NOISY_CC);
-		if (Z_TYPE_P(currentPrefixes) == IS_ARRAY) {
-			ZEPHIR_INIT_VAR(mergedPrefixes);
-			zephir_fast_array_merge(mergedPrefixes, &(currentPrefixes), &(prefixes) TSRMLS_CC);
-		} else {
-			ZEPHIR_CPY_WRT(mergedPrefixes, prefixes);
-		}
-		zephir_update_property_this(this_ptr, SL("_prefixes"), mergedPrefixes TSRMLS_CC);
-	} else {
-		zephir_update_property_this(this_ptr, SL("_prefixes"), prefixes TSRMLS_CC);
-	}
-	RETURN_THIS();
-
-}
-
-/**
- * Returns the prefixes currently registered in the autoloader
- * @deprecated From Phalcon 2.1.0 version has been removed support for prefixes strategy
- */
-PHP_METHOD(Phalcon_Loader, getPrefixes) {
-
-
-	RETURN_MEMBER(this_ptr, "_prefixes");
-
-}
-
-/**
- * Register directories in which "not found" classes could be found
- */
->>>>>>> 58cb694b
+ */
 PHP_METHOD(Phalcon_Loader, registerDirs) {
 
 	zend_bool merge;
@@ -358,11 +306,7 @@
 		ZEPHIR_INIT_VAR(_2);
 		ZVAL_STRING(_2, "autoLoad", 1);
 		zephir_array_fast_append(_1, _2);
-<<<<<<< HEAD
-		ZEPHIR_CALL_FUNCTION(NULL, "spl_autoload_register", NULL, 285, _1);
-=======
-		ZEPHIR_CALL_FUNCTION(NULL, "spl_autoload_register", NULL, 286, _1);
->>>>>>> 58cb694b
+		ZEPHIR_CALL_FUNCTION(NULL, "spl_autoload_register", NULL, 284, _1);
 		zephir_check_call_status();
 		if (1) {
 			zephir_update_property_this(this_ptr, SL("_registered"), ZEPHIR_GLOBAL(global_true) TSRMLS_CC);
@@ -393,11 +337,7 @@
 		ZEPHIR_INIT_VAR(_2);
 		ZVAL_STRING(_2, "autoLoad", 1);
 		zephir_array_fast_append(_1, _2);
-<<<<<<< HEAD
-		ZEPHIR_CALL_FUNCTION(NULL, "spl_autoload_unregister", NULL, 286, _1);
-=======
-		ZEPHIR_CALL_FUNCTION(NULL, "spl_autoload_unregister", NULL, 287, _1);
->>>>>>> 58cb694b
+		ZEPHIR_CALL_FUNCTION(NULL, "spl_autoload_unregister", NULL, 285, _1);
 		zephir_check_call_status();
 		if (0) {
 			zephir_update_property_this(this_ptr, SL("_registered"), ZEPHIR_GLOBAL(global_true) TSRMLS_CC);
@@ -473,11 +413,7 @@
 	ZEPHIR_OBS_VAR(namespaces);
 	zephir_read_property_this(&namespaces, this_ptr, SL("_namespaces"), PH_NOISY_CC);
 	if (Z_TYPE_P(namespaces) == IS_ARRAY) {
-<<<<<<< HEAD
 		zephir_is_iterable(namespaces, &_2, &_1, 0, 0, "phalcon/loader.zep", 316);
-=======
-		zephir_is_iterable(namespaces, &_2, &_1, 0, 0, "phalcon/loader.zep", 349);
->>>>>>> 58cb694b
 		for (
 		  ; zephir_hash_get_current_data_ex(_2, (void**) &_3, &_1) == SUCCESS
 		  ; zephir_hash_move_forward_ex(_2, &_1)
@@ -499,11 +435,7 @@
 					zephir_fast_trim(_0, directory, ds, ZEPHIR_TRIM_RIGHT TSRMLS_CC);
 					ZEPHIR_INIT_NVAR(fixedDirectory);
 					ZEPHIR_CONCAT_VV(fixedDirectory, _0, ds);
-<<<<<<< HEAD
 					zephir_is_iterable(extensions, &_7, &_6, 0, 0, "phalcon/loader.zep", 313);
-=======
-					zephir_is_iterable(extensions, &_7, &_6, 0, 0, "phalcon/loader.zep", 346);
->>>>>>> 58cb694b
 					for (
 					  ; zephir_hash_get_current_data_ex(_7, (void**) &_8, &_6) == SUCCESS
 					  ; zephir_hash_move_forward_ex(_7, &_6)
@@ -519,11 +451,7 @@
 							zephir_check_temp_parameter(_9);
 							zephir_check_call_status();
 						}
-<<<<<<< HEAD
-						ZEPHIR_CALL_FUNCTION(&_11, "is_file", &_12, 287, filePath);
-=======
-						ZEPHIR_CALL_FUNCTION(&_11, "is_file", &_12, 288, filePath);
->>>>>>> 58cb694b
+						ZEPHIR_CALL_FUNCTION(&_11, "is_file", &_12, 286, filePath);
 						zephir_check_call_status();
 						if (zephir_is_true(_11)) {
 							if (Z_TYPE_P(eventsManager) == IS_OBJECT) {
@@ -544,80 +472,6 @@
 			}
 		}
 	}
-<<<<<<< HEAD
-=======
-	ZEPHIR_OBS_VAR(prefixes);
-	zephir_read_property_this(&prefixes, this_ptr, SL("_prefixes"), PH_NOISY_CC);
-	if (Z_TYPE_P(prefixes) == IS_ARRAY) {
-		zephir_is_iterable(prefixes, &_15, &_14, 0, 0, "phalcon/loader.zep", 404);
-		for (
-		  ; zephir_hash_get_current_data_ex(_15, (void**) &_16, &_14) == SUCCESS
-		  ; zephir_hash_move_forward_ex(_15, &_14)
-		) {
-			ZEPHIR_GET_HMKEY(prefix, _15, _14);
-			ZEPHIR_GET_HVALUE(directory, _16);
-			if (zephir_start_with(className, prefix, NULL)) {
-				ZEPHIR_INIT_LNVAR(_4);
-				ZEPHIR_CONCAT_VV(_4, prefix, namespaceSeparator);
-				ZEPHIR_SINIT_NVAR(_5);
-				ZVAL_STRING(&_5, "", 0);
-				ZEPHIR_INIT_NVAR(fileName);
-				zephir_fast_str_replace(&fileName, _4, &_5, className TSRMLS_CC);
-				ZEPHIR_INIT_NVAR(_0);
-				ZEPHIR_INIT_LNVAR(_17);
-				ZEPHIR_CONCAT_VS(_17, prefix, "_");
-				ZEPHIR_SINIT_NVAR(_18);
-				ZVAL_STRING(&_18, "", 0);
-				zephir_fast_str_replace(&_0, _17, &_18, fileName TSRMLS_CC);
-				ZEPHIR_CPY_WRT(fileName, _0);
-				ZEPHIR_INIT_NVAR(_0);
-				ZEPHIR_SINIT_NVAR(_19);
-				ZVAL_STRING(&_19, "_", 0);
-				zephir_fast_str_replace(&_0, &_19, ds, fileName TSRMLS_CC);
-				ZEPHIR_CPY_WRT(fileName, _0);
-				if (zephir_is_true(fileName)) {
-					ZEPHIR_INIT_NVAR(_0);
-					zephir_fast_trim(_0, directory, ds, ZEPHIR_TRIM_RIGHT TSRMLS_CC);
-					ZEPHIR_INIT_NVAR(fixedDirectory);
-					ZEPHIR_CONCAT_VV(fixedDirectory, _0, ds);
-					zephir_is_iterable(extensions, &_21, &_20, 0, 0, "phalcon/loader.zep", 401);
-					for (
-					  ; zephir_hash_get_current_data_ex(_21, (void**) &_22, &_20) == SUCCESS
-					  ; zephir_hash_move_forward_ex(_21, &_20)
-					) {
-						ZEPHIR_GET_HVALUE(extension, _22);
-						ZEPHIR_INIT_NVAR(filePath);
-						ZEPHIR_CONCAT_VVSV(filePath, fixedDirectory, fileName, ".", extension);
-						if (Z_TYPE_P(eventsManager) == IS_OBJECT) {
-							zephir_update_property_this(this_ptr, SL("_checkedPath"), filePath TSRMLS_CC);
-							ZEPHIR_INIT_NVAR(_9);
-							ZVAL_STRING(_9, "loader:beforeCheckPath", ZEPHIR_TEMP_PARAM_COPY);
-							ZEPHIR_CALL_METHOD(NULL, eventsManager, "fire", &_23, 0, _9, this_ptr, filePath);
-							zephir_check_temp_parameter(_9);
-							zephir_check_call_status();
-						}
-						ZEPHIR_CALL_FUNCTION(&_11, "is_file", &_12, 288, filePath);
-						zephir_check_call_status();
-						if (zephir_is_true(_11)) {
-							if (Z_TYPE_P(eventsManager) == IS_OBJECT) {
-								zephir_update_property_this(this_ptr, SL("_foundPath"), filePath TSRMLS_CC);
-								ZEPHIR_INIT_NVAR(_9);
-								ZVAL_STRING(_9, "loader:pathFound", ZEPHIR_TEMP_PARAM_COPY);
-								ZEPHIR_CALL_METHOD(NULL, eventsManager, "fire", &_24, 0, _9, this_ptr, filePath);
-								zephir_check_temp_parameter(_9);
-								zephir_check_call_status();
-							}
-							if (zephir_require_zval(filePath TSRMLS_CC) == FAILURE) {
-								RETURN_MM_NULL();
-							}
-							RETURN_MM_BOOL(1);
-						}
-					}
-				}
-			}
-		}
-	}
->>>>>>> 58cb694b
 	ZEPHIR_SINIT_NVAR(_5);
 	ZVAL_STRING(&_5, "\\", 0);
 	ZEPHIR_INIT_VAR(nsClassName);
@@ -625,11 +479,7 @@
 	ZEPHIR_OBS_VAR(directories);
 	zephir_read_property_this(&directories, this_ptr, SL("_directories"), PH_NOISY_CC);
 	if (Z_TYPE_P(directories) == IS_ARRAY) {
-<<<<<<< HEAD
 		zephir_is_iterable(directories, &_15, &_14, 0, 0, "phalcon/loader.zep", 373);
-=======
-		zephir_is_iterable(directories, &_26, &_25, 0, 0, "phalcon/loader.zep", 466);
->>>>>>> 58cb694b
 		for (
 		  ; zephir_hash_get_current_data_ex(_15, (void**) &_16, &_14) == SUCCESS
 		  ; zephir_hash_move_forward_ex(_15, &_14)
@@ -639,11 +489,7 @@
 			zephir_fast_trim(_0, directory, ds, ZEPHIR_TRIM_RIGHT TSRMLS_CC);
 			ZEPHIR_INIT_NVAR(fixedDirectory);
 			ZEPHIR_CONCAT_VV(fixedDirectory, _0, ds);
-<<<<<<< HEAD
 			zephir_is_iterable(extensions, &_18, &_17, 0, 0, "phalcon/loader.zep", 372);
-=======
-			zephir_is_iterable(extensions, &_29, &_28, 0, 0, "phalcon/loader.zep", 465);
->>>>>>> 58cb694b
 			for (
 			  ; zephir_hash_get_current_data_ex(_18, (void**) &_19, &_17) == SUCCESS
 			  ; zephir_hash_move_forward_ex(_18, &_17)
@@ -659,11 +505,7 @@
 					zephir_check_temp_parameter(_9);
 					zephir_check_call_status();
 				}
-<<<<<<< HEAD
-				ZEPHIR_CALL_FUNCTION(&_11, "is_file", &_12, 287, filePath);
-=======
-				ZEPHIR_CALL_FUNCTION(&_11, "is_file", &_12, 288, filePath);
->>>>>>> 58cb694b
+				ZEPHIR_CALL_FUNCTION(&_11, "is_file", &_12, 286, filePath);
 				zephir_check_call_status();
 				if (zephir_is_true(_11)) {
 					if (Z_TYPE_P(eventsManager) == IS_OBJECT) {
