--- conflicted
+++ resolved
@@ -59,11 +59,7 @@
 	options = options_param;
 
 
-<<<<<<< HEAD
 	ZEPHIR_CALL_PARENT(NULL, phalcon_translate_adapter_csv_ce, this_ptr, "__construct", &_0, 430, options);
-=======
-	ZEPHIR_CALL_PARENT(NULL, phalcon_translate_adapter_csv_ce, this_ptr, "__construct", &_0, 425, options);
->>>>>>> 2682ae08
 	zephir_check_call_status();
 	if (!(zephir_array_isset_string(options, SS("content")))) {
 		ZEPHIR_THROW_EXCEPTION_DEBUG_STR(phalcon_translate_exception_ce, "Parameter 'content' is required", "phalcon/translate/adapter/csv.zep", 43);
@@ -76,11 +72,7 @@
 	ZVAL_STRING(_3, ";", ZEPHIR_TEMP_PARAM_COPY);
 	ZEPHIR_INIT_VAR(_4);
 	ZVAL_STRING(_4, "\"", ZEPHIR_TEMP_PARAM_COPY);
-<<<<<<< HEAD
 	ZEPHIR_CALL_METHOD(NULL, this_ptr, "_load", NULL, 431, _1, _2, _3, _4);
-=======
-	ZEPHIR_CALL_METHOD(NULL, this_ptr, "_load", NULL, 426, _1, _2, _3, _4);
->>>>>>> 2682ae08
 	zephir_check_temp_parameter(_3);
 	zephir_check_temp_parameter(_4);
 	zephir_check_call_status();
@@ -124,11 +116,7 @@
 		return;
 	}
 	while (1) {
-<<<<<<< HEAD
 		ZEPHIR_CALL_FUNCTION(&data, "fgetcsv", &_3, 432, fileHandler, length, delimiter, enclosure);
-=======
-		ZEPHIR_CALL_FUNCTION(&data, "fgetcsv", &_3, 427, fileHandler, length, delimiter, enclosure);
->>>>>>> 2682ae08
 		zephir_check_call_status();
 		if (ZEPHIR_IS_FALSE_IDENTICAL(data)) {
 			break;
