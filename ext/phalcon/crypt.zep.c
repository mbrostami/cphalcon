
#ifdef HAVE_CONFIG_H
#include "../ext_config.h"
#endif

#include <php.h>
#include "../php_ext.h"
#include "../ext.h"

#include <Zend/zend_operators.h>
#include <Zend/zend_exceptions.h>
#include <Zend/zend_interfaces.h>

#include "kernel/main.h"
#include "kernel/object.h"
#include "kernel/memory.h"
#include "ext/spl/spl_exceptions.h"
#include "kernel/exception.h"
#include "kernel/operators.h"
#include "kernel/string.h"
#include "kernel/concat.h"
#include "kernel/fcall.h"


/**
 * Phalcon\Crypt
 *
 * Provides encryption facilities to phalcon applications
 *
 *<code>
 *	$crypt = new \Phalcon\Crypt();
 *
 *	$key = 'le password';
 *	$text = 'This is a secret text';
 *
 *	$encrypted = $crypt->encrypt($text, $key);
 *
 *	echo $crypt->decrypt($encrypted, $key);
 *</code>
 */
ZEPHIR_INIT_CLASS(Phalcon_Crypt) {

	ZEPHIR_REGISTER_CLASS(Phalcon, Crypt, phalcon, crypt, phalcon_crypt_method_entry, 0);

	zend_declare_property_null(phalcon_crypt_ce, SL("_key"), ZEND_ACC_PROTECTED TSRMLS_CC);

	zend_declare_property_long(phalcon_crypt_ce, SL("_padding"), 0, ZEND_ACC_PROTECTED TSRMLS_CC);

	zend_declare_property_string(phalcon_crypt_ce, SL("_mode"), "cfb", ZEND_ACC_PROTECTED TSRMLS_CC);

	zend_declare_property_string(phalcon_crypt_ce, SL("_cipher"), "rijndael-256", ZEND_ACC_PROTECTED TSRMLS_CC);

	zend_declare_class_constant_long(phalcon_crypt_ce, SL("PADDING_DEFAULT"), 0 TSRMLS_CC);

	zend_declare_class_constant_long(phalcon_crypt_ce, SL("PADDING_ANSI_X_923"), 1 TSRMLS_CC);

	zend_declare_class_constant_long(phalcon_crypt_ce, SL("PADDING_PKCS7"), 2 TSRMLS_CC);

	zend_declare_class_constant_long(phalcon_crypt_ce, SL("PADDING_ISO_10126"), 3 TSRMLS_CC);

	zend_declare_class_constant_long(phalcon_crypt_ce, SL("PADDING_ISO_IEC_7816_4"), 4 TSRMLS_CC);

	zend_declare_class_constant_long(phalcon_crypt_ce, SL("PADDING_ZERO"), 5 TSRMLS_CC);

	zend_declare_class_constant_long(phalcon_crypt_ce, SL("PADDING_SPACE"), 6 TSRMLS_CC);

	zend_class_implements(phalcon_crypt_ce TSRMLS_CC, 1, phalcon_cryptinterface_ce);
	return SUCCESS;

}

/**
 * Changes the padding scheme used	 
 */
PHP_METHOD(Phalcon_Crypt, setPadding) {

	zval *scheme_param = NULL, *_0;
	int scheme;

	zephir_fetch_params(0, 1, 0, &scheme_param);

	if (unlikely(Z_TYPE_P(scheme_param) != IS_LONG)) {
		zephir_throw_exception_string(spl_ce_InvalidArgumentException, SL("Parameter 'scheme' must be a int") TSRMLS_CC);
		RETURN_NULL();
	}
	scheme = Z_LVAL_P(scheme_param);


	ZEPHIR_INIT_ZVAL_NREF(_0);
	ZVAL_LONG(_0, scheme);
	zephir_update_property_this(this_ptr, SL("_padding"), _0 TSRMLS_CC);
	RETURN_THISW();

}

/**
 * Sets the cipher algorithm
 */
PHP_METHOD(Phalcon_Crypt, setCipher) {

	zval *cipher_param = NULL;
	zval *cipher = NULL;

	ZEPHIR_MM_GROW();
	zephir_fetch_params(1, 1, 0, &cipher_param);

	if (unlikely(Z_TYPE_P(cipher_param) != IS_STRING && Z_TYPE_P(cipher_param) != IS_NULL)) {
		zephir_throw_exception_string(spl_ce_InvalidArgumentException, SL("Parameter 'cipher' must be a string") TSRMLS_CC);
		RETURN_MM_NULL();
	}
	if (likely(Z_TYPE_P(cipher_param) == IS_STRING)) {
		zephir_get_strval(cipher, cipher_param);
	} else {
		ZEPHIR_INIT_VAR(cipher);
		ZVAL_EMPTY_STRING(cipher);
	}


	zephir_update_property_this(this_ptr, SL("_cipher"), cipher TSRMLS_CC);
	RETURN_THIS();

}

/**
 * Returns the current cipher
 */
PHP_METHOD(Phalcon_Crypt, getCipher) {

	

	RETURN_MEMBER(this_ptr, "_cipher");

}

/**
 * Sets the encrypt/decrypt mode
 */
PHP_METHOD(Phalcon_Crypt, setMode) {

	zval *mode_param = NULL;
	zval *mode = NULL;

	ZEPHIR_MM_GROW();
	zephir_fetch_params(1, 1, 0, &mode_param);

	if (unlikely(Z_TYPE_P(mode_param) != IS_STRING && Z_TYPE_P(mode_param) != IS_NULL)) {
		zephir_throw_exception_string(spl_ce_InvalidArgumentException, SL("Parameter 'mode' must be a string") TSRMLS_CC);
		RETURN_MM_NULL();
	}
	if (likely(Z_TYPE_P(mode_param) == IS_STRING)) {
		zephir_get_strval(mode, mode_param);
	} else {
		ZEPHIR_INIT_VAR(mode);
		ZVAL_EMPTY_STRING(mode);
	}


	zephir_update_property_this(this_ptr, SL("_mode"), mode TSRMLS_CC);
	RETURN_THIS();

}

/**
 * Returns the current encryption mode
 */
PHP_METHOD(Phalcon_Crypt, getMode) {

	

	RETURN_MEMBER(this_ptr, "_mode");

}

/**
 * Sets the encryption key
 */
PHP_METHOD(Phalcon_Crypt, setKey) {

	zval *key_param = NULL;
	zval *key = NULL;

	ZEPHIR_MM_GROW();
	zephir_fetch_params(1, 1, 0, &key_param);

	if (unlikely(Z_TYPE_P(key_param) != IS_STRING && Z_TYPE_P(key_param) != IS_NULL)) {
		zephir_throw_exception_string(spl_ce_InvalidArgumentException, SL("Parameter 'key' must be a string") TSRMLS_CC);
		RETURN_MM_NULL();
	}
	if (likely(Z_TYPE_P(key_param) == IS_STRING)) {
		zephir_get_strval(key, key_param);
	} else {
		ZEPHIR_INIT_VAR(key);
		ZVAL_EMPTY_STRING(key);
	}


	zephir_update_property_this(this_ptr, SL("_key"), key TSRMLS_CC);
	RETURN_THIS();

}

/**
 * Returns the encryption key
 */
PHP_METHOD(Phalcon_Crypt, getKey) {

	

	RETURN_MEMBER(this_ptr, "_key");

}

/**
 * Pads texts before encryption
 *
 * @see http://www.di-mgt.com.au/cryptopad.html
 */
PHP_METHOD(Phalcon_Crypt, _cryptPadText) {

	zend_bool _0, _9$$7;
	zephir_fcall_cache_entry *_3 = NULL, *_5 = NULL, *_13 = NULL;
	int blockSize, paddingType, ZEPHIR_LAST_CALL_STATUS, i = 0, paddingSize, _10$$7, _11$$7;
	zval *text_param = NULL, *mode_param = NULL, *blockSize_param = NULL, *paddingType_param = NULL, *padding = NULL, _25, _26, *_27, _1$$5 = zval_used_for_init, *_2$$5 = NULL, *_4$$5 = NULL, *_6$$5 = NULL, _7$$6 = zval_used_for_init, *_8$$6 = NULL, _15$$7, *_16$$7 = NULL, *_12$$8 = NULL, *_14$$8 = NULL, _17$$9 = zval_used_for_init, *_18$$9 = NULL, *_19$$9 = NULL, *_20$$9 = NULL, _21$$10 = zval_used_for_init, *_22$$10 = NULL, _23$$11, _24$$11;
	zval *text = NULL, *mode = NULL;

	ZEPHIR_MM_GROW();
	zephir_fetch_params(1, 4, 0, &text_param, &mode_param, &blockSize_param, &paddingType_param);

	zephir_get_strval(text, text_param);
	if (unlikely(Z_TYPE_P(mode_param) != IS_STRING && Z_TYPE_P(mode_param) != IS_NULL)) {
		zephir_throw_exception_string(spl_ce_InvalidArgumentException, SL("Parameter 'mode' must be a string") TSRMLS_CC);
		RETURN_MM_NULL();
	}
	if (likely(Z_TYPE_P(mode_param) == IS_STRING)) {
		zephir_get_strval(mode, mode_param);
	} else {
		ZEPHIR_INIT_VAR(mode);
		ZVAL_EMPTY_STRING(mode);
	}
	if (unlikely(Z_TYPE_P(blockSize_param) != IS_LONG)) {
		zephir_throw_exception_string(spl_ce_InvalidArgumentException, SL("Parameter 'blockSize' must be a int") TSRMLS_CC);
		RETURN_MM_NULL();
	}
	blockSize = Z_LVAL_P(blockSize_param);
	if (unlikely(Z_TYPE_P(paddingType_param) != IS_LONG)) {
		zephir_throw_exception_string(spl_ce_InvalidArgumentException, SL("Parameter 'paddingType' must be a int") TSRMLS_CC);
		RETURN_MM_NULL();
	}
	paddingType = Z_LVAL_P(paddingType_param);


	paddingSize = 0;
	ZEPHIR_INIT_VAR(padding);
	ZVAL_NULL(padding);
	_0 = ZEPHIR_IS_STRING(mode, "cbc");
	if (!(_0)) {
		_0 = ZEPHIR_IS_STRING(mode, "ecb");
	}
	if (_0) {
		paddingSize = (blockSize - (zephir_safe_mod_long_long(zephir_fast_strlen_ev(text), blockSize TSRMLS_CC)));
		if (paddingSize >= 256) {
			ZEPHIR_THROW_EXCEPTION_DEBUG_STR(phalcon_crypt_exception_ce, "Block size is bigger than 256", "phalcon/crypt.zep", 140);
			return;
		}
		do {
			if (paddingType == 1) {
<<<<<<< HEAD
				ZEPHIR_SINIT_VAR(_1);
				ZVAL_LONG(&_1, 0);
				ZEPHIR_CALL_FUNCTION(&_2, "chr", &_3, 129, &_1);
				zephir_check_call_status();
				ZEPHIR_SINIT_NVAR(_1);
				ZVAL_LONG(&_1, (paddingSize - 1));
				ZEPHIR_CALL_FUNCTION(&_4, "str_repeat", &_5, 130, _2, &_1);
				zephir_check_call_status();
				ZEPHIR_SINIT_NVAR(_1);
				ZVAL_LONG(&_1, paddingSize);
				ZEPHIR_CALL_FUNCTION(&_6, "chr", &_3, 129, &_1);
=======
				ZEPHIR_SINIT_VAR(_1$$5);
				ZVAL_LONG(&_1$$5, 0);
				ZEPHIR_CALL_FUNCTION(&_2$$5, "chr", &_3, 131, &_1$$5);
				zephir_check_call_status();
				ZEPHIR_SINIT_NVAR(_1$$5);
				ZVAL_LONG(&_1$$5, (paddingSize - 1));
				ZEPHIR_CALL_FUNCTION(&_4$$5, "str_repeat", &_5, 132, _2$$5, &_1$$5);
				zephir_check_call_status();
				ZEPHIR_SINIT_NVAR(_1$$5);
				ZVAL_LONG(&_1$$5, paddingSize);
				ZEPHIR_CALL_FUNCTION(&_6$$5, "chr", &_3, 131, &_1$$5);
>>>>>>> 2682ae08
				zephir_check_call_status();
				ZEPHIR_INIT_NVAR(padding);
				ZEPHIR_CONCAT_VV(padding, _4$$5, _6$$5);
				break;
			}
			if (paddingType == 2) {
<<<<<<< HEAD
				ZEPHIR_SINIT_NVAR(_1);
				ZVAL_LONG(&_1, paddingSize);
				ZEPHIR_CALL_FUNCTION(&_2, "chr", &_3, 129, &_1);
				zephir_check_call_status();
				ZEPHIR_SINIT_NVAR(_1);
				ZVAL_LONG(&_1, paddingSize);
				ZEPHIR_CALL_FUNCTION(&padding, "str_repeat", &_5, 130, _2, &_1);
=======
				ZEPHIR_SINIT_VAR(_7$$6);
				ZVAL_LONG(&_7$$6, paddingSize);
				ZEPHIR_CALL_FUNCTION(&_8$$6, "chr", &_3, 131, &_7$$6);
				zephir_check_call_status();
				ZEPHIR_SINIT_NVAR(_7$$6);
				ZVAL_LONG(&_7$$6, paddingSize);
				ZEPHIR_CALL_FUNCTION(&padding, "str_repeat", &_5, 132, _8$$6, &_7$$6);
>>>>>>> 2682ae08
				zephir_check_call_status();
				break;
			}
			if (paddingType == 3) {
				ZEPHIR_INIT_NVAR(padding);
				ZVAL_STRING(padding, "", 1);
				_11$$7 = (paddingSize - 2);
				_10$$7 = 0;
				_9$$7 = 0;
				if (_10$$7 <= _11$$7) {
					while (1) {
						if (_9$$7) {
							_10$$7++;
							if (!(_10$$7 <= _11$$7)) {
								break;
							}
						} else {
							_9$$7 = 1;
						}
<<<<<<< HEAD
						i = _8;
						ZEPHIR_CALL_FUNCTION(&_2, "rand", &_10, 108);
						zephir_check_call_status();
						ZEPHIR_CALL_FUNCTION(&_4, "chr", &_3, 129, _2);
=======
						i = _10$$7;
						ZEPHIR_CALL_FUNCTION(&_12$$8, "rand", &_13, 110);
						zephir_check_call_status();
						ZEPHIR_CALL_FUNCTION(&_14$$8, "chr", &_3, 131, _12$$8);
>>>>>>> 2682ae08
						zephir_check_call_status();
						zephir_concat_self(&padding, _14$$8 TSRMLS_CC);
					}
				}
<<<<<<< HEAD
				ZEPHIR_SINIT_NVAR(_1);
				ZVAL_LONG(&_1, paddingSize);
				ZEPHIR_CALL_FUNCTION(&_6, "chr", &_3, 129, &_1);
=======
				ZEPHIR_SINIT_VAR(_15$$7);
				ZVAL_LONG(&_15$$7, paddingSize);
				ZEPHIR_CALL_FUNCTION(&_16$$7, "chr", &_3, 131, &_15$$7);
>>>>>>> 2682ae08
				zephir_check_call_status();
				zephir_concat_self(&padding, _16$$7 TSRMLS_CC);
				break;
			}
			if (paddingType == 4) {
<<<<<<< HEAD
				ZEPHIR_SINIT_NVAR(_1);
				ZVAL_LONG(&_1, 0x80);
				ZEPHIR_CALL_FUNCTION(&_2, "chr", &_3, 129, &_1);
				zephir_check_call_status();
				ZEPHIR_SINIT_NVAR(_1);
				ZVAL_LONG(&_1, 0);
				ZEPHIR_CALL_FUNCTION(&_4, "chr", &_3, 129, &_1);
				zephir_check_call_status();
				ZEPHIR_SINIT_NVAR(_1);
				ZVAL_LONG(&_1, (paddingSize - 1));
				ZEPHIR_CALL_FUNCTION(&_6, "str_repeat", &_5, 130, _4, &_1);
=======
				ZEPHIR_SINIT_VAR(_17$$9);
				ZVAL_LONG(&_17$$9, 0x80);
				ZEPHIR_CALL_FUNCTION(&_18$$9, "chr", &_3, 131, &_17$$9);
				zephir_check_call_status();
				ZEPHIR_SINIT_NVAR(_17$$9);
				ZVAL_LONG(&_17$$9, 0);
				ZEPHIR_CALL_FUNCTION(&_19$$9, "chr", &_3, 131, &_17$$9);
				zephir_check_call_status();
				ZEPHIR_SINIT_NVAR(_17$$9);
				ZVAL_LONG(&_17$$9, (paddingSize - 1));
				ZEPHIR_CALL_FUNCTION(&_20$$9, "str_repeat", &_5, 132, _19$$9, &_17$$9);
>>>>>>> 2682ae08
				zephir_check_call_status();
				ZEPHIR_INIT_NVAR(padding);
				ZEPHIR_CONCAT_VV(padding, _18$$9, _20$$9);
				break;
			}
			if (paddingType == 5) {
<<<<<<< HEAD
				ZEPHIR_SINIT_NVAR(_1);
				ZVAL_LONG(&_1, 0);
				ZEPHIR_CALL_FUNCTION(&_2, "chr", &_3, 129, &_1);
				zephir_check_call_status();
				ZEPHIR_SINIT_NVAR(_1);
				ZVAL_LONG(&_1, paddingSize);
				ZEPHIR_CALL_FUNCTION(&padding, "str_repeat", &_5, 130, _2, &_1);
=======
				ZEPHIR_SINIT_VAR(_21$$10);
				ZVAL_LONG(&_21$$10, 0);
				ZEPHIR_CALL_FUNCTION(&_22$$10, "chr", &_3, 131, &_21$$10);
				zephir_check_call_status();
				ZEPHIR_SINIT_NVAR(_21$$10);
				ZVAL_LONG(&_21$$10, paddingSize);
				ZEPHIR_CALL_FUNCTION(&padding, "str_repeat", &_5, 132, _22$$10, &_21$$10);
>>>>>>> 2682ae08
				zephir_check_call_status();
				break;
			}
			if (paddingType == 6) {
<<<<<<< HEAD
				ZEPHIR_SINIT_NVAR(_1);
				ZVAL_STRING(&_1, " ", 0);
				ZEPHIR_SINIT_VAR(_11);
				ZVAL_LONG(&_11, paddingSize);
				ZEPHIR_CALL_FUNCTION(&padding, "str_repeat", &_5, 130, &_1, &_11);
=======
				ZEPHIR_SINIT_VAR(_23$$11);
				ZVAL_STRING(&_23$$11, " ", 0);
				ZEPHIR_SINIT_VAR(_24$$11);
				ZVAL_LONG(&_24$$11, paddingSize);
				ZEPHIR_CALL_FUNCTION(&padding, "str_repeat", &_5, 132, &_23$$11, &_24$$11);
>>>>>>> 2682ae08
				zephir_check_call_status();
				break;
			}
			paddingSize = 0;
			break;
		} while(0);

	}
	if (!(paddingSize)) {
		RETURN_CTOR(text);
	}
	if (paddingSize > blockSize) {
		ZEPHIR_THROW_EXCEPTION_DEBUG_STR(phalcon_crypt_exception_ce, "Invalid padding size", "phalcon/crypt.zep", 184);
		return;
	}
	ZEPHIR_SINIT_VAR(_25);
	ZVAL_LONG(&_25, 0);
	ZEPHIR_SINIT_VAR(_26);
	ZVAL_LONG(&_26, paddingSize);
	ZEPHIR_INIT_VAR(_27);
	zephir_substr(_27, padding, 0 , zephir_get_intval(&_26), 0);
	ZEPHIR_CONCAT_VV(return_value, text, _27);
	RETURN_MM();

}

/**
 * Removes padding @a padding_type from @a text
 * If the function detects that the text was not padded, it will return it unmodified
 *
 * @param return_value Result, possibly unpadded
 * @param text Message to be unpadded
 * @param mode Encryption mode; unpadding is applied only in CBC or ECB mode
 * @param block_size Cipher block size
 * @param padding_type Padding scheme
 */
PHP_METHOD(Phalcon_Crypt, _cryptUnpadText) {

	unsigned char _23$$11, _25$$11, _27$$15, _30$$17;
	zend_bool _0, _1, _2, _22$$11, _24$$11, _26$$15, _28$$15, _29$$17, _31$$17, _32$$3;
	long length = 0;
	zephir_fcall_cache_entry *_6 = NULL, *_9 = NULL, *_11 = NULL;
	int blockSize, paddingType, ZEPHIR_LAST_CALL_STATUS, i = 0, paddingSize, ord = 0;
	zval *text_param = NULL, *mode_param = NULL, *blockSize_param = NULL, *paddingType_param = NULL, *padding = NULL, *last = NULL, _3$$4, _4$$4, *_5$$4 = NULL, _7$$5 = zval_used_for_init, *_8$$5 = NULL, *_10$$5 = NULL, *_12$$5, _13$$7, _14$$7, *_15$$7 = NULL, _16$$8 = zval_used_for_init, *_17$$8 = NULL, *_18$$8, _19$$10, _20$$10, *_21$$10 = NULL, _33$$21, _34$$21;
	zval *text = NULL, *mode = NULL;

	ZEPHIR_MM_GROW();
	zephir_fetch_params(1, 4, 0, &text_param, &mode_param, &blockSize_param, &paddingType_param);

	zephir_get_strval(text, text_param);
	if (unlikely(Z_TYPE_P(mode_param) != IS_STRING && Z_TYPE_P(mode_param) != IS_NULL)) {
		zephir_throw_exception_string(spl_ce_InvalidArgumentException, SL("Parameter 'mode' must be a string") TSRMLS_CC);
		RETURN_MM_NULL();
	}
	if (likely(Z_TYPE_P(mode_param) == IS_STRING)) {
		zephir_get_strval(mode, mode_param);
	} else {
		ZEPHIR_INIT_VAR(mode);
		ZVAL_EMPTY_STRING(mode);
	}
	if (unlikely(Z_TYPE_P(blockSize_param) != IS_LONG)) {
		zephir_throw_exception_string(spl_ce_InvalidArgumentException, SL("Parameter 'blockSize' must be a int") TSRMLS_CC);
		RETURN_MM_NULL();
	}
	blockSize = Z_LVAL_P(blockSize_param);
	if (unlikely(Z_TYPE_P(paddingType_param) != IS_LONG)) {
		zephir_throw_exception_string(spl_ce_InvalidArgumentException, SL("Parameter 'paddingType' must be a int") TSRMLS_CC);
		RETURN_MM_NULL();
	}
	paddingType = Z_LVAL_P(paddingType_param);


	paddingSize = 0;
	length = zephir_fast_strlen_ev(text);
	_0 = length > 0;
	if (_0) {
		_0 = (zephir_safe_mod_long_long(length, blockSize TSRMLS_CC) == 0);
	}
	_1 = _0;
	if (_1) {
		_2 = ZEPHIR_IS_STRING(mode, "cbc");
		if (!(_2)) {
			_2 = ZEPHIR_IS_STRING(mode, "ecb");
		}
		_1 = _2;
	}
	if (_1) {
		do {
			if (paddingType == 1) {
				ZEPHIR_SINIT_VAR(_3$$4);
				ZVAL_LONG(&_3$$4, (length - 1));
				ZEPHIR_SINIT_VAR(_4$$4);
				ZVAL_LONG(&_4$$4, 1);
				ZEPHIR_INIT_VAR(last);
<<<<<<< HEAD
				zephir_substr(last, text, zephir_get_intval(&_3), 1 , 0);
				ZEPHIR_CALL_FUNCTION(&_5, "ord", &_6, 131, last);
=======
				zephir_substr(last, text, zephir_get_intval(&_3$$4), 1 , 0);
				ZEPHIR_CALL_FUNCTION(&_5$$4, "ord", &_6, 133, last);
>>>>>>> 2682ae08
				zephir_check_call_status();
				ord = zephir_get_intval(_5$$4);
				if (ord <= blockSize) {
					paddingSize = ord;
<<<<<<< HEAD
					ZEPHIR_SINIT_VAR(_7);
					ZVAL_LONG(&_7, 0);
					ZEPHIR_CALL_FUNCTION(&_8, "chr", &_9, 129, &_7);
					zephir_check_call_status();
					ZEPHIR_SINIT_NVAR(_7);
					ZVAL_LONG(&_7, (paddingSize - 1));
					ZEPHIR_CALL_FUNCTION(&_10, "str_repeat", &_11, 130, _8, &_7);
=======
					ZEPHIR_SINIT_VAR(_7$$5);
					ZVAL_LONG(&_7$$5, 0);
					ZEPHIR_CALL_FUNCTION(&_8$$5, "chr", &_9, 131, &_7$$5);
					zephir_check_call_status();
					ZEPHIR_SINIT_NVAR(_7$$5);
					ZVAL_LONG(&_7$$5, (paddingSize - 1));
					ZEPHIR_CALL_FUNCTION(&_10$$5, "str_repeat", &_11, 132, _8$$5, &_7$$5);
>>>>>>> 2682ae08
					zephir_check_call_status();
					ZEPHIR_INIT_VAR(padding);
					ZEPHIR_CONCAT_VV(padding, _10$$5, last);
					ZEPHIR_SINIT_NVAR(_7$$5);
					ZVAL_LONG(&_7$$5, (length - paddingSize));
					ZEPHIR_INIT_VAR(_12$$5);
					zephir_substr(_12$$5, text, zephir_get_intval(&_7$$5), 0, ZEPHIR_SUBSTR_NO_LENGTH);
					if (!ZEPHIR_IS_EQUAL(_12$$5, padding)) {
						paddingSize = 0;
					}
				}
				break;
			}
			if (paddingType == 2) {
				ZEPHIR_SINIT_VAR(_13$$7);
				ZVAL_LONG(&_13$$7, (length - 1));
				ZEPHIR_SINIT_VAR(_14$$7);
				ZVAL_LONG(&_14$$7, 1);
				ZEPHIR_INIT_NVAR(last);
<<<<<<< HEAD
				zephir_substr(last, text, zephir_get_intval(&_3), 1 , 0);
				ZEPHIR_CALL_FUNCTION(&_5, "ord", &_6, 131, last);
=======
				zephir_substr(last, text, zephir_get_intval(&_13$$7), 1 , 0);
				ZEPHIR_CALL_FUNCTION(&_15$$7, "ord", &_6, 133, last);
>>>>>>> 2682ae08
				zephir_check_call_status();
				ord = zephir_get_intval(_15$$7);
				if (ord <= blockSize) {
					paddingSize = ord;
<<<<<<< HEAD
					ZEPHIR_SINIT_NVAR(_7);
					ZVAL_LONG(&_7, paddingSize);
					ZEPHIR_CALL_FUNCTION(&_8, "chr", &_9, 129, &_7);
					zephir_check_call_status();
					ZEPHIR_SINIT_NVAR(_7);
					ZVAL_LONG(&_7, paddingSize);
					ZEPHIR_CALL_FUNCTION(&padding, "str_repeat", &_11, 130, _8, &_7);
=======
					ZEPHIR_SINIT_VAR(_16$$8);
					ZVAL_LONG(&_16$$8, paddingSize);
					ZEPHIR_CALL_FUNCTION(&_17$$8, "chr", &_9, 131, &_16$$8);
					zephir_check_call_status();
					ZEPHIR_SINIT_NVAR(_16$$8);
					ZVAL_LONG(&_16$$8, paddingSize);
					ZEPHIR_CALL_FUNCTION(&padding, "str_repeat", &_11, 132, _17$$8, &_16$$8);
>>>>>>> 2682ae08
					zephir_check_call_status();
					ZEPHIR_SINIT_NVAR(_16$$8);
					ZVAL_LONG(&_16$$8, (length - paddingSize));
					ZEPHIR_INIT_VAR(_18$$8);
					zephir_substr(_18$$8, text, zephir_get_intval(&_16$$8), 0, ZEPHIR_SUBSTR_NO_LENGTH);
					if (!ZEPHIR_IS_EQUAL(_18$$8, padding)) {
						paddingSize = 0;
					}
				}
				break;
			}
			if (paddingType == 3) {
				ZEPHIR_SINIT_VAR(_19$$10);
				ZVAL_LONG(&_19$$10, (length - 1));
				ZEPHIR_SINIT_VAR(_20$$10);
				ZVAL_LONG(&_20$$10, 1);
				ZEPHIR_INIT_NVAR(last);
<<<<<<< HEAD
				zephir_substr(last, text, zephir_get_intval(&_3), 1 , 0);
				ZEPHIR_CALL_FUNCTION(&_5, "ord", &_6, 131, last);
=======
				zephir_substr(last, text, zephir_get_intval(&_19$$10), 1 , 0);
				ZEPHIR_CALL_FUNCTION(&_21$$10, "ord", &_6, 133, last);
>>>>>>> 2682ae08
				zephir_check_call_status();
				paddingSize = zephir_get_intval(_21$$10);
				break;
			}
			if (paddingType == 4) {
				i = (length - 1);
				while (1) {
					_22$$11 = i > 0;
					if (_22$$11) {
						_23$$11 = ZEPHIR_STRING_OFFSET(text, i);
						_22$$11 = _23$$11 == 0x00;
					}
					_24$$11 = _22$$11;
					if (_24$$11) {
						_24$$11 = paddingSize < blockSize;
					}
					if (!(_24$$11)) {
						break;
					}
					paddingSize++;
					i--;
				}
				_25$$11 = ZEPHIR_STRING_OFFSET(text, i);
				if (_25$$11 == 0x80) {
					paddingSize++;
				} else {
					paddingSize = 0;
				}
				break;
			}
			if (paddingType == 5) {
				i = (length - 1);
				while (1) {
					_26$$15 = i >= 0;
					if (_26$$15) {
						_27$$15 = ZEPHIR_STRING_OFFSET(text, i);
						_26$$15 = _27$$15 == 0x00;
					}
					_28$$15 = _26$$15;
					if (_28$$15) {
						_28$$15 = paddingSize <= blockSize;
					}
					if (!(_28$$15)) {
						break;
					}
					paddingSize++;
					i--;
				}
				break;
			}
			if (paddingType == 6) {
				i = (length - 1);
				while (1) {
					_29$$17 = i >= 0;
					if (_29$$17) {
						_30$$17 = ZEPHIR_STRING_OFFSET(text, i);
						_29$$17 = _30$$17 == 0x20;
					}
					_31$$17 = _29$$17;
					if (_31$$17) {
						_31$$17 = paddingSize <= blockSize;
					}
					if (!(_31$$17)) {
						break;
					}
					paddingSize++;
					i--;
				}
				break;
			}
			break;
		} while(0);

		_32$$3 = (paddingSize) ? 1 : 0;
		if (_32$$3) {
			_32$$3 = paddingSize <= blockSize;
		}
		if (_32$$3) {
			if (paddingSize < length) {
				ZEPHIR_SINIT_VAR(_33$$21);
				ZVAL_LONG(&_33$$21, 0);
				ZEPHIR_SINIT_VAR(_34$$21);
				ZVAL_LONG(&_34$$21, (length - paddingSize));
				zephir_substr(return_value, text, 0 , zephir_get_intval(&_34$$21), 0);
				RETURN_MM();
			}
			RETURN_MM_STRING("", 1);
		} else {
			paddingSize = 0;
		}
	}
	if (!(paddingSize)) {
		RETURN_CTOR(text);
	}
	ZEPHIR_MM_RESTORE();

}

/**
 * Encrypts a text
 *
 *<code>
 *	$encrypted = $crypt->encrypt("Ultra-secret text", "encrypt password");
 *</code>
 */
PHP_METHOD(Phalcon_Crypt, encrypt) {

	zend_bool _3, _4;
	int ZEPHIR_LAST_CALL_STATUS, _2$$9;
	zval *text_param = NULL, *key_param = NULL, *encryptKey = NULL, *ivSize = NULL, *iv = NULL, *cipher = NULL, *mode = NULL, *blockSize = NULL, *paddingType = NULL, *padded = NULL, _0, *_5 = NULL, *_1$$8 = NULL;
	zval *text = NULL, *key = NULL;

	ZEPHIR_MM_GROW();
	zephir_fetch_params(1, 1, 1, &text_param, &key_param);

	if (unlikely(Z_TYPE_P(text_param) != IS_STRING && Z_TYPE_P(text_param) != IS_NULL)) {
		zephir_throw_exception_string(spl_ce_InvalidArgumentException, SL("Parameter 'text' must be a string") TSRMLS_CC);
		RETURN_MM_NULL();
	}
	if (likely(Z_TYPE_P(text_param) == IS_STRING)) {
		zephir_get_strval(text, text_param);
	} else {
		ZEPHIR_INIT_VAR(text);
		ZVAL_EMPTY_STRING(text);
	}
	if (!key_param) {
		ZEPHIR_INIT_VAR(key);
		ZVAL_EMPTY_STRING(key);
	} else {
	if (unlikely(Z_TYPE_P(key_param) != IS_STRING && Z_TYPE_P(key_param) != IS_NULL)) {
		zephir_throw_exception_string(spl_ce_InvalidArgumentException, SL("Parameter 'key' must be a string") TSRMLS_CC);
		RETURN_MM_NULL();
	}
	if (likely(Z_TYPE_P(key_param) == IS_STRING)) {
		zephir_get_strval(key, key_param);
	} else {
		ZEPHIR_INIT_VAR(key);
		ZVAL_EMPTY_STRING(key);
	}
	}


	if (!((zephir_function_exists_ex(SS("mcrypt_get_iv_size") TSRMLS_CC) == SUCCESS))) {
		ZEPHIR_THROW_EXCEPTION_DEBUG_STR(phalcon_crypt_exception_ce, "mcrypt extension is required", "phalcon/crypt.zep", 300);
		return;
	}
	if (ZEPHIR_IS_STRING_IDENTICAL(key, "")) {
		ZEPHIR_OBS_VAR(encryptKey);
		zephir_read_property_this(&encryptKey, this_ptr, SL("_key"), PH_NOISY_CC);
	} else {
		ZEPHIR_CPY_WRT(encryptKey, key);
	}
	if (ZEPHIR_IS_EMPTY(encryptKey)) {
		ZEPHIR_THROW_EXCEPTION_DEBUG_STR(phalcon_crypt_exception_ce, "Encryption key cannot be empty", "phalcon/crypt.zep", 310);
		return;
	}
	ZEPHIR_OBS_VAR(cipher);
	zephir_read_property_this(&cipher, this_ptr, SL("_cipher"), PH_NOISY_CC);
	ZEPHIR_OBS_VAR(mode);
	zephir_read_property_this(&mode, this_ptr, SL("_mode"), PH_NOISY_CC);
	ZEPHIR_CALL_FUNCTION(&ivSize, "mcrypt_get_iv_size", NULL, 132, cipher, mode);
	zephir_check_call_status();
	if (ZEPHIR_LT_LONG(ivSize, zephir_fast_strlen_ev(encryptKey))) {
		ZEPHIR_THROW_EXCEPTION_DEBUG_STR(phalcon_crypt_exception_ce, "Size of key is too large for this algorithm", "phalcon/crypt.zep", 318);
		return;
	}
	ZEPHIR_SINIT_VAR(_0);
	ZVAL_LONG(&_0, 2);
	ZEPHIR_CALL_FUNCTION(&iv, "mcrypt_create_iv", NULL, 133, ivSize, &_0);
	zephir_check_call_status();
	if (Z_TYPE_P(iv) != IS_STRING) {
		ZEPHIR_CALL_FUNCTION(&_1$$8, "strval", NULL, 21, iv);
		zephir_check_call_status();
		ZEPHIR_CPY_WRT(iv, _1$$8);
	}
	ZEPHIR_CALL_FUNCTION(&blockSize, "mcrypt_get_block_size", NULL, 134, cipher, mode);
	zephir_check_call_status();
	if (Z_TYPE_P(blockSize) != IS_LONG) {
		_2$$9 = zephir_get_intval(blockSize);
		ZEPHIR_INIT_NVAR(blockSize);
		ZVAL_LONG(blockSize, _2$$9);
	}
	ZEPHIR_OBS_VAR(paddingType);
	zephir_read_property_this(&paddingType, this_ptr, SL("_padding"), PH_NOISY_CC);
	_3 = !ZEPHIR_IS_LONG(paddingType, 0);
	if (_3) {
		_4 = ZEPHIR_IS_STRING(mode, "cbc");
		if (!(_4)) {
			_4 = ZEPHIR_IS_STRING(mode, "ecb");
		}
		_3 = _4;
	}
	if (_3) {
		ZEPHIR_CALL_METHOD(&padded, this_ptr, "_cryptpadtext", NULL, 0, text, mode, blockSize, paddingType);
		zephir_check_call_status();
	} else {
		ZEPHIR_CPY_WRT(padded, text);
	}
<<<<<<< HEAD
	ZEPHIR_CALL_FUNCTION(&_1, "mcrypt_encrypt", NULL, 135, cipher, encryptKey, padded, mode, iv);
=======
	ZEPHIR_CALL_FUNCTION(&_5, "mcrypt_encrypt", NULL, 137, cipher, encryptKey, padded, mode, iv);
>>>>>>> 2682ae08
	zephir_check_call_status();
	ZEPHIR_CONCAT_VV(return_value, iv, _5);
	RETURN_MM();

}

/**
 * Decrypts an encrypted text
 *
 *<code>
 *	echo $crypt->decrypt($encrypted, "decrypt password");
 *</code>
 */
PHP_METHOD(Phalcon_Crypt, decrypt) {

	zend_bool _3;
	int ZEPHIR_LAST_CALL_STATUS;
	zval *text_param = NULL, *key = NULL, *decryptKey = NULL, *ivSize = NULL, *cipher = NULL, *mode = NULL, *keySize = NULL, *length = NULL, *blockSize = NULL, *paddingType = NULL, *decrypted = NULL, *_0, _1, *_2;
	zval *text = NULL;

	ZEPHIR_MM_GROW();
	zephir_fetch_params(1, 1, 1, &text_param, &key);

	if (unlikely(Z_TYPE_P(text_param) != IS_STRING && Z_TYPE_P(text_param) != IS_NULL)) {
		zephir_throw_exception_string(spl_ce_InvalidArgumentException, SL("Parameter 'text' must be a string") TSRMLS_CC);
		RETURN_MM_NULL();
	}
	if (likely(Z_TYPE_P(text_param) == IS_STRING)) {
		zephir_get_strval(text, text_param);
	} else {
		ZEPHIR_INIT_VAR(text);
		ZVAL_EMPTY_STRING(text);
	}
	if (!key) {
		key = ZEPHIR_GLOBAL(global_null);
	}


	if (!((zephir_function_exists_ex(SS("mcrypt_get_iv_size") TSRMLS_CC) == SUCCESS))) {
		ZEPHIR_THROW_EXCEPTION_DEBUG_STR(phalcon_crypt_exception_ce, "mcrypt extension is required", "phalcon/crypt.zep", 354);
		return;
	}
	if (Z_TYPE_P(key) == IS_NULL) {
		ZEPHIR_OBS_VAR(decryptKey);
		zephir_read_property_this(&decryptKey, this_ptr, SL("_key"), PH_NOISY_CC);
	} else {
		ZEPHIR_CPY_WRT(decryptKey, key);
	}
	if (ZEPHIR_IS_EMPTY(decryptKey)) {
		ZEPHIR_THROW_EXCEPTION_DEBUG_STR(phalcon_crypt_exception_ce, "Decryption key cannot be empty", "phalcon/crypt.zep", 364);
		return;
	}
	ZEPHIR_OBS_VAR(cipher);
	zephir_read_property_this(&cipher, this_ptr, SL("_cipher"), PH_NOISY_CC);
	ZEPHIR_OBS_VAR(mode);
	zephir_read_property_this(&mode, this_ptr, SL("_mode"), PH_NOISY_CC);
	ZEPHIR_CALL_FUNCTION(&ivSize, "mcrypt_get_iv_size", NULL, 132, cipher, mode);
	zephir_check_call_status();
	ZEPHIR_INIT_VAR(keySize);
	ZVAL_LONG(keySize, zephir_fast_strlen_ev(decryptKey));
	if (ZEPHIR_GT(keySize, ivSize)) {
		ZEPHIR_THROW_EXCEPTION_DEBUG_STR(phalcon_crypt_exception_ce, "Size of key is too large for this algorithm", "phalcon/crypt.zep", 373);
		return;
	}
	ZEPHIR_INIT_VAR(length);
	ZVAL_LONG(length, zephir_fast_strlen_ev(text));
	if (ZEPHIR_GT(keySize, length)) {
		ZEPHIR_THROW_EXCEPTION_DEBUG_STR(phalcon_crypt_exception_ce, "Size of IV is larger than text to decrypt. Are you trying to decrypt an uncrypted text?", "phalcon/crypt.zep", 378);
		return;
	}
	ZEPHIR_INIT_VAR(_0);
	zephir_substr(_0, text, zephir_get_intval(ivSize), 0, ZEPHIR_SUBSTR_NO_LENGTH);
	ZEPHIR_SINIT_VAR(_1);
	ZVAL_LONG(&_1, 0);
	ZEPHIR_INIT_VAR(_2);
	zephir_substr(_2, text, 0 , zephir_get_intval(ivSize), 0);
	ZEPHIR_CALL_FUNCTION(&decrypted, "mcrypt_decrypt", NULL, 136, cipher, decryptKey, _0, mode, _2);
	zephir_check_call_status();
	ZEPHIR_CALL_FUNCTION(&blockSize, "mcrypt_get_block_size", NULL, 134, cipher, mode);
	zephir_check_call_status();
	ZEPHIR_OBS_VAR(paddingType);
	zephir_read_property_this(&paddingType, this_ptr, SL("_padding"), PH_NOISY_CC);
	_3 = ZEPHIR_IS_STRING(mode, "cbc");
	if (!(_3)) {
		_3 = ZEPHIR_IS_STRING(mode, "ecb");
	}
	if (_3) {
		ZEPHIR_RETURN_CALL_METHOD(this_ptr, "_cryptunpadtext", NULL, 0, decrypted, mode, blockSize, paddingType);
		zephir_check_call_status();
		RETURN_MM();
	}
	RETURN_CCTOR(decrypted);

}

/**
 * Encrypts a text returning the result as a base64 string
 */
PHP_METHOD(Phalcon_Crypt, encryptBase64) {

	zephir_fcall_cache_entry *_1 = NULL, *_3 = NULL;
	int ZEPHIR_LAST_CALL_STATUS;
	zend_bool safe;
	zval *text_param = NULL, *key = NULL, *safe_param = NULL, *_0$$3 = NULL, *_2$$3 = NULL, _4$$3, _5$$3, *_6 = NULL;
	zval *text = NULL;

	ZEPHIR_MM_GROW();
	zephir_fetch_params(1, 1, 2, &text_param, &key, &safe_param);

	if (unlikely(Z_TYPE_P(text_param) != IS_STRING && Z_TYPE_P(text_param) != IS_NULL)) {
		zephir_throw_exception_string(spl_ce_InvalidArgumentException, SL("Parameter 'text' must be a string") TSRMLS_CC);
		RETURN_MM_NULL();
	}
	if (likely(Z_TYPE_P(text_param) == IS_STRING)) {
		zephir_get_strval(text, text_param);
	} else {
		ZEPHIR_INIT_VAR(text);
		ZVAL_EMPTY_STRING(text);
	}
	if (!key) {
		key = ZEPHIR_GLOBAL(global_null);
	}
	if (!safe_param) {
		safe = 0;
	} else {
	if (unlikely(Z_TYPE_P(safe_param) != IS_BOOL)) {
		zephir_throw_exception_string(spl_ce_InvalidArgumentException, SL("Parameter 'safe' must be a bool") TSRMLS_CC);
		RETURN_MM_NULL();
	}
	safe = Z_BVAL_P(safe_param);
	}


	if (safe == 1) {
		ZEPHIR_CALL_METHOD(&_0$$3, this_ptr, "encrypt", &_1, 0, text, key);
		zephir_check_call_status();
<<<<<<< HEAD
		ZEPHIR_CALL_FUNCTION(&_2, "base64_encode", &_3, 113, _0);
=======
		ZEPHIR_CALL_FUNCTION(&_2$$3, "base64_encode", &_3, 115, _0$$3);
>>>>>>> 2682ae08
		zephir_check_call_status();
		ZEPHIR_SINIT_VAR(_4$$3);
		ZVAL_STRING(&_4$$3, "+/", 0);
		ZEPHIR_SINIT_VAR(_5$$3);
		ZVAL_STRING(&_5$$3, "-_", 0);
		ZEPHIR_RETURN_CALL_FUNCTION("strtr", NULL, 54, _2$$3, &_4$$3, &_5$$3);
		zephir_check_call_status();
		RETURN_MM();
	}
	ZEPHIR_CALL_METHOD(&_6, this_ptr, "encrypt", &_1, 0, text, key);
	zephir_check_call_status();
<<<<<<< HEAD
	ZEPHIR_RETURN_CALL_FUNCTION("base64_encode", &_3, 113, _0);
=======
	ZEPHIR_RETURN_CALL_FUNCTION("base64_encode", &_3, 115, _6);
>>>>>>> 2682ae08
	zephir_check_call_status();
	RETURN_MM();

}

/**
 * Decrypt a text that is coded as a base64 string
 */
PHP_METHOD(Phalcon_Crypt, decryptBase64) {

	zephir_fcall_cache_entry *_4 = NULL, *_5 = NULL;
	int ZEPHIR_LAST_CALL_STATUS;
	zend_bool safe;
	zval *text_param = NULL, *key = NULL, *safe_param = NULL, _0$$3, _1$$3, *_2$$3 = NULL, *_3$$3 = NULL, *_6 = NULL;
	zval *text = NULL;

	ZEPHIR_MM_GROW();
	zephir_fetch_params(1, 1, 2, &text_param, &key, &safe_param);

	if (unlikely(Z_TYPE_P(text_param) != IS_STRING && Z_TYPE_P(text_param) != IS_NULL)) {
		zephir_throw_exception_string(spl_ce_InvalidArgumentException, SL("Parameter 'text' must be a string") TSRMLS_CC);
		RETURN_MM_NULL();
	}
	if (likely(Z_TYPE_P(text_param) == IS_STRING)) {
		zephir_get_strval(text, text_param);
	} else {
		ZEPHIR_INIT_VAR(text);
		ZVAL_EMPTY_STRING(text);
	}
	if (!key) {
		key = ZEPHIR_GLOBAL(global_null);
	}
	if (!safe_param) {
		safe = 0;
	} else {
	if (unlikely(Z_TYPE_P(safe_param) != IS_BOOL)) {
		zephir_throw_exception_string(spl_ce_InvalidArgumentException, SL("Parameter 'safe' must be a bool") TSRMLS_CC);
		RETURN_MM_NULL();
	}
	safe = Z_BVAL_P(safe_param);
	}


	if (safe == 1) {
		ZEPHIR_SINIT_VAR(_0$$3);
		ZVAL_STRING(&_0$$3, "-_", 0);
		ZEPHIR_SINIT_VAR(_1$$3);
		ZVAL_STRING(&_1$$3, "+/", 0);
		ZEPHIR_CALL_FUNCTION(&_2$$3, "strtr", NULL, 54, text, &_0$$3, &_1$$3);
		zephir_check_call_status();
<<<<<<< HEAD
		ZEPHIR_CALL_FUNCTION(&_3, "base64_decode", &_4, 114, _2);
=======
		ZEPHIR_CALL_FUNCTION(&_3$$3, "base64_decode", &_4, 116, _2$$3);
>>>>>>> 2682ae08
		zephir_check_call_status();
		ZEPHIR_RETURN_CALL_METHOD(this_ptr, "decrypt", &_5, 0, _3$$3, key);
		zephir_check_call_status();
		RETURN_MM();
	}
<<<<<<< HEAD
	ZEPHIR_CALL_FUNCTION(&_2, "base64_decode", &_4, 114, text);
=======
	ZEPHIR_CALL_FUNCTION(&_6, "base64_decode", &_4, 116, text);
>>>>>>> 2682ae08
	zephir_check_call_status();
	ZEPHIR_RETURN_CALL_METHOD(this_ptr, "decrypt", &_5, 0, _6, key);
	zephir_check_call_status();
	RETURN_MM();

}

/**
 * Returns a list of available cyphers
 */
PHP_METHOD(Phalcon_Crypt, getAvailableCiphers) {

	int ZEPHIR_LAST_CALL_STATUS;

	ZEPHIR_MM_GROW();

	ZEPHIR_RETURN_CALL_FUNCTION("mcrypt_list_algorithms", NULL, 137);
	zephir_check_call_status();
	RETURN_MM();

}

/**
 * Returns a list of available modes
 */
PHP_METHOD(Phalcon_Crypt, getAvailableModes) {

	int ZEPHIR_LAST_CALL_STATUS;

	ZEPHIR_MM_GROW();

	ZEPHIR_RETURN_CALL_FUNCTION("mcrypt_list_modes", NULL, 138);
	zephir_check_call_status();
	RETURN_MM();

}
<|MERGE_RESOLUTION|>--- conflicted
+++ resolved
@@ -264,54 +264,30 @@
 		}
 		do {
 			if (paddingType == 1) {
-<<<<<<< HEAD
-				ZEPHIR_SINIT_VAR(_1);
-				ZVAL_LONG(&_1, 0);
-				ZEPHIR_CALL_FUNCTION(&_2, "chr", &_3, 129, &_1);
-				zephir_check_call_status();
-				ZEPHIR_SINIT_NVAR(_1);
-				ZVAL_LONG(&_1, (paddingSize - 1));
-				ZEPHIR_CALL_FUNCTION(&_4, "str_repeat", &_5, 130, _2, &_1);
-				zephir_check_call_status();
-				ZEPHIR_SINIT_NVAR(_1);
-				ZVAL_LONG(&_1, paddingSize);
-				ZEPHIR_CALL_FUNCTION(&_6, "chr", &_3, 129, &_1);
-=======
 				ZEPHIR_SINIT_VAR(_1$$5);
 				ZVAL_LONG(&_1$$5, 0);
-				ZEPHIR_CALL_FUNCTION(&_2$$5, "chr", &_3, 131, &_1$$5);
+				ZEPHIR_CALL_FUNCTION(&_2$$5, "chr", &_3, 129, &_1$$5);
 				zephir_check_call_status();
 				ZEPHIR_SINIT_NVAR(_1$$5);
 				ZVAL_LONG(&_1$$5, (paddingSize - 1));
-				ZEPHIR_CALL_FUNCTION(&_4$$5, "str_repeat", &_5, 132, _2$$5, &_1$$5);
+				ZEPHIR_CALL_FUNCTION(&_4$$5, "str_repeat", &_5, 130, _2$$5, &_1$$5);
 				zephir_check_call_status();
 				ZEPHIR_SINIT_NVAR(_1$$5);
 				ZVAL_LONG(&_1$$5, paddingSize);
-				ZEPHIR_CALL_FUNCTION(&_6$$5, "chr", &_3, 131, &_1$$5);
->>>>>>> 2682ae08
+				ZEPHIR_CALL_FUNCTION(&_6$$5, "chr", &_3, 129, &_1$$5);
 				zephir_check_call_status();
 				ZEPHIR_INIT_NVAR(padding);
 				ZEPHIR_CONCAT_VV(padding, _4$$5, _6$$5);
 				break;
 			}
 			if (paddingType == 2) {
-<<<<<<< HEAD
-				ZEPHIR_SINIT_NVAR(_1);
-				ZVAL_LONG(&_1, paddingSize);
-				ZEPHIR_CALL_FUNCTION(&_2, "chr", &_3, 129, &_1);
-				zephir_check_call_status();
-				ZEPHIR_SINIT_NVAR(_1);
-				ZVAL_LONG(&_1, paddingSize);
-				ZEPHIR_CALL_FUNCTION(&padding, "str_repeat", &_5, 130, _2, &_1);
-=======
 				ZEPHIR_SINIT_VAR(_7$$6);
 				ZVAL_LONG(&_7$$6, paddingSize);
-				ZEPHIR_CALL_FUNCTION(&_8$$6, "chr", &_3, 131, &_7$$6);
+				ZEPHIR_CALL_FUNCTION(&_8$$6, "chr", &_3, 129, &_7$$6);
 				zephir_check_call_status();
 				ZEPHIR_SINIT_NVAR(_7$$6);
 				ZVAL_LONG(&_7$$6, paddingSize);
-				ZEPHIR_CALL_FUNCTION(&padding, "str_repeat", &_5, 132, _8$$6, &_7$$6);
->>>>>>> 2682ae08
+				ZEPHIR_CALL_FUNCTION(&padding, "str_repeat", &_5, 130, _8$$6, &_7$$6);
 				zephir_check_call_status();
 				break;
 			}
@@ -331,100 +307,55 @@
 						} else {
 							_9$$7 = 1;
 						}
-<<<<<<< HEAD
-						i = _8;
-						ZEPHIR_CALL_FUNCTION(&_2, "rand", &_10, 108);
+						i = _10$$7;
+						ZEPHIR_CALL_FUNCTION(&_12$$8, "rand", &_13, 108);
 						zephir_check_call_status();
-						ZEPHIR_CALL_FUNCTION(&_4, "chr", &_3, 129, _2);
-=======
-						i = _10$$7;
-						ZEPHIR_CALL_FUNCTION(&_12$$8, "rand", &_13, 110);
-						zephir_check_call_status();
-						ZEPHIR_CALL_FUNCTION(&_14$$8, "chr", &_3, 131, _12$$8);
->>>>>>> 2682ae08
+						ZEPHIR_CALL_FUNCTION(&_14$$8, "chr", &_3, 129, _12$$8);
 						zephir_check_call_status();
 						zephir_concat_self(&padding, _14$$8 TSRMLS_CC);
 					}
 				}
-<<<<<<< HEAD
-				ZEPHIR_SINIT_NVAR(_1);
-				ZVAL_LONG(&_1, paddingSize);
-				ZEPHIR_CALL_FUNCTION(&_6, "chr", &_3, 129, &_1);
-=======
 				ZEPHIR_SINIT_VAR(_15$$7);
 				ZVAL_LONG(&_15$$7, paddingSize);
-				ZEPHIR_CALL_FUNCTION(&_16$$7, "chr", &_3, 131, &_15$$7);
->>>>>>> 2682ae08
+				ZEPHIR_CALL_FUNCTION(&_16$$7, "chr", &_3, 129, &_15$$7);
 				zephir_check_call_status();
 				zephir_concat_self(&padding, _16$$7 TSRMLS_CC);
 				break;
 			}
 			if (paddingType == 4) {
-<<<<<<< HEAD
-				ZEPHIR_SINIT_NVAR(_1);
-				ZVAL_LONG(&_1, 0x80);
-				ZEPHIR_CALL_FUNCTION(&_2, "chr", &_3, 129, &_1);
-				zephir_check_call_status();
-				ZEPHIR_SINIT_NVAR(_1);
-				ZVAL_LONG(&_1, 0);
-				ZEPHIR_CALL_FUNCTION(&_4, "chr", &_3, 129, &_1);
-				zephir_check_call_status();
-				ZEPHIR_SINIT_NVAR(_1);
-				ZVAL_LONG(&_1, (paddingSize - 1));
-				ZEPHIR_CALL_FUNCTION(&_6, "str_repeat", &_5, 130, _4, &_1);
-=======
 				ZEPHIR_SINIT_VAR(_17$$9);
 				ZVAL_LONG(&_17$$9, 0x80);
-				ZEPHIR_CALL_FUNCTION(&_18$$9, "chr", &_3, 131, &_17$$9);
+				ZEPHIR_CALL_FUNCTION(&_18$$9, "chr", &_3, 129, &_17$$9);
 				zephir_check_call_status();
 				ZEPHIR_SINIT_NVAR(_17$$9);
 				ZVAL_LONG(&_17$$9, 0);
-				ZEPHIR_CALL_FUNCTION(&_19$$9, "chr", &_3, 131, &_17$$9);
+				ZEPHIR_CALL_FUNCTION(&_19$$9, "chr", &_3, 129, &_17$$9);
 				zephir_check_call_status();
 				ZEPHIR_SINIT_NVAR(_17$$9);
 				ZVAL_LONG(&_17$$9, (paddingSize - 1));
-				ZEPHIR_CALL_FUNCTION(&_20$$9, "str_repeat", &_5, 132, _19$$9, &_17$$9);
->>>>>>> 2682ae08
+				ZEPHIR_CALL_FUNCTION(&_20$$9, "str_repeat", &_5, 130, _19$$9, &_17$$9);
 				zephir_check_call_status();
 				ZEPHIR_INIT_NVAR(padding);
 				ZEPHIR_CONCAT_VV(padding, _18$$9, _20$$9);
 				break;
 			}
 			if (paddingType == 5) {
-<<<<<<< HEAD
-				ZEPHIR_SINIT_NVAR(_1);
-				ZVAL_LONG(&_1, 0);
-				ZEPHIR_CALL_FUNCTION(&_2, "chr", &_3, 129, &_1);
-				zephir_check_call_status();
-				ZEPHIR_SINIT_NVAR(_1);
-				ZVAL_LONG(&_1, paddingSize);
-				ZEPHIR_CALL_FUNCTION(&padding, "str_repeat", &_5, 130, _2, &_1);
-=======
 				ZEPHIR_SINIT_VAR(_21$$10);
 				ZVAL_LONG(&_21$$10, 0);
-				ZEPHIR_CALL_FUNCTION(&_22$$10, "chr", &_3, 131, &_21$$10);
+				ZEPHIR_CALL_FUNCTION(&_22$$10, "chr", &_3, 129, &_21$$10);
 				zephir_check_call_status();
 				ZEPHIR_SINIT_NVAR(_21$$10);
 				ZVAL_LONG(&_21$$10, paddingSize);
-				ZEPHIR_CALL_FUNCTION(&padding, "str_repeat", &_5, 132, _22$$10, &_21$$10);
->>>>>>> 2682ae08
+				ZEPHIR_CALL_FUNCTION(&padding, "str_repeat", &_5, 130, _22$$10, &_21$$10);
 				zephir_check_call_status();
 				break;
 			}
 			if (paddingType == 6) {
-<<<<<<< HEAD
-				ZEPHIR_SINIT_NVAR(_1);
-				ZVAL_STRING(&_1, " ", 0);
-				ZEPHIR_SINIT_VAR(_11);
-				ZVAL_LONG(&_11, paddingSize);
-				ZEPHIR_CALL_FUNCTION(&padding, "str_repeat", &_5, 130, &_1, &_11);
-=======
 				ZEPHIR_SINIT_VAR(_23$$11);
 				ZVAL_STRING(&_23$$11, " ", 0);
 				ZEPHIR_SINIT_VAR(_24$$11);
 				ZVAL_LONG(&_24$$11, paddingSize);
-				ZEPHIR_CALL_FUNCTION(&padding, "str_repeat", &_5, 132, &_23$$11, &_24$$11);
->>>>>>> 2682ae08
+				ZEPHIR_CALL_FUNCTION(&padding, "str_repeat", &_5, 130, &_23$$11, &_24$$11);
 				zephir_check_call_status();
 				break;
 			}
@@ -519,34 +450,19 @@
 				ZEPHIR_SINIT_VAR(_4$$4);
 				ZVAL_LONG(&_4$$4, 1);
 				ZEPHIR_INIT_VAR(last);
-<<<<<<< HEAD
-				zephir_substr(last, text, zephir_get_intval(&_3), 1 , 0);
-				ZEPHIR_CALL_FUNCTION(&_5, "ord", &_6, 131, last);
-=======
 				zephir_substr(last, text, zephir_get_intval(&_3$$4), 1 , 0);
-				ZEPHIR_CALL_FUNCTION(&_5$$4, "ord", &_6, 133, last);
->>>>>>> 2682ae08
+				ZEPHIR_CALL_FUNCTION(&_5$$4, "ord", &_6, 131, last);
 				zephir_check_call_status();
 				ord = zephir_get_intval(_5$$4);
 				if (ord <= blockSize) {
 					paddingSize = ord;
-<<<<<<< HEAD
-					ZEPHIR_SINIT_VAR(_7);
-					ZVAL_LONG(&_7, 0);
-					ZEPHIR_CALL_FUNCTION(&_8, "chr", &_9, 129, &_7);
-					zephir_check_call_status();
-					ZEPHIR_SINIT_NVAR(_7);
-					ZVAL_LONG(&_7, (paddingSize - 1));
-					ZEPHIR_CALL_FUNCTION(&_10, "str_repeat", &_11, 130, _8, &_7);
-=======
 					ZEPHIR_SINIT_VAR(_7$$5);
 					ZVAL_LONG(&_7$$5, 0);
-					ZEPHIR_CALL_FUNCTION(&_8$$5, "chr", &_9, 131, &_7$$5);
+					ZEPHIR_CALL_FUNCTION(&_8$$5, "chr", &_9, 129, &_7$$5);
 					zephir_check_call_status();
 					ZEPHIR_SINIT_NVAR(_7$$5);
 					ZVAL_LONG(&_7$$5, (paddingSize - 1));
-					ZEPHIR_CALL_FUNCTION(&_10$$5, "str_repeat", &_11, 132, _8$$5, &_7$$5);
->>>>>>> 2682ae08
+					ZEPHIR_CALL_FUNCTION(&_10$$5, "str_repeat", &_11, 130, _8$$5, &_7$$5);
 					zephir_check_call_status();
 					ZEPHIR_INIT_VAR(padding);
 					ZEPHIR_CONCAT_VV(padding, _10$$5, last);
@@ -566,34 +482,19 @@
 				ZEPHIR_SINIT_VAR(_14$$7);
 				ZVAL_LONG(&_14$$7, 1);
 				ZEPHIR_INIT_NVAR(last);
-<<<<<<< HEAD
-				zephir_substr(last, text, zephir_get_intval(&_3), 1 , 0);
-				ZEPHIR_CALL_FUNCTION(&_5, "ord", &_6, 131, last);
-=======
 				zephir_substr(last, text, zephir_get_intval(&_13$$7), 1 , 0);
-				ZEPHIR_CALL_FUNCTION(&_15$$7, "ord", &_6, 133, last);
->>>>>>> 2682ae08
+				ZEPHIR_CALL_FUNCTION(&_15$$7, "ord", &_6, 131, last);
 				zephir_check_call_status();
 				ord = zephir_get_intval(_15$$7);
 				if (ord <= blockSize) {
 					paddingSize = ord;
-<<<<<<< HEAD
-					ZEPHIR_SINIT_NVAR(_7);
-					ZVAL_LONG(&_7, paddingSize);
-					ZEPHIR_CALL_FUNCTION(&_8, "chr", &_9, 129, &_7);
-					zephir_check_call_status();
-					ZEPHIR_SINIT_NVAR(_7);
-					ZVAL_LONG(&_7, paddingSize);
-					ZEPHIR_CALL_FUNCTION(&padding, "str_repeat", &_11, 130, _8, &_7);
-=======
 					ZEPHIR_SINIT_VAR(_16$$8);
 					ZVAL_LONG(&_16$$8, paddingSize);
-					ZEPHIR_CALL_FUNCTION(&_17$$8, "chr", &_9, 131, &_16$$8);
+					ZEPHIR_CALL_FUNCTION(&_17$$8, "chr", &_9, 129, &_16$$8);
 					zephir_check_call_status();
 					ZEPHIR_SINIT_NVAR(_16$$8);
 					ZVAL_LONG(&_16$$8, paddingSize);
-					ZEPHIR_CALL_FUNCTION(&padding, "str_repeat", &_11, 132, _17$$8, &_16$$8);
->>>>>>> 2682ae08
+					ZEPHIR_CALL_FUNCTION(&padding, "str_repeat", &_11, 130, _17$$8, &_16$$8);
 					zephir_check_call_status();
 					ZEPHIR_SINIT_NVAR(_16$$8);
 					ZVAL_LONG(&_16$$8, (length - paddingSize));
@@ -611,13 +512,8 @@
 				ZEPHIR_SINIT_VAR(_20$$10);
 				ZVAL_LONG(&_20$$10, 1);
 				ZEPHIR_INIT_NVAR(last);
-<<<<<<< HEAD
-				zephir_substr(last, text, zephir_get_intval(&_3), 1 , 0);
-				ZEPHIR_CALL_FUNCTION(&_5, "ord", &_6, 131, last);
-=======
 				zephir_substr(last, text, zephir_get_intval(&_19$$10), 1 , 0);
-				ZEPHIR_CALL_FUNCTION(&_21$$10, "ord", &_6, 133, last);
->>>>>>> 2682ae08
+				ZEPHIR_CALL_FUNCTION(&_21$$10, "ord", &_6, 131, last);
 				zephir_check_call_status();
 				paddingSize = zephir_get_intval(_21$$10);
 				break;
@@ -816,11 +712,7 @@
 	} else {
 		ZEPHIR_CPY_WRT(padded, text);
 	}
-<<<<<<< HEAD
-	ZEPHIR_CALL_FUNCTION(&_1, "mcrypt_encrypt", NULL, 135, cipher, encryptKey, padded, mode, iv);
-=======
-	ZEPHIR_CALL_FUNCTION(&_5, "mcrypt_encrypt", NULL, 137, cipher, encryptKey, padded, mode, iv);
->>>>>>> 2682ae08
+	ZEPHIR_CALL_FUNCTION(&_5, "mcrypt_encrypt", NULL, 135, cipher, encryptKey, padded, mode, iv);
 	zephir_check_call_status();
 	ZEPHIR_CONCAT_VV(return_value, iv, _5);
 	RETURN_MM();
@@ -957,11 +849,7 @@
 	if (safe == 1) {
 		ZEPHIR_CALL_METHOD(&_0$$3, this_ptr, "encrypt", &_1, 0, text, key);
 		zephir_check_call_status();
-<<<<<<< HEAD
-		ZEPHIR_CALL_FUNCTION(&_2, "base64_encode", &_3, 113, _0);
-=======
-		ZEPHIR_CALL_FUNCTION(&_2$$3, "base64_encode", &_3, 115, _0$$3);
->>>>>>> 2682ae08
+		ZEPHIR_CALL_FUNCTION(&_2$$3, "base64_encode", &_3, 113, _0$$3);
 		zephir_check_call_status();
 		ZEPHIR_SINIT_VAR(_4$$3);
 		ZVAL_STRING(&_4$$3, "+/", 0);
@@ -973,11 +861,7 @@
 	}
 	ZEPHIR_CALL_METHOD(&_6, this_ptr, "encrypt", &_1, 0, text, key);
 	zephir_check_call_status();
-<<<<<<< HEAD
-	ZEPHIR_RETURN_CALL_FUNCTION("base64_encode", &_3, 113, _0);
-=======
-	ZEPHIR_RETURN_CALL_FUNCTION("base64_encode", &_3, 115, _6);
->>>>>>> 2682ae08
+	ZEPHIR_RETURN_CALL_FUNCTION("base64_encode", &_3, 113, _6);
 	zephir_check_call_status();
 	RETURN_MM();
 
@@ -1028,21 +912,13 @@
 		ZVAL_STRING(&_1$$3, "+/", 0);
 		ZEPHIR_CALL_FUNCTION(&_2$$3, "strtr", NULL, 54, text, &_0$$3, &_1$$3);
 		zephir_check_call_status();
-<<<<<<< HEAD
-		ZEPHIR_CALL_FUNCTION(&_3, "base64_decode", &_4, 114, _2);
-=======
-		ZEPHIR_CALL_FUNCTION(&_3$$3, "base64_decode", &_4, 116, _2$$3);
->>>>>>> 2682ae08
+		ZEPHIR_CALL_FUNCTION(&_3$$3, "base64_decode", &_4, 114, _2$$3);
 		zephir_check_call_status();
 		ZEPHIR_RETURN_CALL_METHOD(this_ptr, "decrypt", &_5, 0, _3$$3, key);
 		zephir_check_call_status();
 		RETURN_MM();
 	}
-<<<<<<< HEAD
-	ZEPHIR_CALL_FUNCTION(&_2, "base64_decode", &_4, 114, text);
-=======
-	ZEPHIR_CALL_FUNCTION(&_6, "base64_decode", &_4, 116, text);
->>>>>>> 2682ae08
+	ZEPHIR_CALL_FUNCTION(&_6, "base64_decode", &_4, 114, text);
 	zephir_check_call_status();
 	ZEPHIR_RETURN_CALL_METHOD(this_ptr, "decrypt", &_5, 0, _6, key);
 	zephir_check_call_status();
