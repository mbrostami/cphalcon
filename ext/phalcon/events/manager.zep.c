--- conflicted
+++ resolved
@@ -107,11 +107,7 @@
 			}
 			ZEPHIR_INIT_VAR(_2);
 			ZVAL_LONG(_2, 1);
-<<<<<<< HEAD
-			ZEPHIR_CALL_METHOD(NULL, priorityQueue, "setextractflags", NULL, 183, _2);
-=======
-			ZEPHIR_CALL_METHOD(NULL, priorityQueue, "setextractflags", NULL, 186, _2);
->>>>>>> 08711796
+			ZEPHIR_CALL_METHOD(NULL, priorityQueue, "setextractflags", NULL, 184, _2);
 			zephir_check_call_status();
 			zephir_update_property_array(this_ptr, SL("_events"), eventType, priorityQueue TSRMLS_CC);
 		} else {
@@ -121,11 +117,7 @@
 	if (Z_TYPE_P(priorityQueue) == IS_OBJECT) {
 		ZEPHIR_INIT_NVAR(_2);
 		ZVAL_LONG(_2, priority);
-<<<<<<< HEAD
-		ZEPHIR_CALL_METHOD(NULL, priorityQueue, "insert", NULL, 184, handler, _2);
-=======
-		ZEPHIR_CALL_METHOD(NULL, priorityQueue, "insert", NULL, 187, handler, _2);
->>>>>>> 08711796
+		ZEPHIR_CALL_METHOD(NULL, priorityQueue, "insert", NULL, 185, handler, _2);
 		zephir_check_call_status();
 	} else {
 		zephir_array_append(&priorityQueue, handler, PH_SEPARATE, "phalcon/events/manager.zep", 82);
@@ -180,11 +172,7 @@
 			}
 			ZEPHIR_INIT_VAR(_1);
 			ZVAL_LONG(_1, 1);
-<<<<<<< HEAD
-			ZEPHIR_CALL_METHOD(NULL, newPriorityQueue, "setextractflags", NULL, 183, _1);
-=======
-			ZEPHIR_CALL_METHOD(NULL, newPriorityQueue, "setextractflags", NULL, 186, _1);
->>>>>>> 08711796
+			ZEPHIR_CALL_METHOD(NULL, newPriorityQueue, "setextractflags", NULL, 184, _1);
 			zephir_check_call_status();
 			ZEPHIR_INIT_NVAR(_1);
 			ZVAL_LONG(_1, 3);
@@ -206,21 +194,13 @@
 				if (!ZEPHIR_IS_IDENTICAL(_5, handler)) {
 					zephir_array_fetch_string(&_6, data, SL("data"), PH_NOISY | PH_READONLY, "phalcon/events/manager.zep", 117 TSRMLS_CC);
 					zephir_array_fetch_string(&_7, data, SL("priority"), PH_NOISY | PH_READONLY, "phalcon/events/manager.zep", 117 TSRMLS_CC);
-<<<<<<< HEAD
-					ZEPHIR_CALL_METHOD(NULL, newPriorityQueue, "insert", &_8, 184, _6, _7);
-=======
-					ZEPHIR_CALL_METHOD(NULL, newPriorityQueue, "insert", &_8, 187, _6, _7);
->>>>>>> 08711796
+					ZEPHIR_CALL_METHOD(NULL, newPriorityQueue, "insert", &_8, 185, _6, _7);
 					zephir_check_call_status();
 				}
 			}
 			zephir_update_property_array(this_ptr, SL("_events"), eventType, newPriorityQueue TSRMLS_CC);
 		} else {
-<<<<<<< HEAD
-			ZEPHIR_CALL_FUNCTION(&key, "array_search", NULL, 185, handler, priorityQueue, ZEPHIR_GLOBAL(global_true));
-=======
-			ZEPHIR_CALL_FUNCTION(&key, "array_search", NULL, 188, handler, priorityQueue, ZEPHIR_GLOBAL(global_true));
->>>>>>> 08711796
+			ZEPHIR_CALL_FUNCTION(&key, "array_search", NULL, 186, handler, priorityQueue, ZEPHIR_GLOBAL(global_true));
 			zephir_check_call_status();
 			if (!ZEPHIR_IS_FALSE_IDENTICAL(key)) {
 				zephir_array_unset(&priorityQueue, key, PH_SEPARATE);
@@ -408,11 +388,7 @@
 				zephir_get_class(_1, queue, 0 TSRMLS_CC);
 				ZEPHIR_SINIT_VAR(_2);
 				ZVAL_STRING(&_2, "Unexpected value type: expected object of type SplPriorityQueue, %s given", 0);
-<<<<<<< HEAD
-				ZEPHIR_CALL_FUNCTION(&_3, "sprintf", NULL, 186, &_2, _1);
-=======
-				ZEPHIR_CALL_FUNCTION(&_3, "sprintf", NULL, 189, &_2, _1);
->>>>>>> 08711796
+				ZEPHIR_CALL_FUNCTION(&_3, "sprintf", NULL, 187, &_2, _1);
 				zephir_check_call_status();
 				ZEPHIR_CALL_METHOD(NULL, _0, "__construct", NULL, 9, _3);
 				zephir_check_call_status();
@@ -638,15 +614,9 @@
 		if (_3) {
 			ZEPHIR_INIT_NVAR(event);
 			object_init_ex(event, phalcon_events_event_ce);
-<<<<<<< HEAD
-			ZEPHIR_CALL_METHOD(NULL, event, "__construct", &_4, 187, eventName, source, data, (cancelable ? ZEPHIR_GLOBAL(global_true) : ZEPHIR_GLOBAL(global_false)));
-			zephir_check_call_status();
-			ZEPHIR_CALL_METHOD(&status, this_ptr, "firequeue", &_5, 188, fireEvents, event);
-=======
-			ZEPHIR_CALL_METHOD(NULL, event, "__construct", &_4, 190, eventName, source, data, (cancelable ? ZEPHIR_GLOBAL(global_true) : ZEPHIR_GLOBAL(global_false)));
-			zephir_check_call_status();
-			ZEPHIR_CALL_METHOD(&status, this_ptr, "firequeue", &_5, 191, fireEvents, event);
->>>>>>> 08711796
+			ZEPHIR_CALL_METHOD(NULL, event, "__construct", &_4, 188, eventName, source, data, (cancelable ? ZEPHIR_GLOBAL(global_true) : ZEPHIR_GLOBAL(global_false)));
+			zephir_check_call_status();
+			ZEPHIR_CALL_METHOD(&status, this_ptr, "firequeue", &_5, 189, fireEvents, event);
 			zephir_check_call_status();
 		}
 	}
@@ -660,17 +630,10 @@
 			if (Z_TYPE_P(event) == IS_NULL) {
 				ZEPHIR_INIT_NVAR(event);
 				object_init_ex(event, phalcon_events_event_ce);
-<<<<<<< HEAD
-				ZEPHIR_CALL_METHOD(NULL, event, "__construct", &_4, 187, eventName, source, data, (cancelable ? ZEPHIR_GLOBAL(global_true) : ZEPHIR_GLOBAL(global_false)));
+				ZEPHIR_CALL_METHOD(NULL, event, "__construct", &_4, 188, eventName, source, data, (cancelable ? ZEPHIR_GLOBAL(global_true) : ZEPHIR_GLOBAL(global_false)));
 				zephir_check_call_status();
 			}
-			ZEPHIR_CALL_METHOD(&status, this_ptr, "firequeue", &_5, 188, fireEvents, event);
-=======
-				ZEPHIR_CALL_METHOD(NULL, event, "__construct", &_4, 190, eventName, source, data, (cancelable ? ZEPHIR_GLOBAL(global_true) : ZEPHIR_GLOBAL(global_false)));
-				zephir_check_call_status();
-			}
-			ZEPHIR_CALL_METHOD(&status, this_ptr, "firequeue", &_5, 191, fireEvents, event);
->>>>>>> 08711796
+			ZEPHIR_CALL_METHOD(&status, this_ptr, "firequeue", &_5, 189, fireEvents, event);
 			zephir_check_call_status();
 		}
 	}
