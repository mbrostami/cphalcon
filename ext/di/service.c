
/*
  +------------------------------------------------------------------------+
  | Phalcon Framework                                                      |
  +------------------------------------------------------------------------+
  | Copyright (c) 2011-2014 Phalcon Team (http://www.phalconphp.com)       |
  +------------------------------------------------------------------------+
  | This source file is subject to the New BSD License that is bundled     |
  | with this package in the file docs/LICENSE.txt.                        |
  |                                                                        |
  | If you did not receive a copy of the license and are unable to         |
  | obtain it through the world-wide-web, please send an email             |
  | to license@phalconphp.com so we can send you a copy immediately.       |
  +------------------------------------------------------------------------+
  | Authors: Andres Gutierrez <andres@phalconphp.com>                      |
  |          Eduar Carvajal <eduar@phalconphp.com>                         |
  +------------------------------------------------------------------------+
*/

#include "di/service.h"
#include "di/serviceinterface.h"
#include "di/service/builder.h"
#include "di/exception.h"
#include "events/managerinterface.h"

#include <Zend/zend_closures.h>

#include "kernel/main.h"
#include "kernel/memory.h"
#include "kernel/object.h"
#include "kernel/fcall.h"
#include "kernel/concat.h"
#include "kernel/exception.h"
#include "kernel/array.h"
#include "kernel/operators.h"

#include "interned-strings.h"
#include "internal/arginfo.h"

/**
 * Phalcon\DI\Service
 *
 * Represents individually a service in the services container
 *
 *<code>
 * $service = new Phalcon\DI\Service('request', 'Phalcon\Http\Request');
 * $request = $service->resolve();
 *<code>
 *
 */
zend_class_entry *phalcon_di_service_ce;

static zend_object_handlers phalcon_di_service_object_handlers;

typedef struct _phalcon_di_service_object {
	zend_object obj;
	const char *name;
	zval *definition;
	zval *shared_instance;
	size_t name_len;
	zend_bool shared;
	zend_bool resolved;
} phalcon_di_service_object;

PHP_METHOD(Phalcon_DI_Service, __construct);
PHP_METHOD(Phalcon_DI_Service, getName);
PHP_METHOD(Phalcon_DI_Service, setShared);
PHP_METHOD(Phalcon_DI_Service, isShared);
PHP_METHOD(Phalcon_DI_Service, setSharedInstance);
PHP_METHOD(Phalcon_DI_Service, setDefinition);
PHP_METHOD(Phalcon_DI_Service, getDefinition);
PHP_METHOD(Phalcon_DI_Service, resolve);
PHP_METHOD(Phalcon_DI_Service, setParameter);
PHP_METHOD(Phalcon_DI_Service, getParameter);
PHP_METHOD(Phalcon_DI_Service, isResolved);
PHP_METHOD(Phalcon_DI_Service, __set_state);

ZEND_BEGIN_ARG_INFO_EX(arginfo_phalcon_di_service___construct, 0, 0, 2)
	ZEND_ARG_INFO(0, name)
	ZEND_ARG_INFO(0, definition)
	ZEND_ARG_INFO(0, shared)
ZEND_END_ARG_INFO()

static const zend_function_entry phalcon_di_service_method_entry[] = {
	PHP_ME(Phalcon_DI_Service, __construct, arginfo_phalcon_di_service___construct, ZEND_ACC_PUBLIC|ZEND_ACC_CTOR)
	PHP_ME(Phalcon_DI_Service, getName, arginfo_phalcon_di_serviceinterface_getname, ZEND_ACC_PUBLIC)
	PHP_ME(Phalcon_DI_Service, setShared, arginfo_phalcon_di_serviceinterface_setshared, ZEND_ACC_PUBLIC)
	PHP_ME(Phalcon_DI_Service, isShared, arginfo_phalcon_di_serviceinterface_isshared, ZEND_ACC_PUBLIC)
	PHP_ME(Phalcon_DI_Service, setSharedInstance, arginfo_phalcon_di_service_setsharedinstance, ZEND_ACC_PUBLIC)
	PHP_ME(Phalcon_DI_Service, setDefinition, arginfo_phalcon_di_serviceinterface_setdefinition, ZEND_ACC_PUBLIC)
	PHP_ME(Phalcon_DI_Service, getDefinition, arginfo_phalcon_di_serviceinterface_getdefinition, ZEND_ACC_PUBLIC)
	PHP_ME(Phalcon_DI_Service, resolve, arginfo_phalcon_di_serviceinterface_resolve, ZEND_ACC_PUBLIC)
	PHP_ME(Phalcon_DI_Service, setParameter, arginfo_phalcon_di_service_setparameter, ZEND_ACC_PUBLIC)
	PHP_ME(Phalcon_DI_Service, getParameter, arginfo_phalcon_di_service_getparameter, ZEND_ACC_PUBLIC)
	PHP_ME(Phalcon_DI_Service, isResolved, arginfo_phalcon_di_serviceinterface_isresolved, ZEND_ACC_PUBLIC)
	PHP_ME(Phalcon_DI_Service, __set_state, arginfo___set_state, ZEND_ACC_PUBLIC|ZEND_ACC_STATIC)
	PHP_FE_END
};

static inline phalcon_di_service_object* phalcon_di_service_get_object(zval *obj TSRMLS_DC)
{
	return (phalcon_di_service_object*)zend_objects_get_address(obj TSRMLS_CC);
}

static void phalcon_di_service_dtor(void *v TSRMLS_DC)
{
	phalcon_di_service_object *obj = v;

	if (obj->name && !IS_INTERNED(obj->name)) {
		efree((char*)obj->name);
	}

	if (obj->definition) {
		zval_ptr_dtor(&obj->definition);
	}

	if (obj->shared_instance) {
		zval_ptr_dtor(&obj->shared_instance);
	}

	zend_object_std_dtor(&obj->obj TSRMLS_CC);
	efree(obj);
}

static zend_object_value phalcon_di_service_ctor(zend_class_entry* ce TSRMLS_DC)
{
	phalcon_di_service_object *obj = ecalloc(1, sizeof(phalcon_di_service_object));
	zend_object_value retval;

	zend_object_std_init(&obj->obj, ce TSRMLS_CC);
	object_properties_init(&obj->obj, ce);

	retval.handle = zend_objects_store_put(
		obj,
		(zend_objects_store_dtor_t)zend_objects_destroy_object,
		phalcon_di_service_dtor,
		NULL TSRMLS_CC
	);

	retval.handlers = &phalcon_di_service_object_handlers;
	return retval;
}

static zend_object_value phalcon_di_service_clone_obj(zval *zobject TSRMLS_DC)
{
	zend_object_value new_obj_val;
	phalcon_di_service_object *old_object;
	phalcon_di_service_object *new_object;
	zend_object_handle handle = Z_OBJ_HANDLE_P(zobject);

	old_object  = phalcon_di_service_get_object(zobject TSRMLS_CC);
	new_obj_val = phalcon_di_service_ctor(Z_OBJCE_P(zobject) TSRMLS_CC);
	new_object  = zend_object_store_get_object_by_handle(new_obj_val.handle TSRMLS_CC);

	zend_objects_clone_members(&new_object->obj, new_obj_val, &old_object->obj, handle TSRMLS_CC);

	if (old_object->name) {
		new_object->name     = estrndup(old_object->name, old_object->name_len);
		new_object->name_len = old_object->name_len;
	}

	if (old_object->definition) {
		ZVAL_ZVAL(new_object->definition, old_object->definition, 1, 0);
	}

	if (old_object->shared_instance) {
		ZVAL_ZVAL(new_object->shared_instance, old_object->shared_instance, 1, 0);
	}

	new_object->resolved = old_object->resolved;
	new_object->shared   = old_object->shared;

	return new_obj_val;
}

static HashTable* phalcon_di_service_get_debug_info(zval *object, int *is_temp TSRMLS_DC)
{
	phalcon_di_service_object *obj = phalcon_di_service_get_object(object TSRMLS_CC);
	HashTable *props = Z_OBJPROP_P(object);
	HashTable *ht;
	zval *tmp;

	*is_temp = 1;

	ALLOC_HASHTABLE(ht);
	zend_hash_init(ht, zend_hash_num_elements(props) + 5, NULL, ZVAL_PTR_DTOR, 0);
	zend_hash_copy(ht, props, (copy_ctor_func_t)zval_add_ref, NULL, sizeof(zval*));

	MAKE_STD_ZVAL(tmp);
	if (obj->name) {
		ZVAL_STRINGL(tmp, obj->name, obj->name_len, !IS_INTERNED(obj->name));
	}
	else {
		ZVAL_EMPTY_STRING(tmp);
	}

	zend_hash_quick_update(ht, "_name", sizeof("_name")-1, zend_inline_hash_func(SS("_name")), (void*)&tmp, sizeof(zval*), NULL);


	if (obj->definition) {
		Z_ADDREF_P(obj->definition);
		tmp = obj->definition;
	}
	else {
		ALLOC_INIT_ZVAL(tmp);
	}

	zend_hash_quick_update(ht, "_definition", sizeof("_definition")-1, zend_inline_hash_func(SS("_definition")), (void*)&tmp, sizeof(zval*), NULL);


	if (obj->shared_instance) {
		Z_ADDREF_P(obj->shared_instance);
		tmp = obj->shared_instance;
	}
	else {
		ALLOC_INIT_ZVAL(tmp);
	}

	zend_hash_quick_update(ht, "_sharedInstance", sizeof("_sharedInstance")-1, zend_inline_hash_func(SS("_sharedInstance")), (void*)&tmp, sizeof(zval*), NULL);


	MAKE_STD_ZVAL(tmp);
	ZVAL_BOOL(tmp, obj->resolved);
	zend_hash_quick_update(ht, "_resolved", sizeof("_resolved")-1, zend_inline_hash_func(SS("_resolved")), (void*)&tmp, sizeof(zval*), NULL);

	MAKE_STD_ZVAL(tmp);
	ZVAL_BOOL(tmp, obj->shared);
	zend_hash_quick_update(ht, "_shared", sizeof("_shared")-1, zend_inline_hash_func(SS("_shared")), (void*)&tmp, sizeof(zval*), NULL);

	return ht;
}

/**
 * Phalcon\DI\Service initializer
 */
PHALCON_INIT_CLASS(Phalcon_DI_Service){

	PHALCON_REGISTER_CLASS(Phalcon\\DI, Service, di_service, phalcon_di_service_method_entry, 0);

	phalcon_di_service_ce->create_object = phalcon_di_service_ctor;

	phalcon_di_service_object_handlers = *zend_get_std_object_handlers();
	phalcon_di_service_object_handlers.clone_obj      = phalcon_di_service_clone_obj;
	phalcon_di_service_object_handlers.get_debug_info = phalcon_di_service_get_debug_info;

	zend_class_implements(phalcon_di_service_ce TSRMLS_CC, 1, phalcon_di_serviceinterface_ce);

	return SUCCESS;
}

/**
 * Phalcon\DI\Service
 *
 * @param string $name
 * @param mixed $definition
 * @param boolean $shared
 */
PHP_METHOD(Phalcon_DI_Service, __construct){

	zval **name, **definition, **shared = NULL;
	phalcon_di_service_object *obj;
	char *sname;

	phalcon_fetch_params_ex(2, 1, &name, &definition, &shared);

	PHALCON_ENSURE_IS_STRING(name);
	Z_ADDREF_PP(definition);

	sname = (char*)zend_new_interned_string(Z_STRVAL_PP(name), Z_STRLEN_PP(name), 0 TSRMLS_CC);
	if (!IS_INTERNED(sname)) {
		sname = estrndup(Z_STRVAL_PP(name), Z_STRLEN_PP(name));
	}

	obj                  = phalcon_di_service_get_object(getThis() TSRMLS_CC);
	obj->name            = sname;
	obj->name_len        = Z_STRLEN_PP(name);
	obj->definition      = *definition;
	obj->shared          = shared ? zend_is_true(*shared) : 0;
	obj->shared_instance = NULL;
	obj->resolved        = 0;
}

/**
 * Returns the service's name
 *
 * @param string
 */
PHP_METHOD(Phalcon_DI_Service, getName)
{
	phalcon_di_service_object *obj = phalcon_di_service_get_object(getThis() TSRMLS_CC);
	RETURN_STRINGL(obj->name, obj->name_len, !IS_INTERNED(obj->name));
}

/**
 * Sets if the service is shared or not
 *
 * @param boolean $shared
 */
PHP_METHOD(Phalcon_DI_Service, setShared)
{
	zval *shared;
	phalcon_di_service_object *obj = phalcon_di_service_get_object(getThis() TSRMLS_CC);

	phalcon_fetch_params(0, 1, 0, &shared);
	obj->shared = zend_is_true(shared);
}

/**
 * Check whether the service is shared or not
 *
 * @return boolean
 */
PHP_METHOD(Phalcon_DI_Service, isShared)
{
	phalcon_di_service_object *obj = phalcon_di_service_get_object(getThis() TSRMLS_CC);
	RETURN_BOOL(obj->shared);
}

/**
 * Sets/Resets the shared instance related to the service
 *
 * @param mixed $sharedInstance
 */
PHP_METHOD(Phalcon_DI_Service, setSharedInstance)
{
	zval *shared_instance;
	phalcon_di_service_object *obj = phalcon_di_service_get_object(getThis() TSRMLS_CC);

	phalcon_fetch_params(0, 1, 0, &shared_instance);
	
	if (obj->shared_instance) {
		zval_ptr_dtor(&obj->shared_instance);
	}
	
	obj->shared_instance = shared_instance;
}

/**
 * Set the service definition
 *
 * @param mixed $definition
 */
PHP_METHOD(Phalcon_DI_Service, setDefinition)
{
	zval *definition;
	phalcon_di_service_object *obj = phalcon_di_service_get_object(getThis() TSRMLS_CC);

	phalcon_fetch_params(0, 1, 0, &definition);
	
	if (obj->definition) {
		zval_ptr_dtor(&obj->definition);
	}

	obj->definition = definition;
}

/**
 * Returns the service definition
 *
 * @return mixed
 */
PHP_METHOD(Phalcon_DI_Service, getDefinition)
{
	phalcon_di_service_object *obj = phalcon_di_service_get_object(getThis() TSRMLS_CC);
	RETURN_ZVAL(obj->definition, 1, 0);
}

/**
 * Resolves the service
 *
 * @param array $parameters
 * @param Phalcon\DiInterface $dependencyInjector
 * @return object
 */
PHP_METHOD(Phalcon_DI_Service, resolve){

	zval *parameters = NULL, *dependency_injector = NULL;
	zval *instance = NULL, *definition, *builder;
	int found;
	phalcon_di_service_object *obj = phalcon_di_service_get_object(getThis() TSRMLS_CC);

	phalcon_fetch_params(0, 0, 2, &parameters, &dependency_injector);
	
	if (!parameters) {
		parameters = PHALCON_GLOBAL(z_null);
	}
	
	if (!dependency_injector) {
		dependency_injector = PHALCON_GLOBAL(z_null);
	}
	
<<<<<<< HEAD
	shared = phalcon_fetch_nproperty_this(this_ptr, SL("_shared"), PH_NOISY TSRMLS_CC);
	
	/** 
	 * Check if the service is shared
	 */
	if (zend_is_true(shared)) {
	
		shared_instance = phalcon_fetch_nproperty_this(this_ptr, SL("_sharedInstance"), PH_NOISY TSRMLS_CC);
		if (Z_TYPE_P(shared_instance) != IS_NULL) {
			RETURN_CTOR(shared_instance);
		}
=======
	/* Check if the service is shared */
	if (obj->shared && obj->shared_instance) {
		RETURN_ZVAL(obj->shared_instance, 1, 0);
>>>>>>> 776294d1
	}
	
	PHALCON_MM_GROW();
	PHALCON_INIT_VAR(instance);
	
<<<<<<< HEAD
	definition = phalcon_fetch_nproperty_this(this_ptr, SL("_definition"), PH_NOISY TSRMLS_CC);
=======
	definition = obj->definition;
	found      = 0;
>>>>>>> 776294d1
	if (Z_TYPE_P(definition) == IS_STRING) {
		/* String definitions can be class names without implicit parameters */
		found = 1;
		if (phalcon_class_exists(Z_STRVAL_P(definition), Z_STRLEN_P(definition), 1 TSRMLS_CC)) {
			if (Z_TYPE_P(parameters) == IS_ARRAY) { 
				RETURN_MM_ON_FAILURE(phalcon_create_instance_params(instance, definition, parameters TSRMLS_CC));
			} else {
				RETURN_MM_ON_FAILURE(phalcon_create_instance(instance, definition TSRMLS_CC));
			}
		}
	}
	else if (likely(Z_TYPE_P(definition) == IS_OBJECT)) {
		/* Object definitions can be a Closure or an already resolved instance */
		found = 1;
		if (instanceof_function_ex(Z_OBJCE_P(definition), zend_ce_closure, 0 TSRMLS_CC)) {
			if (Z_TYPE_P(parameters) == IS_ARRAY) {
				PHALCON_CALL_USER_FUNC_ARRAY(instance, definition, parameters);
			}
<<<<<<< HEAD
		} else {
			/** 
			 * Array definitions require a 'className' parameter
			 */
			if (Z_TYPE_P(definition) == IS_ARRAY) { 
				PHALCON_INIT_VAR(builder);
				object_init_ex(builder, phalcon_di_service_builder_ce);
	
				PHALCON_CALL_METHOD(&instance, builder, "build", dependency_injector, definition, parameters);
			} else {
				found = PHALCON_GLOBAL(z_false);
=======
			else {
				PHALCON_CALL_USER_FUNC(instance, definition);
>>>>>>> 776294d1
			}
		}
		else {
			PHALCON_CPY_WRT(instance, definition);
		}
	}
	else if (Z_TYPE_P(definition) == IS_ARRAY) {
		/* Array definitions require a 'className' parameter */
		PHALCON_INIT_VAR(builder);
		object_init_ex(builder, phalcon_di_service_builder_ce);

		phalcon_call_method_p3(instance, builder, "build", dependency_injector, definition, parameters);
		found = 1;
	}
	
<<<<<<< HEAD
	/** 
	 * If the service can't be built, we must throw an exception
	 */
	if (PHALCON_IS_FALSE(found)) {
		PHALCON_OBS_VAR(name);
		phalcon_read_property_this(&name, this_ptr, SL("_name"), PH_NOISY TSRMLS_CC);
	
		PHALCON_INIT_VAR(exception_message);
		PHALCON_CONCAT_SVS(exception_message, "Service '", name, "' cannot be resolved");
		PHALCON_THROW_EXCEPTION_ZVAL(phalcon_di_exception_ce, exception_message);
=======
	/* If the service can't be built, we must throw an exception */
	if (!found) {
		zend_throw_exception_ex(phalcon_di_exception_ce, 0 TSRMLS_CC, "Service '%s' cannot be resolved", obj->name);
		PHALCON_MM_RESTORE();
>>>>>>> 776294d1
		return;
	}
	
	if (Z_TYPE_P(instance) != IS_OBJECT) {
		php_error_docref0(NULL TSRMLS_CC, E_DEPRECATED, "Usage of Phalcon\\DI to store non-objects is deprecated, please use Phalcon\\Registry instead");
	}

	/* Update the shared instance if the service is shared */
	if (obj->shared) {
		Z_ADDREF_P(instance);
		obj->shared_instance = instance;
	}
	
	obj->resolved = 1;

	RETURN_CTOR(instance);
}

/**
 * Changes a parameter in the definition without resolve the service
 *
 * @param long $position
 * @param array $parameter
 * @return Phalcon\DI\Service
 */
PHP_METHOD(Phalcon_DI_Service, setParameter){

	zval **position, **parameter, *definition, *arguments = NULL;
	phalcon_di_service_object *obj = phalcon_di_service_get_object(getThis() TSRMLS_CC);

	phalcon_fetch_params_ex(2, 0, &position, &parameter);
	PHALCON_ENSURE_IS_LONG(position);
	
<<<<<<< HEAD
	PHALCON_OBS_VAR(definition);
	phalcon_read_property_this(&definition, this_ptr, SL("_definition"), PH_NOISY TSRMLS_CC);
=======
	definition = obj->definition;
>>>>>>> 776294d1
	if (unlikely(Z_TYPE_P(definition) != IS_ARRAY)) { 
		PHALCON_THROW_EXCEPTION_STRW(phalcon_di_exception_ce, "Definition must be an array to update its parameters");
		return;
	}
	
	if (unlikely(Z_TYPE_PP(parameter) != IS_ARRAY)) {
		PHALCON_THROW_EXCEPTION_STRW(phalcon_di_exception_ce, "The parameter must be an array");
		return;
	}
	
	/* Update the parameter */
	if (phalcon_array_isset_string_fetch(&arguments, definition, SS("arguments"))) {
		phalcon_array_update_zval(&arguments, *position, *parameter, PH_COPY);
	} else {
		MAKE_STD_ZVAL(arguments);
		array_init_size(arguments, 1);
		phalcon_array_update_zval(&arguments, *position, *parameter, PH_COPY);
		phalcon_array_update_string(&definition, SL("arguments"), arguments, 0);
	}
	
	RETURN_THISW();
}

/**
 * Returns a parameter in a specific position
 *
 * @param int $position
 * @return array
 */
PHP_METHOD(Phalcon_DI_Service, getParameter){

	zval **position, *definition, *arguments, *parameter;
	phalcon_di_service_object *obj = phalcon_di_service_get_object(getThis() TSRMLS_CC);

	phalcon_fetch_params_ex(1, 0, &position);
	PHALCON_ENSURE_IS_LONG(position);
	
<<<<<<< HEAD
	definition = phalcon_fetch_nproperty_this(this_ptr, SL("_definition"), PH_NOISY TSRMLS_CC);
=======
	definition = obj->definition;
>>>>>>> 776294d1
	if (Z_TYPE_P(definition) != IS_ARRAY) { 
		PHALCON_THROW_EXCEPTION_STRW(phalcon_di_exception_ce, "Definition must be an array to obtain its parameters");
		return;
	}
	
	/* Update the parameter */
	if (
		    phalcon_array_isset_string_fetch(&arguments, definition, SS("arguments"))
		 && phalcon_array_isset_fetch(&parameter, arguments, *position)
	) {
		RETURN_ZVAL(parameter, 1, 0);
	}

	RETURN_NULL();
}

/**
 * Returns true if the service was resolved
 *
 * @return bool
 */
PHP_METHOD(Phalcon_DI_Service, isResolved)
{
	phalcon_di_service_object *obj = phalcon_di_service_get_object(getThis() TSRMLS_CC);
	RETURN_BOOL(obj->resolved);
}

/**
 * Restore the internal state of a service
 *
 * @param array $attributes
 * @return Phalcon\DI\Service
 */
PHP_METHOD(Phalcon_DI_Service, __set_state){

	zval *attributes, *name, *definition, *shared;

	phalcon_fetch_params(0, 1, 0, &attributes);
	
	if (
		    !phalcon_array_isset_string_fetch(&name, attributes, SS("_name"))
		 || !phalcon_array_isset_string_fetch(&definition, attributes, SS("_definition"))
		 || !phalcon_array_isset_string_fetch(&shared, attributes, SS("_shared"))
	) {
		PHALCON_THROW_EXCEPTION_STR(spl_ce_BadMethodCallException, "Bad parameters passed to Phalcon\\DI\\Service::__set_state()");
		return;
	}

	PHALCON_MM_GROW();
	object_init_ex(return_value, phalcon_di_service_ce);
<<<<<<< HEAD
	PHALCON_CALL_METHOD(NULL, return_value, "__construct", name, definition, shared);
	
=======
	phalcon_call_method_p3_noret(return_value, "__construct", name, definition, shared);
>>>>>>> 776294d1
	RETURN_MM();
}<|MERGE_RESOLUTION|>--- conflicted
+++ resolved
@@ -389,41 +389,24 @@
 		dependency_injector = PHALCON_GLOBAL(z_null);
 	}
 	
-<<<<<<< HEAD
-	shared = phalcon_fetch_nproperty_this(this_ptr, SL("_shared"), PH_NOISY TSRMLS_CC);
-	
-	/** 
-	 * Check if the service is shared
-	 */
-	if (zend_is_true(shared)) {
-	
-		shared_instance = phalcon_fetch_nproperty_this(this_ptr, SL("_sharedInstance"), PH_NOISY TSRMLS_CC);
-		if (Z_TYPE_P(shared_instance) != IS_NULL) {
-			RETURN_CTOR(shared_instance);
-		}
-=======
 	/* Check if the service is shared */
 	if (obj->shared && obj->shared_instance) {
 		RETURN_ZVAL(obj->shared_instance, 1, 0);
->>>>>>> 776294d1
 	}
 	
 	PHALCON_MM_GROW();
-	PHALCON_INIT_VAR(instance);
-	
-<<<<<<< HEAD
-	definition = phalcon_fetch_nproperty_this(this_ptr, SL("_definition"), PH_NOISY TSRMLS_CC);
-=======
+	
 	definition = obj->definition;
 	found      = 0;
->>>>>>> 776294d1
 	if (Z_TYPE_P(definition) == IS_STRING) {
 		/* String definitions can be class names without implicit parameters */
 		found = 1;
 		if (phalcon_class_exists(Z_STRVAL_P(definition), Z_STRLEN_P(definition), 1 TSRMLS_CC)) {
-			if (Z_TYPE_P(parameters) == IS_ARRAY) { 
+			if (Z_TYPE_P(parameters) == IS_ARRAY) {
+				PHALCON_INIT_VAR(instance);
 				RETURN_MM_ON_FAILURE(phalcon_create_instance_params(instance, definition, parameters TSRMLS_CC));
 			} else {
+				PHALCON_INIT_VAR(instance);
 				RETURN_MM_ON_FAILURE(phalcon_create_instance(instance, definition TSRMLS_CC));
 			}
 		}
@@ -432,25 +415,12 @@
 		/* Object definitions can be a Closure or an already resolved instance */
 		found = 1;
 		if (instanceof_function_ex(Z_OBJCE_P(definition), zend_ce_closure, 0 TSRMLS_CC)) {
+			PHALCON_INIT_VAR(instance);
 			if (Z_TYPE_P(parameters) == IS_ARRAY) {
 				PHALCON_CALL_USER_FUNC_ARRAY(instance, definition, parameters);
 			}
-<<<<<<< HEAD
-		} else {
-			/** 
-			 * Array definitions require a 'className' parameter
-			 */
-			if (Z_TYPE_P(definition) == IS_ARRAY) { 
-				PHALCON_INIT_VAR(builder);
-				object_init_ex(builder, phalcon_di_service_builder_ce);
-	
-				PHALCON_CALL_METHOD(&instance, builder, "build", dependency_injector, definition, parameters);
-			} else {
-				found = PHALCON_GLOBAL(z_false);
-=======
 			else {
 				PHALCON_CALL_USER_FUNC(instance, definition);
->>>>>>> 776294d1
 			}
 		}
 		else {
@@ -462,27 +432,14 @@
 		PHALCON_INIT_VAR(builder);
 		object_init_ex(builder, phalcon_di_service_builder_ce);
 
-		phalcon_call_method_p3(instance, builder, "build", dependency_injector, definition, parameters);
+		PHALCON_CALL_METHOD(&instance, builder, "build", dependency_injector, definition, parameters);
 		found = 1;
 	}
 	
-<<<<<<< HEAD
-	/** 
-	 * If the service can't be built, we must throw an exception
-	 */
-	if (PHALCON_IS_FALSE(found)) {
-		PHALCON_OBS_VAR(name);
-		phalcon_read_property_this(&name, this_ptr, SL("_name"), PH_NOISY TSRMLS_CC);
-	
-		PHALCON_INIT_VAR(exception_message);
-		PHALCON_CONCAT_SVS(exception_message, "Service '", name, "' cannot be resolved");
-		PHALCON_THROW_EXCEPTION_ZVAL(phalcon_di_exception_ce, exception_message);
-=======
 	/* If the service can't be built, we must throw an exception */
 	if (!found) {
 		zend_throw_exception_ex(phalcon_di_exception_ce, 0 TSRMLS_CC, "Service '%s' cannot be resolved", obj->name);
 		PHALCON_MM_RESTORE();
->>>>>>> 776294d1
 		return;
 	}
 	
@@ -516,12 +473,7 @@
 	phalcon_fetch_params_ex(2, 0, &position, &parameter);
 	PHALCON_ENSURE_IS_LONG(position);
 	
-<<<<<<< HEAD
-	PHALCON_OBS_VAR(definition);
-	phalcon_read_property_this(&definition, this_ptr, SL("_definition"), PH_NOISY TSRMLS_CC);
-=======
 	definition = obj->definition;
->>>>>>> 776294d1
 	if (unlikely(Z_TYPE_P(definition) != IS_ARRAY)) { 
 		PHALCON_THROW_EXCEPTION_STRW(phalcon_di_exception_ce, "Definition must be an array to update its parameters");
 		return;
@@ -559,11 +511,7 @@
 	phalcon_fetch_params_ex(1, 0, &position);
 	PHALCON_ENSURE_IS_LONG(position);
 	
-<<<<<<< HEAD
-	definition = phalcon_fetch_nproperty_this(this_ptr, SL("_definition"), PH_NOISY TSRMLS_CC);
-=======
 	definition = obj->definition;
->>>>>>> 776294d1
 	if (Z_TYPE_P(definition) != IS_ARRAY) { 
 		PHALCON_THROW_EXCEPTION_STRW(phalcon_di_exception_ce, "Definition must be an array to obtain its parameters");
 		return;
@@ -614,11 +562,6 @@
 
 	PHALCON_MM_GROW();
 	object_init_ex(return_value, phalcon_di_service_ce);
-<<<<<<< HEAD
 	PHALCON_CALL_METHOD(NULL, return_value, "__construct", name, definition, shared);
-	
-=======
-	phalcon_call_method_p3_noret(return_value, "__construct", name, definition, shared);
->>>>>>> 776294d1
 	RETURN_MM();
 }